<<<<<<< HEAD
import json
=======
import logging
>>>>>>> a0f1c32c
import os
import signal
import sys
import traceback
import webbrowser
from collections import defaultdict
from datetime import datetime
from optparse import OptionParser
from urllib import parse

import requests

from juriscraper.lib.importer import build_module_list, site_yielder
from juriscraper.lib.log_tools import make_default_logger
from juriscraper.lib.string_utils import trunc
from juriscraper.report import generate_scraper_report

logger = make_default_logger()
die_now = False

# `doctor` urls to be used optionally with --extract-content arg
MICROSERVICE_URLS = {
    "document-extract": "{}/extract/doc/text/",
    "buffer-extension": "{}/utils/file/extension/",
}


def signal_handler(signal, frame):
    # Trigger this with CTRL+4
    logger.debug("**************")
    logger.debug("Signal caught. Finishing the current court, then exiting...")
    logger.debug("**************")
    global die_now
    die_now = True


def log_dict(dic: dict) -> None:
    """Logs key-value pairs from a dictionary,
    truncating string values
    """
    for k, v in dic.items():
        if isinstance(v, str):
            v = trunc(v, 200, ellipsis="...")
        logger.debug('    %s: "%s"', k, v)


def extract_doc_content(
    data, extract_from_text: bool, site, doctor_host: str, filename: str
):
    """Extracts document's content using a local doctor host

    For complete and integrated testing, use the Courtlistener caller
    from a docker compose environment

    :param data: the response content
    :param extract_from_text: if True, extract doc content using doctor
        if False, return content as is
    :param site: current site object
    :param doctor_host: local doctor instance host. calls will fail if
        the doctor host is not valid
    :param filename: Name for saving extracted content into a file in tmp

    :return: a tuple with:
        the extracted content
        the structured metadata parsed by Site.extract_from_text
    """
    if not extract_from_text:
        return data, {}

    # Get the file type from the document's raw content
    extension_url = MICROSERVICE_URLS["buffer-extension"].format(doctor_host)
    extension_response = requests.post(
        extension_url, files={"file": ("filename", data)}, timeout=30
    )
    extension_response.raise_for_status()
    extension = extension_response.text

    files = {"file": (f"something.{extension}", data)}
    url = MICROSERVICE_URLS["document-extract"].format(doctor_host)
    extraction__response = requests.post(url, files=files, timeout=120)
    extraction__response.raise_for_status()
    extracted_content = extraction__response.json()["content"]

    # The extracted content is embedded for display in Courtlistener.
    # We save it into /tmp/ to have an idea how it would look. You can
    # inspect it your browser by going into f'file://tmp/{filename}.html'
    court_id = site.court_id.split(".")[-1]
    filename = f"/tmp/{court_id}_{filename}.html"
    with open(filename, "w") as f:
        if extension != ".html":
            f.write(f"<pre>{extracted_content}</pre>")
        else:
            f.write(extracted_content)

    logger.info("\nOpen extracted content with 'file://%s'", filename)

    metadata_dict = site.extract_from_text(extracted_content)
    return extracted_content, metadata_dict


def scrape_court(site, binaries=False, extract_content=False, doctor_host=""):
    """Calls the requested court(s), gets its binary content, and
    extracts the content if possible. See --extract-content option

    Note that this is a very basic caller lacking important functionality, such
    as:
     - checking whether the HTML of the page has changed since last visited
     - checking whether the downloaded content is already in your data store

    Nonetheless, this caller is useful for testing, and for demonstrating some
    basic pitfalls that a caller will run into.
    """
    exceptions = defaultdict(list)
    for item in site:
        # First turn the download urls into a utf-8 byte string
        item_download_urls = item["download_urls"].encode("utf-8")
        # Percent encode URLs (this is a Python wart)
        download_url = parse.quote(
            item_download_urls, safe="%/:=&?~#+!$,;'@()*[]"
        )

        # Normally, you'd do your save routines here...
        logger.debug("\nAdding new item:")
        log_dict(item)

        if not binaries:
            continue

        try:
            # some sites require a custom ssl_context, contained in the Site's
            # session. However, we can't send a request with both a
            # custom ssl_context and `verify = False`
            has_cipher = hasattr(site, "cipher")
            s = site.request["session"] if has_cipher else requests.session()

            if site.needs_special_headers:
                headers = site.request["headers"]
            else:
                headers = {"User-Agent": "CourtListener"}

            # Note that we do a GET even if site.method is POST. This is
            # deliberate.
            r = s.get(
                download_url,
                verify=has_cipher,  # WA has a certificate we don't understand
                headers=headers,
                cookies=site.cookies,
                timeout=300,
            )

            # test for expected content type (thanks mont for nil)
            if site.expected_content_types:
                # Clean up content types like "application/pdf;charset=utf-8"
                # and 'application/octet-stream; charset=UTF-8'
                content_type = (
                    r.headers.get("Content-Type").lower().split(";")[0].strip()
                )
                m = any(
                    content_type in mime.lower()
                    for mime in site.expected_content_types
                )
                if not m:
                    exceptions["DownloadingError"].append(download_url)
                    logger.debug("DownloadingError: %s", download_url)

            data = r.content

            # test for empty files (thank you CA1)
            if len(data) == 0:
                exceptions["EmptyFileError"].append(download_url)
                logger.debug("EmptyFileError: %s", download_url)
                continue
        except Exception:
            exceptions["DownloadingError"].append(download_url)
            logger.debug("DownloadingError: %s", download_url)
            logger.debug(traceback.format_exc())
            continue

        filename = item["case_names"].lower().replace(" ", "_")[:40]
        # cleanup_content is called before the extraction task in CL
        # so it is only useful for cleaning HTML files
        data = site.cleanup_content(data)
        data, metadata_from_text = extract_doc_content(
            data, extract_content, site, doctor_host, filename
        )
        logger.log(
            5, "\nShowing extracted document data (500 chars):\n%s", data[:500]
        )

        if metadata_from_text:
            logger.debug("\nValues obtained by Site.extract_from_text:")
            for object_type, value_dict in metadata_from_text.items():
                logger.debug(object_type)
                log_dict(value_dict)

<<<<<<< HEAD
def save_response(site):
    """
    Save response content and headers into /tmp/
    """
    print("Saving response to /tmp/")
    now_str = datetime.now().strftime("%Y_%m_%d_%H_%M_%S")
    court = site.court_id.split(".")[-1]
    response = site.request["response"]

    with open(f"/tmp/{court}_headers_{now_str}.json", "w") as f:
        json.dump(dict(response.headers), f, indent=4)

    if isinstance(site.html, dict):
        filename = f"/tmp/{court}_content_{now_str}.json"
        with open(filename, "w") as f:
            json.dump(response.text, f, indent=4)
    else:
        filename = f"/tmp/{court}_content_{now_str}.html"
        with open(filename, "w") as f:
            f.write(response.text)

    if response.history:
        print("Response history:", response.history)

    # open the tmp file in the browser
    webbrowser.open(f"file://{filename}")


v_print = None
=======
        # Separate cases for easier reading when verbosity=DEBUG
        logger.debug("\n%s\n", "=" * 60)

    logger.info(
        "\n%s: Successfully crawled %s items.", site.court_id, len(site)
    )
    return {"count": len(site), "exceptions": exceptions}
>>>>>>> a0f1c32c


def main():
    global die_now

    # this line is used for handling SIGTERM (CTRL+4), so things can die safely
    signal.signal(signal.SIGTERM, signal_handler)

    usage = (
        "usage: %prog -c COURTID [-d|--daemon] [-b|--binaries] [-r|--report]\n\n"
        "To test ca1, downloading binaries, use: \n"
        "    python %prog -c juriscraper.opinions.united_states.federal_appellate.ca1 -b\n\n"
        "To test all federal courts, omitting binaries, use: \n"
        "    python %prog -c juriscraper.opinions.united_states.federal_appellate\n\n"
        "Passing the --report option will generate an HTML report in "
        "the root directory after scrapers have run"
    )
    parser = OptionParser(usage)
    parser.add_option(
        "-c",
        "--courts",
        dest="court_id",
        metavar="COURTID",
        help=(
            "The court(s) to scrape and extract. This should be in "
            "the form of a python module or package import "
            "from the Juriscraper library, e.g. "
            '"juriscraper.opinions.united_states.federal.ca1" or '
            'simply "opinions" to do all opinions. If desired, '
            "you can use slashes instead of dots to separate"
            "the import path."
        ),
    )
    parser.add_option(
        "-d",
        "--daemon",
        action="store_true",
        dest="daemonmode",
        default=False,
        help=(
            "Use this flag to turn on daemon "
            "mode, in which all courts requested "
            "will be scraped in turn, non-stop."
        ),
    )
    parser.add_option(
        "-b",
        "--download_binaries",
        action="store_true",
        dest="binaries",
        default=False,
        help=(
            "Use this flag if you wish to download the pdf, "
            "wpd, and doc files."
        ),
    )
    parser.add_option(
        "--extract-content",
        action="store_true",
        default=False,
        help=(
            "Extract document's content using `doctor`. "
            "Then, execute Site.extract_from_text method. "
            "If this flag is set to True, it will "
            "make `binaries` True, too. This requires "
            "having a running `doctor` instance"
        ),
    )
    parser.add_option(
        "--doctor-host",
        default=os.environ.get(
            "JURISCRAPER_DOCTOR_HOST", "http://0.0.0.0:5050"
        ),
        help=(
            "Customize `doctor` host. The default is the host used "
            "by the doctor docker image. May be set via environment "
            "variable `JURISCRAPER_DOCTOR_HOST`. If running directly "
            "on a local env, you can make the default work by running "
            "`python manage.py runserver 5050` on your doctor Django folder"
        ),
    )

    parser.add_option(
        "-v",
        "--verbosity",
        action="count",
        default=0,
        help=(
            "Default verbosity=0 will use log level INFO. "
            "Passing -v will set log level to DEBUG"
        ),
    )
    parser.add_option(
        "--backscrape",
        dest="backscrape",
        action="store_true",
        default=False,
        help="Download the historical corpus using the _download_backwards method.",
    )
    parser.add_option(
        "--backscrape-start",
        dest="backscrape_start",
        help="Starting value for backscraper iterable creation",
    )
    parser.add_option(
        "--backscrape-end",
        dest="backscrape_end",
        help="End value for backscraper iterable creation",
    )
    parser.add_option(
        "--days-interval",
        dest="days_interval",
        help="Days interval size for each backscrape iterable tuple",
        type=int,
    )
    parser.add_option(
        "-r",
        "--report",
        action="store_true",
        default=False,
        help="Generate a report.html with the outcome of running the scrapers",
    )
    parser.add_option(
        "--save-responses",
        action="store_true",
        default=False,
        help="Save response headers and returned HTML or JSON",
    )

    (options, args) = parser.parse_args()

    daemon_mode = options.daemonmode
    court_id = options.court_id
    backscrape = options.backscrape
    backscrape_start = options.backscrape_start
    backscrape_end = options.backscrape_end
    days_interval = options.days_interval
    generate_report = options.report
<<<<<<< HEAD
    save_responses = options.save_responses

    # Set up the print function
    print(f"Verbosity is set to: {options.verbosity}")

    def _v_print(*verb_args):
        if verb_args[0] > (3 - options.verbosity):
            print(verb_args[1])

    global v_print
    v_print = _v_print
=======
    binaries = options.binaries
    doctor_host = options.doctor_host
    extract_content = options.extract_content
    verbosity = options.verbosity

    if extract_content:
        binaries = True
        # If we are making the effort of downloading documents
        # we should force the user to actually see the outputs
        verbosity = 1 if not verbosity else verbosity

    if verbosity == 0:
        # default level will only show that the scrapers are working
        logger.setLevel(logging.INFO)
    elif verbosity == 1:
        logger.setLevel(logging.DEBUG)
    elif verbosity > 1:
        # Lower value than logging.DEBUG, used only to print out
        # the extracted content first 500 characters
        logger.setLevel(5)

    # use the easiest to read format
    logger.handlers[0].setFormatter(logging.Formatter("%(message)s"))
>>>>>>> a0f1c32c

    results = {}

    if not court_id:
        parser.error("You must specify a court as a package or module.")
    else:
        court_id = court_id.replace("/", ".")
        if court_id.endswith(".py"):
            court_id = court_id[:-3]

        module_strings = build_module_list(court_id)
        if len(module_strings) == 0:
            parser.error("Unable to import module or package. Aborting.")

        logger.debug("Starting up the scraper.")
        num_courts = len(module_strings)
        i = 0
        while i < num_courts:
            current_court = module_strings[i]
            results[current_court] = {"global_failure": False}
            # this catches SIGINT, so the code can be killed safely.
            if die_now:
                logger.debug("The scraper has stopped.")
                sys.exit(1)

            package, module = module_strings[i].rsplit(".", 1)
            logger.debug("Current court: %s.%s", package, module)

            mod = __import__(
                f"{package}.{module}", globals(), locals(), [module]
            )
            try:
                if backscrape:
                    for site in site_yielder(
                        mod.Site(
                            backscrape_start=backscrape_start,
                            backscrape_end=backscrape_end,
                            days_interval=days_interval,
                        ).back_scrape_iterable,
                        mod,
                    ):
<<<<<<< HEAD

                        error = None
                        try:
                            site.parse()
                            scrape_court(site, binaries)
                        except Exception as e:
                            error = e
                        finally:
                            if save_responses:
                                save_response(site)
                            if error:
                                raise error
=======
                        site.parse()
                        scrape_court(
                            site, binaries, extract_content, doctor_host
                        )
>>>>>>> a0f1c32c
                else:
                    site = mod.Site()
                    logger.debug(
                        "Sent %s request to: %s", site.method, site.url
                    )
<<<<<<< HEAD
                    if site.uses_selenium:
                        v_print(3, "Selenium will be used.")

                    error = None
                    try:
                        site.parse()
                        results[current_court]["scrape"] = scrape_court(
                            site, binaries
                        )
                    except Exception as e:
                        error = e
                    finally:
                        if save_responses:
                            save_response(site)
                        if error:
                            raise error
=======
                    site.parse()
                    results[current_court]["scrape"] = scrape_court(
                        site, binaries, extract_content, doctor_host
                    )
>>>>>>> a0f1c32c
            except Exception:
                results[current_court][
                    "global_failure"
                ] = traceback.format_exc()
                results[current_court]["scrape"] = {}
                logger.debug("*************!! CRAWLER DOWN !!****************")
                logger.debug(
                    "*****scrape_court method failed on mod: %s*****",
                    module_strings[i],
                )
                logger.debug("*************!! ACTION NEEDED !!***************")
                logger.debug(traceback.format_exc())
                i += 1
                continue

            last_court_in_list = i == (num_courts - 1)
            if last_court_in_list and daemon_mode:
                i = 0
            else:
                i += 1

    logger.debug("The scraper has stopped.")

    if generate_report:
        report_path = os.path.abspath(
            os.path.join(os.path.dirname(__file__), "../report.html")
        )
        logger.debug(f"Generating HTML report at {report_path}")
        generate_scraper_report(report_path, results)

    sys.exit(0)


if __name__ == "__main__":
    main()<|MERGE_RESOLUTION|>--- conflicted
+++ resolved
@@ -1,8 +1,4 @@
-<<<<<<< HEAD
-import json
-=======
 import logging
->>>>>>> a0f1c32c
 import os
 import signal
 import sys
@@ -198,7 +194,14 @@
                 logger.debug(object_type)
                 log_dict(value_dict)
 
-<<<<<<< HEAD
+        # Separate cases for easier reading when verbosity=DEBUG
+        logger.debug("\n%s\n", "=" * 60)
+
+    logger.info(
+        "\n%s: Successfully crawled %s items.", site.court_id, len(site)
+    )
+    return {"count": len(site), "exceptions": exceptions}
+
 def save_response(site):
     """
     Save response content and headers into /tmp/
@@ -228,15 +231,6 @@
 
 
 v_print = None
-=======
-        # Separate cases for easier reading when verbosity=DEBUG
-        logger.debug("\n%s\n", "=" * 60)
-
-    logger.info(
-        "\n%s: Successfully crawled %s items.", site.court_id, len(site)
-    )
-    return {"count": len(site), "exceptions": exceptions}
->>>>>>> a0f1c32c
 
 
 def main():
@@ -375,23 +369,11 @@
     backscrape_end = options.backscrape_end
     days_interval = options.days_interval
     generate_report = options.report
-<<<<<<< HEAD
-    save_responses = options.save_responses
-
-    # Set up the print function
-    print(f"Verbosity is set to: {options.verbosity}")
-
-    def _v_print(*verb_args):
-        if verb_args[0] > (3 - options.verbosity):
-            print(verb_args[1])
-
-    global v_print
-    v_print = _v_print
-=======
     binaries = options.binaries
     doctor_host = options.doctor_host
     extract_content = options.extract_content
     verbosity = options.verbosity
+    save_responses = options.save_responses
 
     if extract_content:
         binaries = True
@@ -411,7 +393,6 @@
 
     # use the easiest to read format
     logger.handlers[0].setFormatter(logging.Formatter("%(message)s"))
->>>>>>> a0f1c32c
 
     results = {}
 
@@ -453,12 +434,13 @@
                         ).back_scrape_iterable,
                         mod,
                     ):
-<<<<<<< HEAD
 
                         error = None
                         try:
                             site.parse()
-                            scrape_court(site, binaries)
+                            scrape_court(
+                                site, binaries, extract_content, doctor_host
+                            )
                         except Exception as e:
                             error = e
                         finally:
@@ -466,18 +448,11 @@
                                 save_response(site)
                             if error:
                                 raise error
-=======
-                        site.parse()
-                        scrape_court(
-                            site, binaries, extract_content, doctor_host
-                        )
->>>>>>> a0f1c32c
                 else:
                     site = mod.Site()
                     logger.debug(
                         "Sent %s request to: %s", site.method, site.url
                     )
-<<<<<<< HEAD
                     if site.uses_selenium:
                         v_print(3, "Selenium will be used.")
 
@@ -485,7 +460,7 @@
                     try:
                         site.parse()
                         results[current_court]["scrape"] = scrape_court(
-                            site, binaries
+                            site, binaries, extract_content, doctor_host
                         )
                     except Exception as e:
                         error = e
@@ -494,12 +469,7 @@
                             save_response(site)
                         if error:
                             raise error
-=======
-                    site.parse()
-                    results[current_court]["scrape"] = scrape_court(
-                        site, binaries, extract_content, doctor_host
-                    )
->>>>>>> a0f1c32c
+
             except Exception:
                 results[current_court][
                     "global_failure"
