--- conflicted
+++ resolved
@@ -14,12 +14,8 @@
 class Site(GenericSite):
     def __init__(self):
         super(Site, self).__init__()
-<<<<<<< HEAD
-        self.url = ('http://www.uscourts.cavc.gov/opinions.php')
-=======
         self.url = (
             'http://www.uscourts.cavc.gov/opinions.php')
->>>>>>> cf4d9d03
         self.court_id = self.__module__
 
     def _get_docket_numbers(self):
@@ -36,18 +32,6 @@
 
     def _get_case_dates(self):
         dates = []
-<<<<<<< HEAD
-        for txt in self.html.xpath('//ul[@id = "oasteps_boxes"]/li[1]//td[3]/text()'):
-            dates.append(date.fromtimestamp(time.mktime(time.strptime(txt.strip(), '%d%b%y'))))
-        return dates
-
-    def _get_docket_numbers(self):
-        return [txt for txt in self.html.xpath('//ul[@id = "oasteps_boxes"]/li[1]//td[2]//text()')]
-
-    def _get_download_urls(self):
-        return [txt for txt in self.html.xpath('//ul[@id = "oasteps_boxes"]/li[1]//td[2]/a/@href')]
-
-=======
         for txt in self.html.xpath('//div/ul/li/ul/li/table/tr/td[3]/text()'):
             if txt == '20JUN008':
                 dates.append(date.fromtimestamp(time.mktime(time.strptime('20JUN08', '%d%b%y'))))
@@ -55,24 +39,18 @@
                 dates.append(date.fromtimestamp(time.mktime(time.strptime(txt, '%d%b%y'))))
         return dates
 
->>>>>>> cf4d9d03
     # http://en.wikipedia.org/wiki/United_States_Secretary_of_Veterans_Affairs
     # provided the names to append here for different opinion dates.
     # Covering all possibilities here.
     def _get_case_names(self):
         case_names = []
         dates = self._get_case_dates()
-<<<<<<< HEAD
-        plaintiffs = self.html.xpath('//ul[@id = "oasteps_boxes"]/li[1]//td[1]/text()')
-        for txt, dat in zip(plaintiffs, dates):
-=======
         appellants = []
         for e in self.html.xpath('//div/ul/li/ul/li/table/tr/td[1]'):
             app = html.tostring (e, method='text', encoding='unicode')
 # I can't figure out how to replace the <br>'s with &'s.
             appellants.append(app.replace('\r\n', ' &'))
         for txt, dat in zip(appellants, dates):
->>>>>>> cf4d9d03
             if dat > datetime.date(2009, 1, 20):
                 case_names.append(txt + ' v. Shinseki')
             elif dat > datetime.date(2007, 12, 20):
