--- conflicted
+++ resolved
@@ -1,12 +1,7 @@
 import os
 
-<<<<<<< HEAD
-from juriscraper.pacer import SCOTUSDocketReport, SCOTUSDocketReportHTML
-from tests import TESTS_ROOT_EXAMPLES_PACER
-=======
 from juriscraper.scotus import SCOTUSDocketReport
 from tests import TESTS_ROOT_EXAMPLES_SCOTUS
->>>>>>> 5ba83f80
 from tests.local.PacerParseTestCase import PacerParseTestCase
 
 
@@ -17,18 +12,5 @@
         self.maxDiff = 200000
 
     def test_parsing_scotus_json_dockets(self):
-<<<<<<< HEAD
-        path_root = os.path.join(
-            TESTS_ROOT_EXAMPLES_PACER, "dockets", "scotus", "json"
-        )
-        self.parse_files(path_root, "*.scotus_json", SCOTUSDocketReport)
-
-    def test_parsing_scotus_html_dockets(self):
-        path_root = os.path.join(
-            TESTS_ROOT_EXAMPLES_PACER, "dockets", "scotus", "html"
-        )
-        self.parse_files(path_root, "*.html", SCOTUSDocketReportHTML)
-=======
         path_root = os.path.join(TESTS_ROOT_EXAMPLES_SCOTUS, "dockets", "json")
-        self.parse_files(path_root, "*.scotus_json", SCOTUSDocketReport)
->>>>>>> 5ba83f80
+        self.parse_files(path_root, "*.scotus_json", SCOTUSDocketReport)