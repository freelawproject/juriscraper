--- conflicted
+++ resolved
@@ -1437,7 +1437,32 @@
                 },
             ),
         ],
-<<<<<<< HEAD
+        "juriscraper.opinions.united_states.state.iowa": [
+            (
+                "                          In the Iowa Supreme Court\n\n                                     No. 23–1122\n\n              Submitted September 11, 2024—Filed October 11, 2024\n                             Amended April 17, 2025\n\n                                    State of Iowa,\n\n                                       Appellee,\n\n                                          vs.\n\n                           Willard Noble Chaiden Miller,\n\n                                      Appellant.\n\n\n         Appeal from the Iowa District Court for Jefferson County, Shawn Showers,\n\njudge.\n\n         A defendant convicted of first-degree murder as a juvenile appeals his\n\nsentence of life imprisonment with the possibility of parole after serving\n\nthirty-five years. Affirmed.\n\n         Christensen, C.J., delivered the opinion of the court, in which all justices\n\njoined.",
+                {
+                    "Docket": {
+                        "appeal_from_str": "Iowa District Court for Jefferson County",
+                    },
+                    "OriginatingCourtInformation": {
+                        "assigned_to_str": "Shawn Showers"
+                    },
+                },
+            )
+        ],
+        "juriscraper.opinions.united_states.state.iowactapp": [
+            (
+                "                          In the Iowa Supreme Court\n\n                                     No. 23–1122\n\n              Submitted September 11, 2024—Filed October 11, 2024\n                             Amended April 17, 2025\n\n                                    State of Iowa,\n\n                                       Appellee,\n\n                                          vs.\n\n                           Willard Noble Chaiden Miller,\n\n                                      Appellant.\n\n\n         Appeal from the Iowa District Court for Jefferson County, Shawn Showers,\n\njudge.\n\n         A defendant convicted of first-degree murder as a juvenile appeals his\n\nsentence of life imprisonment with the possibility of parole after serving\n\nthirty-five years. Affirmed.\n\n         Christensen, C.J., delivered the opinion of the court, in which all justices\n\njoined.",
+                {
+                    "Docket": {
+                        "appeal_from_str": "Iowa District Court for Jefferson County",
+                    },
+                    "OriginatingCourtInformation": {
+                        "assigned_to_str": "Shawn Showers"
+                    },
+                },
+            )
+        ],
         "juriscraper.opinions.united_states.state.ky": [
             (
                 "\n                                                   RENDERED: JUNE 20, 2025\n                                                             TO BE PUBLISHED\n\n\n                Supreme Court of Kentucky\n                                 2023-SC-0124-MR\n\n\nEARL K.JOHNSON                                                          APPELLANT\n\n\n                 ON APPEAL FROM LOGAN CIRCUIT COURT\nV.HONORABLE JOE W.HENDRICKS, JR., JUDGE\n                            NO.19-CR-00158\n\n\nCOMMONWEALTH OF KENTUCKY                                                   APPELLEE\n\n\n\n              OPINION OF THE COURT BY JUSTICE THOMPSON\n\n       AFFIRMING IN PART, REVERSING IN PART, AND REMANDING\n\n      Earl K.Johnson was convicted after a jury trial on four counts of\n",
@@ -1460,30 +1485,6 @@
                     },
                     "OriginatingCourtInformation": {
                         "docket_number": "19-CR-00158"
-=======
-        "juriscraper.opinions.united_states.state.iowa": [
-            (
-                "                          In the Iowa Supreme Court\n\n                                     No. 23–1122\n\n              Submitted September 11, 2024—Filed October 11, 2024\n                             Amended April 17, 2025\n\n                                    State of Iowa,\n\n                                       Appellee,\n\n                                          vs.\n\n                           Willard Noble Chaiden Miller,\n\n                                      Appellant.\n\n\n         Appeal from the Iowa District Court for Jefferson County, Shawn Showers,\n\njudge.\n\n         A defendant convicted of first-degree murder as a juvenile appeals his\n\nsentence of life imprisonment with the possibility of parole after serving\n\nthirty-five years. Affirmed.\n\n         Christensen, C.J., delivered the opinion of the court, in which all justices\n\njoined.",
-                {
-                    "Docket": {
-                        "appeal_from_str": "Iowa District Court for Jefferson County",
-                    },
-                    "OriginatingCourtInformation": {
-                        "assigned_to_str": "Shawn Showers"
-                    },
-                },
-            )
-        ],
-        "juriscraper.opinions.united_states.state.iowactapp": [
-            (
-                "                          In the Iowa Supreme Court\n\n                                     No. 23–1122\n\n              Submitted September 11, 2024—Filed October 11, 2024\n                             Amended April 17, 2025\n\n                                    State of Iowa,\n\n                                       Appellee,\n\n                                          vs.\n\n                           Willard Noble Chaiden Miller,\n\n                                      Appellant.\n\n\n         Appeal from the Iowa District Court for Jefferson County, Shawn Showers,\n\njudge.\n\n         A defendant convicted of first-degree murder as a juvenile appeals his\n\nsentence of life imprisonment with the possibility of parole after serving\n\nthirty-five years. Affirmed.\n\n         Christensen, C.J., delivered the opinion of the court, in which all justices\n\njoined.",
-                {
-                    "Docket": {
-                        "appeal_from_str": "Iowa District Court for Jefferson County",
-                    },
-                    "OriginatingCourtInformation": {
-                        "assigned_to_str": "Shawn Showers"
->>>>>>> fb958af0
                     },
                 },
             )
