--- conflicted
+++ resolved
@@ -972,43 +972,6 @@
                 },
             ),
         ],
-<<<<<<< HEAD
-        "juriscraper.opinions.united_states.state.alaska": [
-            (
-                "NOTICE\n      Memorandum decisions of this court do not create legal precedent. A party wishing to cite\n      such a decision in a brief or at oral argument should review Alaska Appellate Rule 214(d).\n\n\n               THE SUPREME COURT OF THE STATE OF ALASKA\n\n\n TREVOR PAUL FAIRBANKS,                           )\n                                                  )     Supreme Court No. S-19193\n                       Appellant,                 )\n                                                  )     Superior Court No. 3AN-19-05436 CI\n          v.                                      )\n                                                  )     MEMORANDUM OPINION\n CARA EILEEN FOX, f/k/a Cara Fox                  )        AND JUDGMENT*\n Fairbanks,                                       )\n                                                  )     No. 2100 – August 13, 2025\n                       Appellee.                  )\n                                                  )\n\n               Appeal from the Superior Court of the State of Alaska, Third\n               Judicial District, Anchorage, Josie Garton, Judge.\n\n               Appearances: Trevor Paul Fairbanks, pro se, Anchorage,\n               Appellant. Notice of nonparticipation filed by Kara A.\n               Nyquist, Nyquist Law Group, Anchorage, for Appellee.\n\n               Before: Carney, Borghesan, Henderson, and Pate, Justices.\n               [Maassen, Chief Justice, not participating.]",
-                {
-                    "Docket": {
-                        "appeal_from_str": "Superior Court of the State of Alaska, Third Judicial District",
-                    },
-                    "OriginatingCourtInformation": {
-                        "assigned_to_str": "Josie Garton"
-                    },
-                },
-            ),
-        ],
-        "juriscraper.opinions.united_states.state.alaskactapp": [
-            (
-                "NOTICE\n      Memorandum decisions of this court do not create legal precedent. A party wishing to cite\n      such a decision in a brief or at oral argument should review Alaska Appellate Rule 214(d).\n\n\n               THE SUPREME COURT OF THE STATE OF ALASKA\n\n\n TREVOR PAUL FAIRBANKS,                           )\n                                                  )     Supreme Court No. S-19193\n                       Appellant,                 )\n                                                  )     Superior Court No. 3AN-19-05436 CI\n          v.                                      )\n                                                  )     MEMORANDUM OPINION\n CARA EILEEN FOX, f/k/a Cara Fox                  )        AND JUDGMENT*\n Fairbanks,                                       )\n                                                  )     No. 2100 – August 13, 2025\n                       Appellee.                  )\n                                                  )\n\n               Appeal from the Superior Court of the State of Alaska, Third\n               Judicial District, Anchorage, Josie Garton, Judge.\n\n               Appearances: Trevor Paul Fairbanks, pro se, Anchorage,\n               Appellant. Notice of nonparticipation filed by Kara A.\n               Nyquist, Nyquist Law Group, Anchorage, for Appellee.\n\n               Before: Carney, Borghesan, Henderson, and Pate, Justices.\n               [Maassen, Chief Justice, not participating.]",
-                {
-                    "Docket": {
-                        "appeal_from_str": "Superior Court of the State of Alaska, Third Judicial District",
-                    },
-                    "OriginatingCourtInformation": {
-                        "assigned_to_str": "Josie Garton"
-                    },
-                },
-            ),
-        ],
-        "juriscraper.opinions.united_states.state.alaska_u": [
-            (
-                "NOTICE\n      Memorandum decisions of this court do not create legal precedent. A party wishing to cite\n      such a decision in a brief or at oral argument should review Alaska Appellate Rule 214(d).\n\n\n               THE SUPREME COURT OF THE STATE OF ALASKA\n\n\n TREVOR PAUL FAIRBANKS,                           )\n                                                  )     Supreme Court No. S-19193\n                       Appellant,                 )\n                                                  )     Superior Court No. 3AN-19-05436 CI\n          v.                                      )\n                                                  )     MEMORANDUM OPINION\n CARA EILEEN FOX, f/k/a Cara Fox                  )        AND JUDGMENT*\n Fairbanks,                                       )\n                                                  )     No. 2100 – August 13, 2025\n                       Appellee.                  )\n                                                  )\n\n               Appeal from the Superior Court of the State of Alaska, Third\n               Judicial District, Anchorage, Josie Garton, Judge.\n\n               Appearances: Trevor Paul Fairbanks, pro se, Anchorage,\n               Appellant. Notice of nonparticipation filed by Kara A.\n               Nyquist, Nyquist Law Group, Anchorage, for Appellee.\n\n               Before: Carney, Borghesan, Henderson, and Pate, Justices.\n               [Maassen, Chief Justice, not participating.]",
-                {
-                    "Docket": {
-                        "appeal_from_str": "Superior Court of the State of Alaska, Third Judicial District",
-                    },
-                    "OriginatingCourtInformation": {
-                        "assigned_to_str": "Josie Garton"
-=======
         "juriscraper.opinions.united_states.state.va": [
             (
                 "\nPRESENT: All the Justices\n\nTOLL ROAD INVESTORS PARTNERSHIP II, L.P.\n                                                               OPINION BY\nv. Record No. 250002                                 JUSTICE STEPHEN R. McCULLOUGH\n                                                                July 17, 2025\nSTATE CORPORATION COMMISSION, et al.\n\n\n                     FROM THE STATE CORPORATION COMMISSION\n\n\n       Toll Road Investors Partnership II, L.P. (“TRIP II”), the operator of a toll road in\n\nLoudoun County, appeals from a decision of the State Corporation Commission (“the\n\nCommission”) denying a toll increase. TRIP II contends that the Commission misapplied the\n\nrelevant statutory criteria and, further, that denying it a toll increase would constitute an\n\nuncompensated taking in violation of the United States and Virginia Constitutions. For the\n\nforegoing reasons, we conclude that the decision of the State Corporation Commission should be\n\naffirmed.\n",
@@ -1042,7 +1005,45 @@
                     },
                     "OriginatingCourtInformation": {
                         "assigned_to_str": "Bobbi Dean Overfield"
->>>>>>> 730626c6
+                    },
+                },
+            ),
+        ],
+        "juriscraper.opinions.united_states.state.alaska": [
+            (
+                "NOTICE\n      Memorandum decisions of this court do not create legal precedent. A party wishing to cite\n      such a decision in a brief or at oral argument should review Alaska Appellate Rule 214(d).\n\n\n               THE SUPREME COURT OF THE STATE OF ALASKA\n\n\n TREVOR PAUL FAIRBANKS,                           )\n                                                  )     Supreme Court No. S-19193\n                       Appellant,                 )\n                                                  )     Superior Court No. 3AN-19-05436 CI\n          v.                                      )\n                                                  )     MEMORANDUM OPINION\n CARA EILEEN FOX, f/k/a Cara Fox                  )        AND JUDGMENT*\n Fairbanks,                                       )\n                                                  )     No. 2100 – August 13, 2025\n                       Appellee.                  )\n                                                  )\n\n               Appeal from the Superior Court of the State of Alaska, Third\n               Judicial District, Anchorage, Josie Garton, Judge.\n\n               Appearances: Trevor Paul Fairbanks, pro se, Anchorage,\n               Appellant. Notice of nonparticipation filed by Kara A.\n               Nyquist, Nyquist Law Group, Anchorage, for Appellee.\n\n               Before: Carney, Borghesan, Henderson, and Pate, Justices.\n               [Maassen, Chief Justice, not participating.]",
+                {
+                    "Docket": {
+                        "appeal_from_str": "Superior Court of the State of Alaska, Third Judicial District",
+                    },
+                    "OriginatingCourtInformation": {
+                        "assigned_to_str": "Josie Garton"
+                    },
+                },
+            ),
+        ],
+        "juriscraper.opinions.united_states.state.alaskactapp": [
+            (
+                "NOTICE\n      Memorandum decisions of this court do not create legal precedent. A party wishing to cite\n      such a decision in a brief or at oral argument should review Alaska Appellate Rule 214(d).\n\n\n               THE SUPREME COURT OF THE STATE OF ALASKA\n\n\n TREVOR PAUL FAIRBANKS,                           )\n                                                  )     Supreme Court No. S-19193\n                       Appellant,                 )\n                                                  )     Superior Court No. 3AN-19-05436 CI\n          v.                                      )\n                                                  )     MEMORANDUM OPINION\n CARA EILEEN FOX, f/k/a Cara Fox                  )        AND JUDGMENT*\n Fairbanks,                                       )\n                                                  )     No. 2100 – August 13, 2025\n                       Appellee.                  )\n                                                  )\n\n               Appeal from the Superior Court of the State of Alaska, Third\n               Judicial District, Anchorage, Josie Garton, Judge.\n\n               Appearances: Trevor Paul Fairbanks, pro se, Anchorage,\n               Appellant. Notice of nonparticipation filed by Kara A.\n               Nyquist, Nyquist Law Group, Anchorage, for Appellee.\n\n               Before: Carney, Borghesan, Henderson, and Pate, Justices.\n               [Maassen, Chief Justice, not participating.]",
+                {
+                    "Docket": {
+                        "appeal_from_str": "Superior Court of the State of Alaska, Third Judicial District",
+                    },
+                    "OriginatingCourtInformation": {
+                        "assigned_to_str": "Josie Garton"
+                    },
+                },
+            ),
+        ],
+        "juriscraper.opinions.united_states.state.alaska_u": [
+            (
+                "NOTICE\n      Memorandum decisions of this court do not create legal precedent. A party wishing to cite\n      such a decision in a brief or at oral argument should review Alaska Appellate Rule 214(d).\n\n\n               THE SUPREME COURT OF THE STATE OF ALASKA\n\n\n TREVOR PAUL FAIRBANKS,                           )\n                                                  )     Supreme Court No. S-19193\n                       Appellant,                 )\n                                                  )     Superior Court No. 3AN-19-05436 CI\n          v.                                      )\n                                                  )     MEMORANDUM OPINION\n CARA EILEEN FOX, f/k/a Cara Fox                  )        AND JUDGMENT*\n Fairbanks,                                       )\n                                                  )     No. 2100 – August 13, 2025\n                       Appellee.                  )\n                                                  )\n\n               Appeal from the Superior Court of the State of Alaska, Third\n               Judicial District, Anchorage, Josie Garton, Judge.\n\n               Appearances: Trevor Paul Fairbanks, pro se, Anchorage,\n               Appellant. Notice of nonparticipation filed by Kara A.\n               Nyquist, Nyquist Law Group, Anchorage, for Appellee.\n\n               Before: Carney, Borghesan, Henderson, and Pate, Justices.\n               [Maassen, Chief Justice, not participating.]",
+                {
+                    "Docket": {
+                        "appeal_from_str": "Superior Court of the State of Alaska, Third Judicial District",
+                    },
+                    "OriginatingCourtInformation": {
+                        "assigned_to_str": "Josie Garton"
                     },
                 },
             ),
