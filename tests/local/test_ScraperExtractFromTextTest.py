--- conflicted
+++ resolved
@@ -664,7 +664,6 @@
                 },
             )
         ],
-<<<<<<< HEAD
         "juriscraper.opinions.united_states.state.lactapp_2": [
             (
                 #https://www.la2nd.org/wp-content/uploads/2025/04/56139-40ca.pdf,
@@ -676,7 +675,6 @@
                 },
             )
         ],
-=======
         "juriscraper.opinions.united_states.state.mont": [
             (
                 # https://www.courtlistener.com/api/rest/v4/opinions/10801442/
@@ -742,7 +740,6 @@
                 },
             ),
         ],
->>>>>>> 0a46db69
     }
 
     def test_extract_from_text(self):
