import logging
import unittest
from datetime import date, datetime

from juriscraper.lib.importer import build_module_list
from juriscraper.OpinionSite import OpinionSite


class ScraperExtractFromText(unittest.TestCase):
    """Adds specific tests to specific courts that are more-easily tested
    without a full integration test.
    """

    test_data = {
        "juriscraper.opinions.united_states.administrative_agency.bia": [
            (
                """Matter of Emmanuel LAGUERRE, Respondent \nDecided January 20, 2022 and more """,
                {
                    "OpinionCluster": {
                        "date_filed": "2022-01-20",
                        "date_filed_is_approximate": False,
                    }
                },
            ),
            (
                "Matter of Enrique ALDAY-DOMINGUEZ, Respondent\nDecided June 1, 2017",
                {
                    "OpinionCluster": {
                        "date_filed": "2017-06-01",
                        "date_filed_is_approximate": False,
                    }
                },
            ),
            (
                "Matter of O-A-R-G-, et al., Respondents\nDecided as amended April 16, 2025 1\n",
                {
                    "OpinionCluster": {
                        "date_filed": "2025-04-16",
                        "date_filed_is_approximate": False,
                    }
                },
            ),
            (
                "Matter of Leobardo DE JESUS-PLATON, Respondent\nDecided by Board January 17, 2025 1\n",
                {
                    "OpinionCluster": {
                        "date_filed": "2025-01-17",
                        "date_filed_is_approximate": False,
                    }
                },
            ),
            (
                "Matter of Foo, Respondent\nDecided by Attorney General April 30, 2025\n",
                {
                    "OpinionCluster": {
                        "date_filed": "2025-04-30",
                        "date_filed_is_approximate": False,
                    }
                },
            ),
            (
                "Matter of Bar, Respondent\nDecided by Acting Attorney General April 30, 2025\n",
                {
                    "OpinionCluster": {
                        "date_filed": "2025-04-30",
                        "date_filed_is_approximate": False,
                    }
                },
            ),
        ],
        "juriscraper.opinions.united_states.state.nm": [
            (
                """Opinion Number: _______________ Filing Date: January 10, 2022\nNO. S-1-SC-38247\nCITIZENS FOR FAIR RATES""",
                {"OpinionCluster": {"docket_number": "S-1-SC-38247"}},
            )
        ],
        "juriscraper.opinions.united_states.state.nmctapp": [
            (
                """Opinion Number: _______________ Filing Date: January 10, 2022\nNo. A-1-CA-39059\nCITIZENS FOR FAIR RATES""",
                {"OpinionCluster": {"docket_number": "A-1-CA-39059"}},
            )
        ],
        "juriscraper.opinions.united_states.state.ark": [
            (
                """HONORABLE JODI RAINES DENNIS,\nCite as 2022 Ark. 19\nSUPREME COURT OF ARKANSAS No. CV-21-173\n  ARKANSAS DEPARTMENT OF CORRECTION""",
                {"OpinionCluster": {"docket_number": "CV-21-173"}},
            ),
            # Some opinions don't have dockets because Arkansas publishes important announcements.
            (
                """Cite as 2022 Ark. 14\nSUPREME COURT OF ARKANSAS Opinion Delivered: January 27, 2022""",
                {},
            ),
        ],
        "juriscraper.opinions.united_states.state.arkctapp": [
            (
                """Cite as 2022 Ark. App. 51\nARKANSAS COURT OF APPEALS\nDIVISION II No. CV-20-579\n  ADDAM MAXWELL V.\nLORI MAXWELL""",
                {"OpinionCluster": {"docket_number": "CV-20-579"}},
            ),
            (
                """Cite as 2022 Ark. App. 43\nARKANSAS COURT OF APPEALS\nDIVISION IV No. E-21-215\n  FRED JACKSON""",
                {"OpinionCluster": {"docket_number": "E-21-215"}},
            ),
        ],
        "juriscraper.opinions.united_states.state.nyappterm_1st": [
            (
                """<br>PRESENT: Brigantti, J.P., Hagler, Tisch, JJ. \n\n <br>570410/22 \n and more and more """,
                {"Docket": {"docket_number": "570410/22"}},
            ),
        ],
        "juriscraper.opinions.united_states.state.nyappterm_2nd": [
            (
                """SUPREME COURT, APPELLATE TERM, FIRST DEPARTMENT \nPRESENT: Brigantti, J.P., Hagler, Tisch, JJ. \n 570613/17 """,
                {"Docket": {"docket_number": "570613/17"}},
            ),
        ],
        "juriscraper.opinions.united_states.state.sd": [
            (
                # https://www.courtlistener.com/opinion/9456271/mcgee-v-spencer-quarries-inc/pdf/
                """\n#29901-aff in pt & rev in pt-PJD & SRJ\n2023 S.D. 66\nIN THE SUPREME COURT\nOF THE\nSTATE OF SOUTH DAKOTA\n* * * *\nAUSTIN MCGEE, Plaintiff and Appellee,\nv.\nSPENCER QUARRIES, INC.,\na South Dakota Corporation, Defendant,\nand\nSOUTH DAKOTA DEPARTMENT OF\nTRANSPORTATION; KENT GATES,\nas an employee of the South Dakota\nDepartment of Transportation; and KRIS\nROYALTY, as an employee of the South\nDakota Department of Transportation, Defendants and Appellants.\n* * * *\nAPPEAL FROM THE CIRCUIT COURT OF\nTHE FIRST JUDICIAL CIRCUIT\nBRULE COUNTY, SOUTH DAKOTA\n* * * *\nTHE HONORABLE BRUCE V. ANDERSON\nJudge\n* * * *\n""",
                {
                    "Docket": {
                        "docket_number": "29901",
                        "appeal_from_str": "Circuit Court of the First Judicial Circuit Brule County",
                    },
                    "OpinionCluster": {
                        "disposition": "Affirmed in part and reversed in part",
                        "judges": "Patricia J. DeVaney, Steven R. Jensen",
                    },
                },
                """#30354-SRJ\n2024 S.D. 58\nIN THE SUPREME COURT\nOF THE""",
                {
                    "Docket": {"docket_number": "30354"},
                    "OpinionCluster": {"judges": "Steven R. Jensen"},
                },
                # https://www.courtlistener.com/opinion/9406747/estate-of-beadle/?q=court_id%3Asd&page=8
                """#30086, #30094-r-SPM\n2023 S.D. 26\nIN THE SUPREME COURT\nOF THE\nSTATE OF SOUTH DAKOTA""",
                {
                    "Docket": {"docket_number": "30086, 30094"},
                    "OpinionCluster": {
                        "judges": "Scott P. Myren",
                        "disposition": "Reversed and remanded",
                    },
                },
            ),
        ],
        "juriscraper.opinions.united_states.territories.nmariana": [
            (
                """#E-FILED\nCNMI SUPREME COURT\nE-filed: Apr 18 2022 06:53AM\nClerk Review: Apr 18 2022 06:54AM Filing ID: 67483376\nCase No.: 2021-SCC-0017-CIV\nJudy Aldan""",
                {"Docket": {"docket_number": "2021-SCC-0017-CIV"}},
            ),
        ],
        "juriscraper.opinions.united_states.federal_special.cavc": [
            (
                """           UNITED STATES COURT OF APPEALS FOR VETERANS CLAIMS\n\n                                             NO. 22-3306\n\n                               GEORGE D. PREWITT, JR., PETITIONER,\n\n                                                  V.\n\n                                     DENIS MCDONOUGH,\n                         SECRETARY OF VETERANS AFFAIRS, RESPONDENT.\n\n                       Before""",
                {
                    "OpinionCluster": {
                        "case_name": "George D. Prewitt, Jr. v. Denis McDonough"
                    }
                },
            ),
            (
                """          UNITED STATES COURT OF APPEALS FOR VETERANS CLAIMS\n\n                                            No. 17-1428\n\n                                  JESUS G. ATILANO, APPELLANT,\n\n                                                 V.\n\n                                    DENIS MCDONOUGH,\n                          SECRETARY OF VETERANS AFFAIRS, APPELLEE.\n\n               On Remand""",
                {
                    "OpinionCluster": {
                        "case_name": "Jesus G. Atilano v. Denis McDonough"
                    }
                },
            ),
            (
                """                UNITED STATES COURT OF APPEALS FOR VETERANS CLAIMS\n\nNO. 20-4372\n\nSHERRY CRAIG-DAVIDSON,                                                            APPELLANT,\n\n         V.\n\nDENIS MCDONOUGH,\nSECRETARY OF VETERANS AFFAIRS,                                                    APPELLEE.\n\n                      Before GREENBERG, MEREDITH, and LAURER, Judges.""",
                {
                    "OpinionCluster": {
                        "case_name": "Sherry Craig-Davidson v. Denis McDonough"
                    }
                },
            ),
        ],
        "juriscraper.opinions.united_states.federal_bankruptcy.bap1": [
            (
                """UNITED STATES BANKRUPTCY APPELLATE PANEL\n           FOR THE FIRST CIRCUIT\n                      _______________________________\n\n                            BAP No. MW 00-005\n                      _______________________________\n\n              IN RE: INDIAN MOTOCYCLE CO., INC. ,\n       INDIAN MOTOCYCLE APPAREL AND ACCESSORIES, INC.\n              INDIAN MOTOCYCLE MANUF CO., INC.,\n                              Debtors.\n                  _______________________________\n\n                      UNITED STATES OF AMERICA,\n                               Appellant,\n\n                                       v.\n\n        STERLING CONSULTING CORP., COLORADO RECEIVER\n          and STEVEN M. RODOLAKIS, CHAPTER 7 TRUSTEE,\n                             Appellees.\n                  _______________________________\n\n               Appeal from the United States Bankruptcy Court\n                 for the District of Massachusetts (Worcester)\n                (Hon. Henry J. Boroff, U.S. Bankruptcy Judge)\n\n                      _______________________________\n\n                             Before\n         GOODMAN, DE JESÚS, VAUGHN, U.S. Bankruptcy Judges\n                _______________________________\n\n  Peter Sklarew, U.S. Department of Justice, and Donald K. Stern, U.S. Attorney, on\n  brief for the Appellant.\n\n  Joseph H. Baldiga, Paul W. Carey of Mirick, O’Connell, DeMallie & Lougee and\n  Stephan M. Rodolakis, Mark S. Foss of Peters Massad & Rodolakis, on brief for the\n  Appellees.\n\n                      _______________________________\n\n                               April 26, 2001\n                      _______________________________\n\n""",
                {
                    "OpinionCluster": {"date_filed": date(2001, 4, 26)},
                },
            ),
        ],
        "juriscraper.opinions.united_states.state.nysupct_commercial": [
            (
                # https://nycourts.gov/reporter/3dseries/2023/2023_51345.htm
                """<table width="80%" border="1" cellspacing="2" cellpadding="5">\n<tbody><tr>\n<td align="center"><b>1125 Morris Ave. Realty LLC v Title Issues Agency\nLLC</b></td>\n</tr>\n<tr>\n<td align="center">2023 NY Slip Op 51345(U) [81 Misc 3d 1215(A)]</td>\n</tr>\n<tr>\n<td align="center">Decided on December 12, 2023</td>\n</tr>\n<tr>\n<td align="center">Supreme Court, Bronx County</td>\n</tr>\n<tr>\n<td align="center">Gomez, J.</td>\n</tr>\n<tr>\n<td align="center"><font color="#FF0000">Published by <a href="https://www.courts.state.ny.us/reporter/">New York State Law Reporting\nBureau</a> pursuant to Judiciary Law § 431.</font></td>\n</tr>\n<tr>\n<td align="center"><font color="#FF0000">This opinion is uncorrected and will not be\npublished in the printed Official Reports.</font></td></tr>\n</tbody></table><br><table width="75%" border="1" cellspacing="1" cellpadding="4" align="center"><tbody><tr><td><br><div align="center"><b><font size="+1">1125 Morris\nAvenue Realty LLC, Plaintiff(s),\n\n<br><br>against<br><br>Title Issues Agency LLC, MARTIN E. KOFMAN,\nSTEVEN LOWENTHAL, ESQ., and LOWENTHAL PC, "JOHN DOE," "JANE DOE,"\n"ABC CORPORATION," AND "XYZ CORPORATION,"\nDefendant(s).</font></b></div><br><br>\n\n</td></tr></tbody></table><br><br>Index No. 809156/23E\n<br><br><br>\n<br>Counsel for plaintiff: Law Office of Jan V Farensbach<br><br>Counsel for\ndefendants: Rosenberg &amp; Steinmetz PC<br>\n<br>\n\n\n<br>Fidel E. Gomez, J.\n\n<p>In this action for, <i>inter alia</i>, breach of contract, defendants TITLE ISSUES""",
                {
                    "Docket": {
                        "docket_number": "Index No. 809156/23E",
                        "case_name_full": '1125 Morris Avenue Realty LLC, Plaintiff(s), against Title Issues Agency LLC, MARTIN E. KOFMAN, STEVEN LOWENTHAL, ESQ., and LOWENTHAL PC, "JOHN DOE," "JANE DOE," "ABC CORPORATION," AND "XYZ CORPORATION," Defendant(s).',
                    },
                    "Opinion": {"author_str": "Fidel E. Gomez"},
                    "Citation": "81 Misc 3d 1215(A)",
                    "OpinionCluster": {
                        "case_name_full": '1125 Morris Avenue Realty LLC, Plaintiff(s), against Title Issues Agency LLC, MARTIN E. KOFMAN, STEVEN LOWENTHAL, ESQ., and LOWENTHAL PC, "JOHN DOE," "JANE DOE," "ABC CORPORATION," AND "XYZ CORPORATION," Defendant(s).'
                    },
                },
            )
        ],
        "juriscraper.opinions.united_states.state.nysupct": [
            (
                # https://www.nycourts.gov/reporter/pdfs/2019/2019_32654.pdf
                """Deboer v Friedman\n2019 NY Slip Op 32654(U)\nSeptember 4, 2019\nSupreme Court, New York County\nDocket Number: 654329/2018\nJudge: Arthur F. Engoron""",
                {
                    "Docket": {"docket_number": "654329/2018"},
                    "Opinion": {"author_str": "Arthur F. Engoron"},
                },
            ),
            (
                # https://www.nycourts.gov/reporter/pdfs/2019/2019_30152.pdf
                """1809 Emns Ave Inc. v American Signcrafters LLC\n2019 NY Slip Op 30152(U)\nJanuary 10, 2019\nSupreme Court, Kings County\nDocket Number: 517955/18\nJudge: Leon Ruchelsman""",
                {
                    "Docket": {"docket_number": "517955/18"},
                    "Opinion": {"author_str": "Leon Ruchelsman"},
                },
            ),
            (
                # https://www.nycourts.gov/reporter/pdfs/2021/2021_33275.pdf
                """Ciardiello v Village of New Paltz\n2021 NY Slip Op 33275(U)\nMarch 8, 2021\nSupreme Court, Ulster County\nDocket Number: Index No. EF18-3323\nJudge: Christopher E. Cahill""",
                {
                    "Docket": {"docket_number": "Index No. EF18-3323"},
                    "Opinion": {"author_str": "Christopher E. Cahill"},
                },
            ),
            (
                # https://www.nycourts.gov/reporter/pdfs/2018/2018_33709.pdf
                """Matter of Micklas v Town of Halfmoon Planning Bd.\n2018 NY Slip Op 33709(U)\nJanuary 10, 2018\nSupreme Court, Saratoga County\n Docket Number: 20171554\nJudge: Thomas D. Buchanan\nCases posted with a "30000""",
                {
                    "Docket": {"docket_number": "20171554"},
                    "Opinion": {"author_str": "Thomas D. Buchanan"},
                },
            ),
            (
                # https://www.nycourts.gov/reporter/pdfs/2023/2023_32445.pdf
                """Rothman v Puretz\n2023 NY Slip Op 32445(U)\nJuly 18, 2023\nSupreme Court, Monroe County\nDocket Number: Index No. E2023001856\nJudge: J. Scott Odorisi\nCases posted with a "30000" identifier, i""",
                {
                    "Docket": {"docket_number": "Index No. E2023001856"},
                    "Opinion": {"author_str": "Scott Odorisi"},
                },
            ),
            (
                # https://www.nycourts.gov/reporter/pdfs/2021/2021_30613.pdf
                """Dodaj v Lofti\n2021 NY Slip Op 30613(U)\nJanuary 13, 2021\nSupreme Court, Bronx County\nDocket Number: 20240/2019E\nJudge: Veronica G. Hummel""",
                {
                    "Docket": {"docket_number": "20240/2019E"},
                    "Opinion": {"author_str": "Veronica G. Hummel"},
                },
            ),
        ],
        "juriscraper.opinions.united_states.state.nycountyct": [
            (
                # https://www.nycourts.gov/reporter/pdfs/2018/2018_33955.pdf
                """People v Wiltshire\n2018 NY Slip Op 33955(U)\nAugust 15, 2018\nCounty Court, Westchester County\nDocket Number: 18-0465-01\nJudge: Larry J. Schwartz""",
                {
                    "Docket": {"docket_number": "18-0465-01"},
                    "Opinion": {"author_str": "Larry J. Schwartz"},
                },
            ),
            (
                # https://www.nycourts.gov/reporter/3dseries/2020/2020_50084.htm  Docket number seems to be censored
                """<table width="80%" border="1" cellspacing="2" cellpadding="5" align="center">\n<tr>\n<td align="center"><b>People v J.S.</b></td>\n</tr>\n<tr>\n<td align="center">2020 NY Slip Op 50084(U) [66 Misc 3d 1213(A)]</td>\n</tr>\n<tr>\n<td align="center">Decided on January 17, 2020</td>\n</tr>\n<tr>\n<td align="center">County Court, Nassau County</td>\n</tr>\n<tr>\n<td align="center">Singer, J.</td>\n</tr>\n<tr>\n<td align="center">Published by New York State Law Reporting Bureau\npursuant to Judiciary Law § 431.</td>\n</tr>\n<tr>\n<td align="center">This opinion is uncorrected and will not be\npublished in the printed Official Reports.</td></tr>\n</table>\n<br><br>\n\nDecided on January 17, 2020\n<br><div align="center">County Court, Nassau County</div>\n\n<br><table width="75%" border="1" cellspacing="1" cellpadding="4" align="center"><tr><td><br><div align="center"><b>The People of the\nState of New York, Plaintiff,\n\n<br><br>against<br><br>J.S., Adolescent Offender.</b></div><br><br>\n\n</td></tr></table><br><br>FYC-00000-00\n<br><br>\n<br><br>N. Scott Banks, Attorney in Chief, Legal Aid Society of Nassau County, \n<br><br>Max Sullivan, Esq. \n<br><br>Hon. Madeline Singas, Nassau County District Attorney, \n<br><br>Christopher Mango, Esq. <p></p>\n\n\n<br>Conrad D. Singer, J.\n\n<br><br>The following paper""",
                {
                    "Docket": {
                        "docket_number": "FYC-00000-00",
                        "case_name_full": "The People of the State of New York, against J.S., Adolescent Offender.",
                    },
                    "Opinion": {"author_str": "Conrad D. Singer"},
                    "Citation": "66 Misc 3d 1213(A)",
                    "OpinionCluster": {
                        "case_name_full": "The People of the State of New York, against J.S., Adolescent Offender."
                    },
                },
            ),
        ],
        "juriscraper.opinions.united_states.state.nycivct": [
            (
                # https://www.nycourts.gov/reporter/3dseries/2023/2023_23397.htm
                """<table width="80%" border="1" cellspacing="2" cellpadding="5" align="center">\n<tr>\n<td align="center"><b>City of New York v "Doe"</b></td>\n</tr>\n<tr>\n<td align="center">2023 NY Slip Op 23397</td>\n</tr>\n<tr>\n<td align="center">Decided on December 18, 2023</td>\n</tr>\n<tr>\n<td align="center">Civil Court Of The City Of New York, Bronx County</td>\n</tr>\n<tr>\n<td align="center">Zellan, J.</td>\n</tr>\n<tr>\n<td align="center">Published by New York State Law Reporting Bureau pursuant to Judiciary Law § 431.</td>\n</tr>\n<tr>\n<td align="center">This opinion is uncorrected and subject to revision before publication in the printed Official Reports.</td></tr>\n</table>\n<br><br>\nDecided on December 18, 2023\n<br><div align="center">Civil Court of the City of New York, Bronx County</div>\n\n<br><table width="75%" border="1" cellspacing="1" cellpadding="4" align="center"><tr><td><br><div align="center"><b>City \n\tof New York, Petitioner(s),\n\n<br><br>against<br><br>"John" "Doe" et al., Respondents.</b></div><br><br>\n\n</td></tr></table><br><br>Index No. LT-300755-22/BX\n<br><br><br>Maurice Dobson, Special Assistant Corporation Counsel, New York City Department of Housing Preservation &amp; Development (Isidore Scipio, of counsel), New York, NY, for petitioner.<br><br>April Whitehead, Irvington, NY, for respondents Alexander Aqel and Aqel Sheet Metal Inc.<p></p><br>Jeffrey S. Zellan, J. <p>Recitation, as required by CPLR 2219(a), of the papers considered in the review of this motion:</p>""",
                {
                    "Docket": {
                        "docket_number": "Index No. LT-300755-22/BX",
                        "case_name_full": 'City of New York, Petitioner(s), against "John" "Doe"',
                    },
                    "Opinion": {"author_str": "Jeffrey S. Zellan"},
                    "OpinionCluster": {
                        "case_name_full": 'City of New York, Petitioner(s), against "John" "Doe"'
                    },
                },
            ),
            (
                # https://www.nycourts.gov/reporter/3dseries/2023/2023_51315.htm
                """n<table width="80%" border="1" cellspacing="2" cellpadding="5" align="center">\n<tr>\n<td align="center"><b>201 E. 164th St. Assoc., LLC v Calderon</b></td>\n</tr>\n<tr>\n<td align="center">2023 NY Slip Op 51315(U) [81 Misc 3d 1211(A)]</td>\n</tr>\n<tr>\n<td align="center">Decided on December 4, 2023</td>\n</tr>\n<tr>\n<td align="center">Civil Court Of The City Of New York, Bronx County</td>\n</tr>\n<tr>\n<td align="center">Ibrahim, J.</td>\n</tr>\n<tr>\n<td align="center">Published by New York State Law Reporting\nBureau pursuant to Judiciary Law § 431.</td>\n</tr>\n<tr>\n<td align="center">This opinion is uncorrected and will not be\npublished in the printed Official Reports.</td></tr>\n</table>\n<br><br>\n\nDecided on December 4, 2023\n<br><div align="center">Civil Court of the City of New York, Bronx County</div>\n\n<br><table width="75%" border="1" cellspacing="1" cellpadding="4" align="center"><tr><td><br><div align="center"><b>201 East 164th\nStreet Associates, LLC, Petitioner,\n\n<br><br>against<br><br>Pastora Calderon &amp; ROSA IDALIA\nABDELNOUR, Respondents, \n     <br>"JOHN DOE" &amp; "JANE DOE" A/K/A DUNIA GOMEZ\nRespondents-Undertenants.</b></div><br><br>\n\n</td></tr></table><br><br>Index No. 11523/2020\n<br><br>\n<br>For Petitioner: Hertz, Cherson &amp; Rosenthal, PC<br><br>For Respondent:\nThe Bronx Defenders by Adam Markovics, Esq.<p></p>\n\n\nShorab Ibrahim, J.\n\n<p>Recitation, as required by C.P.L.R. § 2219(a), of the papers considered in\nreview of this motion.</p>""",
                {
                    "Docket": {
                        "docket_number": "Index No. 11523/2020",
                        "case_name_full": '201 East 164th Street Associates, LLC, against Pastora Calderon & ROSA IDALIA ABDELNOUR, "JOHN DOE" & "JANE DOE" A/K/A DUNIA GOMEZ Respondents-Undertenants.',
                    },
                    "Opinion": {"author_str": "Shorab Ibrahim"},
                    "OpinionCluster": {
                        "case_name_full": '201 East 164th Street Associates, LLC, against Pastora Calderon & ROSA IDALIA ABDELNOUR, "JOHN DOE" & "JANE DOE" A/K/A DUNIA GOMEZ Respondents-Undertenants.'
                    },
                    "Citation": "81 Misc 3d 1211(A)",
                },
            ),
        ],
        "juriscraper.opinions.united_states.state.nysurct": [
            (
                # https://www.nycourts.gov/reporter/3dseries/2023/2023_50144.htm
                """<table width="80%" border="1" cellspacing="2" cellpadding="5" align="center">\n<tr>\n<td align="center"><b>Matter of Pia Jeong Yoon</b></td>\n</tr>\n<tr>\n<td align="center">2023 NY Slip Op 50144(U) [78 Misc 3d 1203(A)]</td>\n</tr>\n<tr>\n<td align="center">Decided on February 28, 2023</td>\n</tr>\n<tr>\n<td align="center">Surrogate\'s Court, Queens County</td>\n</tr>\n<tr>\n<td align="center">Kelly, S.</td>\n</tr>\n<tr>\n<td align="center">Published by New York State Law Reporting\nBureau pursuant to Judiciary Law § 431.</td>\n</tr>\n<tr>\n<td align="center">This opinion is uncorrected and will not be\npublished in the printed Official Reports.</td></tr>\n</table>\n<br><br>\n\nDecided on February 28, 2023\n<br><div align="center">Surrogate\'s Court, Queens County</div>\n\n<br><table width="75%" border="1" cellspacing="1" cellpadding="4" align="center"><tr><td><br><div align="center"><b>Probate\nProceeding, Will of Pia Jeong Yoon, a/k/a PIA JEONG AE YOON, \n     <br>a/k/a PIA J. YOON, a/k/a JEONG YOON, a/k/a JEONG AE YOON,\nDeceased.\n</b></div><br><br>\n</td></tr></table><br><br>File No. 2021-31/C\n<br><br>\n<br>Petitioner\'s Attorney: J. John Kim. Esq<br><br>\n<br>Petitioner's Attorney: J. John Kim. Esq.<br>Pashman Stein Walder Hayden,\nPC<br>2900 Westchester Avenue, Suite 204, Purchase, New York 10577<br>(201)\n270-5470<br><br>Respondent's Attorney: Charlotte C. Lee, Esq.<br>277\nBroadway, Suite 400<br>New York, NY 10007<br>(212) 732-3366<p></p>\n\n\nPeter J. Kelly, S.\n\n<p>Petitioner moves for summary judgment in this proceeding which seeks leave to""",
                {
                    "Docket": {
                        "docket_number": "File No. 2021-31/C",
                        "case_name_full": "Probate Proceeding, Will of Pia Jeong Yoon, a/k/a PIA JEONG AE YOON, a/k/a PIA J. YOON, a/k/a JEONG YOON, a/k/a JEONG AE YOON",
                    },
                    "Opinion": {"author_str": "Peter J. Kelly"},
                    "Citation": "78 Misc 3d 1203(A)",
                    "OpinionCluster": {
                        "case_name_full": "Probate Proceeding, Will of Pia Jeong Yoon, a/k/a PIA JEONG AE YOON, a/k/a PIA J. YOON, a/k/a JEONG YOON, a/k/a JEONG AE YOON"
                    },
                },
            ),
            (
                # https://www.nycourts.gov/reporter/pdfs/2020/2020_34495.pdf
                """Matter of Christopher J. A.\n2020 NY Slip Op 34495(U)\nMarch 16, 2020\nSurrogate\'s Court, Bronx County\nDocket Number: 81G1998/K\nJudge: Nelida Malave-Gonzalez\nCases posted with a "30000" identifier, i.e., 2013 NY Slip\nOp 30001(U)""",
                {
                    "Docket": {"docket_number": "81G1998/K"},
                    "Opinion": {"author_str": "Nelida Malave-Gonzalez"},
                },
            ),
        ],
        "juriscraper.opinions.united_states.state.nyfamct": [
            (
                # https://www.nycourts.gov/reporter/3dseries/2020/2020_50049.htm
                """<table width="80%" border="1" cellspacing="2" cellpadding="5" align="center">\n<tr>\n<td align="center"><b>Matter of Robyn C. v William M.J.</b></td>\n</tr>\n<tr>\n<td align="center">2020 NY Slip Op 50049(U) [66 Misc 3d 1210(A)]</td>\n</tr>\n<tr>\n<td align="center">Decided on January 16, 2020</td>\n</tr>\n<tr>\n<td align="center">Family Court, Kings County</td>\n</tr>\n<tr>\n<td align="center">Vargas, J.</td>\n</tr>\n<tr>\n<td align="center">Published by New York State Law Reporting Bureau\npursuant to Judiciary Law § 431.</td>\n</tr>\n<tr>\n<td align="center">This opinion is uncorrected and will not be\npublished in the printed Official Reports.</td></tr>\n</table>\n<br><br>\n\nDecided on January 16, 2020\n<br><div align="center">Family Court, Kings County</div>\n\n<br><table width="75%" border="1" cellspacing="1" cellpadding="4" align="center"><tr><td><br><div align="center"><b>In the Matter of a\nProceeding Under Article 6 of the Family Court Act Robyn C., Petitioner,\n\n<br><br>against<br><br>William M. J. (Deceased) and EVA JANE P.,\nRespondent.</b></div><br><br>\n\n</td></tr></table><br><br>G-10994-19\n<br><br><br>The mother was represented by Elaine McKnight, Esq., 457 56th Street, Brooklyn,\nNY 11220, Tel. (917) 476-2900; Paramour was represented by Sharyn M. Duncan, Esq., 32\nCourt St., Suite 707, Brooklyn, NY 11201, sharynmdrushing@msn.com, Phone: (718)\n625-6777; and the Child is represented by Alyana Love, Esq, Children's Law Center.<p></p>\n\n\n<br>Javier E. Vargas, J.\n\n<br><br>Papers Numbered<br><br>Summons, Petition, Affidavit &amp; Exhibits Annexed\n1<br><br>Notice of Motion, Affirmation &amp; Exhibits Annexed 2<br><br>Notice of""",
                {
                    "Docket": {
                        "docket_number": "G-10994-19",
                        "case_name_full": "In the Matter of a Proceeding Under Article 6 of the Family Court Act Robyn C., against William M. J. (Deceased) and EVA JANE P.",
                    },
                    "Opinion": {"author_str": "Javier E. Vargas"},
                    "Citation": "66 Misc 3d 1210(A)",
                    "OpinionCluster": {
                        "case_name_full": "In the Matter of a Proceeding Under Article 6 of the Family Court Act Robyn C., against William M. J. (Deceased) and EVA JANE P."
                    },
                },
            ),
            (
                # https://www.nycourts.gov/reporter/3dseries/2022/2022_50020.htm
                """<table width="80%" border="1" cellspacing="2" cellpadding="5" align="center">\n<tr>\n<td align="center"><b>Matter of Michelle B. v Thomas Y.</b></td>\n</tr>\n<tr>\n<td align="center">2022 NY Slip Op 50020(U) [73 Misc 3d 1238(A)]</td>\n</tr>\n<tr>\n<td align="center">Decided on January 11, 2022</td>\n</tr>\n<tr>\n<td align="center">Family Court, Kings County</td>\n</tr>\n<tr>\n<td align="center">Vargas, J.</td>\n</tr>\n<tr>\n<td align="center">Published by New York State Law Reporting Bureau\npursuant to Judiciary Law § 431.</td>\n</tr>\n<tr>\n<td align="center">This opinion is uncorrected and will not be\npublished in the printed Official Reports.</td></tr>\n</table>\n<br><br>\n\nDecided on January 11, 2022\n<br><div align="center">Family Court, Kings County</div>\n\n<br><table width="75%" border="1" cellspacing="1" cellpadding="4" align="center"><tr><td><br><div align="center"><b>In the Matter of a\nProceeding for Support Under Article 4 of the Family Court Act Michelle B., Petitioner,\n\n<br><br>against<br><br>Thomas Y., Respondent.</b></div><br><br>\n\n</td></tr></table><br><br>Docket No. F-30317/2004/19F\n<br><br><br>\n<br><br>The mother was represented by Rena C. Dawson, Esq., Karasayk &amp; Moschella,\nLLP, 233 Broadway, suite 2340, New York, NY 10006, Phone: (212) 233-3800,\nrdawson@kmattorneys.com ; the Father was unrepresented.<p></p>\n\n\n<br>Javier E. Vargas, J.\n""",
                {
                    "Docket": {
                        "docket_number": "Docket No. F-30317/2004/19F",
                        "case_name_full": "In the Matter of a Proceeding for Support Under Article 4 of the Family Court Act Michelle B., against Thomas Y.",
                    },
                    "Opinion": {"author_str": "Javier E. Vargas"},
                    "Citation": "73 Misc 3d 1238(A)",
                    "OpinionCluster": {
                        "case_name_full": "In the Matter of a Proceeding for Support Under Article 4 of the Family Court Act Michelle B., against Thomas Y."
                    },
                },
            ),
        ],
        "juriscraper.opinions.united_states.state.nycrimct": [
            (
                # https://www.nycourts.gov/reporter/3dseries/2018/2018_50128.htm
                """<table width="80%" border="1" cellspacing="2" cellpadding="5" align="center">\n<tr>\n<td align="center"><b>People v Hot</b></td>\n</tr>\n<tr>\n<td align="center">2018 NY Slip Op 50128(U) [58 Misc 3d 1215(A)]</td>\n</tr>\n<tr>\n<td align="center">Decided on January 18, 2018</td>\n</tr>\n<tr>\n<td align="center">Criminal Court Of The City Of New York, Kings County</td>\n</tr>\n<tr>\n<td align="center">Leo, J.</td>\n</tr>\n<tr>\n<td align="center">Published by New York State Law Reporting Bureau\npursuant to Judiciary Law § 431.</td>\n</tr>\n<tr>\n<td align="center">This opinion is uncorrected and will not be\npublished in the printed Official Reports.</td></tr>\n</table>\n<br><br>\n\nDecided on January 18, 2018\n<br><div align="center">Criminal Court of the City of New York, Kings County</div>\n\n<br><table width="75%" border="1" cellspacing="1" cellpadding="4" align="center"><tr><td><br><div align="center"><b>The People of the\nState of New York\n\n<br><br>against<br><br>Amela Hot, Defendant.</b></div><br><br>\n\n</td></tr></table><br><br>2017KN054132\n<br><br><br>Labe M. Richman, 305 Broadway, Suite 100, New York, New York, 10007, attorney\nfor defendant Amela Hot<br><br>Eric Gonzalez, District Attorney, Kings County, by Sapna\nKishnani Esq., Assistant District Attorney, Brooklyn, of Counsel for the People<p></p>\n\n\n<br>Donald Leo, J.\n""",
                {
                    "Docket": {
                        "docket_number": "2017KN054132",
                        "case_name_full": "The People of the State of New York against Amela Hot",
                    },
                    "Opinion": {"author_str": "Donald Leo"},
                    "Citation": "58 Misc 3d 1215(A)",
                    "OpinionCluster": {
                        "case_name_full": "The People of the State of New York against Amela Hot"
                    },
                },
            ),
            (
                # https://www.nycourts.gov/reporter/3dseries/2018/2018_50503.htm
                """<table width="80%" border="1" cellspacing="2" cellpadding="5" align="center">\n<tr>\n<td align="center"><b>People v Smith</b></td>\n</tr>\n<tr>\n<td align="center">2018 NY Slip Op 50503(U) [59 Misc 3d 1211(A)]</td>\n</tr>\n<tr>\n<td align="center">Decided on March 16, 2018</td>\n</tr>\n<tr>\n<td align="center">Criminal Court Of The City Of New York, Queens County</td>\n</tr>\n<tr>\n<td align="center">Drysdale, J.</td>\n</tr>\n<tr>\n<td align="center">Published by New York State Law Reporting Bureau\npursuant to Judiciary Law § 431.</td>\n</tr>\n<tr>\n<td align="center">This opinion is uncorrected and will not be\npublished in the printed Official Reports.</td></tr>\n</table>\n<br><br>\n\nDecided on March 16, 2018\n<br><div align="center">Criminal Court of the City of New York, Queens County</div>\n\n<br><table width="75%" border="1" cellspacing="1" cellpadding="4" align="center"><tr><td><br><div align="center"><b>The People of the\nState of New York, Plaintiff,\n\n<br><br>against<br><br>James Smith, Defendant.</b></div><br><br>\n\n</td></tr></table><br><br>CR-024874-17QN\n<br><br>\n<br><br>ADA Mattew Powers, ADA Kevin Timpone &amp; ADA Latoya Cryder, for the\nPeople<br><br>Virginia A. Conroy, Esq., for the Defendant<p></p>\n\n\n<br>Althea E. Drysdale, J.\n\n<p>The defendant, James Smith, is charged with driving while intoxicated (VTL §""",
                {
                    "Docket": {
                        "docket_number": "CR-024874-17QN",
                        "case_name_full": "The People of the State of New York, against James Smith",
                    },
                    "Opinion": {"author_str": "Althea E. Drysdale"},
                    "Citation": "59 Misc 3d 1211(A)",
                    "OpinionCluster": {
                        "case_name_full": "The People of the State of New York, against James Smith"
                    },
                },
            ),
        ],
        "juriscraper.opinions.united_states.state.nyclaimsct": [
            (
                # https://www.nycourts.gov/reporter/pdfs/2018/2018_34469.pdf
                """Lawrence v State of N.Y. Dept. of\nCommunity Supervision\n2018 NY Slip Op 34469(U)\nJanuary 10, 2018\nCourt of Claims\nDocket Number: Index No. 2010-038-505\nJudge: W. Brooks DeBow""",
                {
                    "Docket": {"docket_number": "Index No. 2010-038-505"},
                    "Opinion": {"author_str": "W. Brooks Debow"},
                },
            ),
            (
                # https://www.nycourts.gov/reporter/3dseries/2023/2023_50204.htm
                """<div>\n\nMartinaj v State of New York (2023 NY Slip Op 50204(U))\n<table width="80%" border="1" cellspacing="2" cellpadding="5" align="center">\n<tr>\n<td align="center"><b>Martinaj v State of New York</b></td>\n</tr>\n<tr>\n<td align="center">2023 NY Slip Op 50204(U) [78 Misc 3d 1211(A)]</td>\n</tr>\n<tr>\n<td align="center">Decided on March 2, 2023</td>\n</tr>\n<tr>\n<td align="center">Court Of Claims</td>\n</tr>\n<tr>\n<td align="center">Vargas, J.</td>\n</tr>\n<tr>\n<td align="center">Published by New York State Law Reporting\nBureau pursuant to Judiciary Law § 431.</td>\n</tr>\n<tr>\n<td align="center">This opinion is uncorrected and will not be\npublished in the printed Official Reports.</td></tr>\n</table>\n<br><br>\n\nDecided on March 2, 2023\n<br><div align="center">Court of Claims</div>\n\n<br><table width="75%" border="1" cellspacing="1" cellpadding="4" align="center"><tr><td><br><div align="center"><b>Bernardo\nMartinaj, Claimant,\n\n<br><br>against<br><br>State of New York, Defendant.</b></div><br><br>\n\n</td></tr></table><br><br>Claim No. 136323-A\n<br><br><br>\n<br>For Claimant:<br>Bernardo Martinaj, Pro se<br><br>For Defendant:<br>Hon. Letitia James, Attorney General of the State of New York<br>By: Douglas R.\nKemp, Esq. Assistant Attorney General<p></p>\n\n\nJavier E. Vargas, J.\n\n<p>This Court having presided over the instant trial on February 7, 2023, heard the""",
                {
                    "Docket": {
                        "docket_number": "Claim No. 136323-A",
                        "case_name_full": "Bernardo Martinaj, against State of New York",
                    },
                    "Opinion": {"author_str": "Javier E. Vargas"},
                    "OpinionCluster": {
                        "case_name_full": "Bernardo Martinaj, against State of New York"
                    },
                    "Citation": "78 Misc 3d 1211(A)",
                },
            ),
        ],
        "juriscraper.opinions.united_states.state.nydistct": [
            (
                # https://nycourts.gov/reporter/3dseries/2023/2023_51308.htm
                """<table width="80%" border="1" cellspacing="2" cellpadding="5" align="center">\n<tr>\n<td align="center"><b>Sims v Regis</b></td>\n</tr>\n<tr>\n<td align="center">2023 NY Slip Op 51308(U) [81 Misc 3d 1210(A)]</td>\n</tr>\n<tr>\n<td align="center">Decided on November 30, 2023</td>\n</tr>\n<tr>\n<td align="center">District Court Of Nassau County, Second District</td>\n</tr>\n<tr>\n<td align="center">Montesano, J.</td>\n</tr>\n<tr>\n<td align="center">Published by New York State Law Reporting\nBureau pursuant to Judiciary Law § 431.</td>\n</tr>\n<tr>\n<td align="center">This opinion is uncorrected and will not be\npublished in the printed Official Reports.</td></tr>\n</table>\n<br><br>\n\nDecided on November 30, 2023\n<br><div align="center">District Court of Nassau County, Second District</div>\n\n<br><table width="75%" border="1" cellspacing="1" cellpadding="4" align="center"><tr><td><br><div align="center"><b>Alistair Sims,\nClaimant,\n\n<br><br>against<br><br>Lance Frantz Regis A/K/A LANCE REGIS A/K/A\nLANCE F. REGIS A/K/A FRANTZ L. REGISTRE A/K/A REGISTRE FRANTZ\nA/K/A VANCE REGIS A/K/A REGIS LANCE A/K/A REGIS L. FRANTZ,\nDefendant(s).</b></div><br><br>\n\n</td></tr></table><br><br>Index No. SC-000830-23/NA \n<<br><br>\n<br>Alistair Sims; Lance Regis<br>\n\n\n<br>Michael A. Montesano, J.\n\n<p class="auto-style1">Papers Considered:</p>""",
                {
                    "Docket": {
                        "docket_number": "Index No. SC-000830-23/NA",
                        "case_name_full": "Alistair Sims, against Lance Frantz Regis A/K/A LANCE REGIS A/K/A LANCE F. REGIS A/K/A FRANTZ L. REGISTRE A/K/A REGISTRE FRANTZ A/K/A VANCE REGIS A/K/A REGIS LANCE A/K/A REGIS L. FRANTZ, Defendant(s).",
                    },
                    "Opinion": {"author_str": "Michael A. Montesano"},
                    "Citation": "81 Misc 3d 1210(A)",
                    "OpinionCluster": {
                        "case_name_full": "Alistair Sims, against Lance Frantz Regis A/K/A LANCE REGIS A/K/A LANCE F. REGIS A/K/A FRANTZ L. REGISTRE A/K/A REGISTRE FRANTZ A/K/A VANCE REGIS A/K/A REGIS LANCE A/K/A REGIS L. FRANTZ, Defendant(s)."
                    },
                },
            )
        ],
        "juriscraper.opinions.united_states.state.nyjustct": [
            (
                # https://nycourts.gov/reporter/3dseries/2023/2023_51421.htm
                """<table width="80%" border="1" cellspacing="2" cellpadding="5" align="center">\n<tr>\n<td align="center"><b>People v Brennan</b></td>\n</tr>\n<tr>\n<td align="center">2023 NY Slip Op 51421(U)</td>\n</tr>\n<tr>\n<td align="center">Decided on December 22, 2023</td>\n</tr>\n<tr>\n<td align="center">Justice Court Of The Village Of Piermont, Rockland County</td>\n</tr>\n<tr>\n<td align="center">Ruby, J.</td>\n</tr>\n<tr>\n<td align="center">Published by New York State Law Reporting Bureau pursuant to Judiciary Law § 431.</td>\n</tr>\n<tr>\n<td align="center">This opinion is uncorrected and will not be published in the printed Official Reports.</td></tr>\n</table>\n<br><br>\n\nDecided on December 22, 2023\n<br><div align="center">Justice Court of the Village of Piermont, Rockland County</div>\n\n<br><table width="75%" border="1" cellspacing="1" cellpadding="4" align="center"><tr><td><br><div align="center"><b>People of the State of New York, Plaintiff,\n\n<br><br>against<br><br>Matthew Brennan, Defendant.</b></div><br><br>\n\n</td></tr></table><br><br>Case No. 23-050020\n<br><br>\n<br><br>For the People:Denise L. Weiss, Esq., Deputy Town Attorney, Town of Clarkstown \n<br><br>For the Defendant:Matthew Brennan, pro se<p></p>\n\n\n<br>Marc R. Ruby, J.\n\n<p class="auto-style1">RELEVANT FACTS AND PROCEDURAL HISTORY</p>\n<p>This action was tra""",
                {
                    "Docket": {
                        "docket_number": "Case No. 23-050020",
                        "case_name_full": "People of the State of New York, against Matthew Brennan",
                    },
                    "Opinion": {"author_str": "Marc R. Ruby"},
                    "OpinionCluster": {
                        "case_name_full": "People of the State of New York, against Matthew Brennan"
                    },
                },
            )
        ],
        "juriscraper.opinions.united_states.state.nycityct": [
            (
                # https://nycourts.gov/reporter/3dseries/2023/2023_23374.htm
                """<div>\n\nPotentia Mgt. Group, LLC v D.W. (2023 NY Slip Op 23374)\n\n\n\n\n[*1]\n<table width="80%" border="1" cellspacing="2" cellpadding="5" align="center">\n<tr>\n<td align="center"><b>Potentia Mgt. Group, LLC v D.W.</b></td>\n</tr>\n<tr>\n<td align="center">2023 NY Slip Op 23374</td>\n</tr>\n<tr>\n<td align="center">Decided on December 1, 2023</td>\n</tr>\n<tr>\n<td align="center">Utica City Court</td>\n</tr>\n<tr>\n<td align="center">Giruzzi, J.</td>\n</tr>\n<tr>\n<td align="center">Published by New York State Law Reporting Bureau pursuant to Judiciary Law § 431.</td>\n</tr>\n<tr>\n<td align="center">This opinion is uncorrected and subject to revision before publication in the printed Official Reports.</td></tr>\n</table>\n<br><br>\nDecided on December 1, 2023\n<br><div align="center">Utica City Court</div>\n\n<br><table width="75%" border="1" cellspacing="1" cellpadding="4" align="center"><tr><td><br><div align="center"><b>Potentia Management Group, LLC\n\n<br><br>against<br><br>D.W.</b></div><br><br>\n\n</td></tr></table><br><br>Docket No. CV-00357-23\n<<br><br>Ralph W. Fusco, Esq., for the Plaintiff<br><br>Benjamin M. Burdick, Esq., for the Defendant<p></p>\n\n\n<br>F. Christopher Giruzzi, J.\n\n<p class="auto-style1">Procedural History</p>\n<i>a. Initial Filings</i><p>On February 10, 2023, Potentia Management Group, LLC, (hereinafter referred to as Potentia Management and / o""",
                {
                    "Docket": {
                        "docket_number": "Docket No. CV-00357-23",
                        "case_name_full": "Potentia Management Group, LLC against D.W.",
                    },
                    "Opinion": {"author_str": "F. Christopher Giruzzi"},
                    "OpinionCluster": {
                        "case_name_full": "Potentia Management Group, LLC against D.W."
                    },
                },
            ),
        ],
        "juriscraper.opinions.united_states.state.nd": [
            (
                # Case without paragraph numbers
                # https://www.courtlistener.com/api/rest/v3/opinions/10473075/
                """IN THE SUPREME COURT\n                  STATE OF NORTH DAKOTA\n\n                                2024 ND 143\n\nRonald Wayne Wootan,                                 Petitioner and Appellant\n      v.\nState of North Dakota,                              Respondent and Appellee\n\n                                No. 20240025\n\nAppeal from the District Court of Rolette County, Northeast Judicial District,\nthe Honorable Anthony S. Benson, Judge.\n\nAFFIRMED.\n\nPer Curiam.\n\nKiara C. Kraus-Parr, Grand Forks, ND, for petitioner and appellant.\n\nBrian D. Grosinger, State’s Attorney, Rolla, ND, for respondent and appellee.\n\f                               Wootan v. State\n                                No. 20240025\n\nPer Curiam.\n\n      Ronald Wootan appeals from an order denying his postconviction relief\napplication entered after the district court held an evidentiary hearing on\nremand. See Wootan v. State,""",
                {
                    "Citation": "2024 ND 143",
                },
            ),
            (
                # Example of a consolidated case
                # https://www.courtlistener.com/api/rest/v3/opinions/10473085/
                """IN THE SUPREME COURT\n                        STATE OF NORTH DAKOTA\n\n                                      2024 ND 141\n\nRenae Irene Gerszewski,                                           Petitioner and Appellee\n      v.\nConrad Keith Rostvet,                                          Respondent and Appellant\n\n\n\n                                     No. 20230361\n\n\n\nConrad Keith Rostvet,                                            Petitioner and Appellant\n      v.\nRenae Irene Gerszewski,                                         Respondent and Appellee\n\n\n\n                                     No. 20230362\n\n\n\nConrad Rostvet,                                                  Petitioner and Appellant\n      v.\nWayne Gerszewski,                                               Respondent and Appellee\n\n\n\n                                     No. 20230363\n\n\n\nAppeal from the District Court of Walsh County, Northeast Judicial District, the Honorable\nBarbara L. Whelan, Judge.\n\fAFFIRMED.\n\nOpinion of the Court by Tufte, Justice.\n\nSamuel A. Gereszek, Grand Forks, N.D., for appellees.\n\nTimothy C. Lamb, Grand Forks, N.D., for appellant.\n\f                                 Gerszewski v. Rostvet\n                                Nos. 20230361–20230363\n\nTufte, Justice.\n\n[¶1] Conrad Rostvet appeals from a district court’s order""",
                {
                    "Citation": "2024 ND 141",
                    "OpinionCluster": {"case_name": "Gerszewski v. Rostvet"},
                    "Docket": {
                        "case_name": "Gerszewski v. Rostvet",
                        "docket_number": "Nos. 20230361-20230363",
                    },
                },
            ),
        ],
        "juriscraper.opinions.united_states.state.wis": [
            (
                # https://www.wicourts.gov/sc/opinion/DisplayDocument.pdf?content=pdf&seqNo=669658
                """2023 WI 50\nS C W\nUPREME OURT OF ISCONSIN\nCASE NO.: 2021AP938-CR\nCOMPLETE TITLE: State of Wisconsin,""",
                {
                    "Citation": "2023 WI 50",
                },
            )
        ],
        "juriscraper.opinions.united_states.state.wisctapp": [
            (
                # https://www.wicourts.gov/ca/opinion/DisplayDocument.pdf?content=pdf&seqNo=799325
                """2024 WI App 36\nCOURT OF APPEALS OF WISCONSIN\nPUBLISHED OPINION""",
                {
                    "Citation": "2024 WI App 36",
                },
            )
        ],
        "juriscraper.opinions.united_states.state.conn": [
            # Example with Syllabus https://www.courtlistener.com/opinion/9505807/markley-v-state-elections-enforcement-commission/
            (
                """   2                                     ,0                          0 Conn. 1\n                    Markley v. State Elections Enforcement Commission\n\n\n              JOE MARKLEY ET AL. v. STATE ELECTIONS\n                   ENFORCEMENT COMMISSION\n                           (SC 20726)\n             Robinson, C. J., and McDonald, Mullins, Ecker and Alexander, Js.\n\n                                            Syllabus\n\n         The plaintiffs, M and S, candidates for state legislative offices in the 2014\n            general election, appealed to the trial court from the decision of the\n            defendant, the State Elections Enforcement Commission, which\n            assessed fines against the plaintiffs upon determining that they had\n            violated certain state statutes and regulations governing campaign\n            financing and the Citizens’ Election Program (program) (§ 9-700 et seq.).\n            The plaintiffs’ respective campaign committees had each applied for\n            and received public funding grants through the program. During the 2014\n            election cycle, the plaintiffs’ campaign committees published certain\n            communications and advertisements that made various references to\n            the record and policies of D, then the governor, who was running for\n            reelection at that time. The communications both touted the plaintiffs’\n            respective accomplishments and positions and referred to their opposi-\n            tion to the agenda advanced by D and D’s Democratic allies, including\n            tax hikes and increased spending. One of the communications high-\n            lighted votes taken by S’s opponent in the 2014 election, C, when C\n            was serving as a state representative. C filed a complaint with the\n            commission, alleging that the communications were impermissible cam-\n            paign expenditures under the program. C relied on an advisory opinion\n            previously issued by the commission, in which it interpreted the statutes\n            (§§ 9-601b and 9-607 (g)) defining the term ‘‘expenditure’’ and governing\n            the permissibility of campaign expenditures, as well as the state regula-\n            tions (§§ 9-706-1 and 9-706-2) implementing the program, and concluded\n            that, in the absence of a statutory exception to the definition of ‘‘expendi-\n            ture,’’ funds in a candidate committee’s account may not be used to\n            make a communication that is not directly related to the candidate’s\n            own electoral race and that also promotes the defeat of or attacks a\n            candidate who is not a direct opponent of the candidate sponsoring the\n            communication but who is running in a different race. After a hearing,\n            the commission found that the plaintiffs had violated the applicable\n            statutes and regulations by using their candidate committee funds to\n            pay for communications that criticized D in the course of promoting\n            their opposition to D’s policies. On appeal to the trial court, the plaintiffs\n            claimed that the statutes and regulations imposing expenditure limita-\n            tions as a condition of receiving public funding violated their rights\n            under the first amendment to the United States constitution by restricting\n            their ability to speak about other, nonopposing candidates. The trial\n            court agreed with the commission’s conclusion that the plaintiffs had\n\x0c0, 0                         CONNECTICUT LAW JOURNAL                                       Page 1\n\n\n\n\n       0 Conn. 1                             ,0                                       3\n                  Markley v. State Elections Enforcement Commission\n           violated the applicable statutes and regulations, insofar as the communi-\n           cations constituted the functional equivalent of express advocacy for\n           the defeat of D in his reelection bid, and the trial court further concluded\n           that the program constituted a valid, alternative route by which the\n           plaintiffs voluntarily had elected to exercise their first amendment rights\n           and that the program’s conditions did not abridge those rights. Accord-\n           ingly, the trial court rendered judgment upholding the commission’s\n           decision, from which the plaintiffs appealed. On appeal, the plaintiffs\n           claimed, inter alia, that the commission’s enforcement of the applicable\n           statutes and regulations to preclude publicly funded candidates from\n           using their candidate committee funds to pay for campaign communica-\n           tions, which, as a rhetorical device, invoke the name of a candidate in\n           a different electoral race to refer more broadly to the policies or political\n           party associated with that candidate, violated their first amendment\n           rights.\n\n       Held that the commission’s enforcement of the applicable statutes and\n          regulations in accordance with its advisory opinion imposed an unconsti-\n          tutional condition in violation of the first amendment to the extent that\n          it penalized the plaintiffs for mentioning D’s name in a manner that was\n          not the functional equivalent of speech squarely directed at D’s reelection\n          campaign, and, accordingly, this court reversed the trial court’s judgment\n          and remanded the case with direction to sustain the plaintiffs’ adminis-\n          trative appeal:\n\n          Following an examination of the United States Supreme Court’s decisions\n          considering the constitutionality of various campaign finance reform\n          laws under the first amendment and a discussion of the unconstitutional\n          conditions doctrine, pursuant to which the government may not deny a\n          benefit to a person on a basis that infringes his or her constitutionally\n          protected freedom of speech, even if that person is not otherwise entitled\n          to such a benefit, this court observed that, although laws that burden\n          political speech, including expenditure limitations, ordinarily are subject\n          to strict scrutiny, candidates who voluntarily accept public campaign\n          funding also accept reasonable terms and conditions attendant to such\n          programs that otherwise may abridge their free speech rights.\n\n          Nevertheless, the fact that a candidate voluntarily participates in a gov-\n          ernment program is not dispositive of the first amendment issue, when, as\n          in the present case, the program restrictions at issue are not generalized\n          expenditure limits but, rather, directly govern the specific content of\n          a publicly financed candidate’s communications, and, because public\n          campaign financing laws that restrict political expression operate to\n          burden a candidate’s core first amendment speech, the court must look\n          beyond voluntariness and apply strict scrutiny to determine whether the\n          restrictions are narrowly tailored to achieve the traditional goals of public\n          campaign financing, namely, promoting participation in the campaign\n          financing program, reducing fundraising burdens and the corrupting\n\x0cPage 2                          CONNECTICUT LAW JOURNAL                                       0, 0\n\n\n\n\n         4                                      ,0                          0 Conn. 1\n                     Markley v. State Elections Enforcement Commission\n             effects of contributions and the pursuit of contributions on government\n             decision making, facilitating candidate communications with the elector-\n             ate, and protecting the fiscal integrity of the program.\n\n             Prohibiting publicly funded candidates from engaging in campaign\n             speech concerning other electoral races survives strict scrutiny if it is\n             narrowly tailored to protect the public fisc by enforcing the limitations\n             of the program, and limitations on campaign speech that refer to a\n             candidate in another race are narrowly tailored to achieve that compel-\n             ling state interest only when the speech at issue is unquestionably the\n             functional equivalent of express advocacy or campaign speech concern-\n             ing the candidate involved in the other race, rather than a rhetorical\n             device intended to communicate where the speaker stands on the issues.\n\n             Moreover, this court recognized that candidates must be able to commu-\n             nicate where they stand on issues in relation to other candidates and\n             public officials, and invoking prominent political figures by name will\n             sometimes provide the most meaningful and effective way for a candidate\n             to explain to voters their political ideals, policy commitments, and the\n             values they hope to bring to the office they seek, even if some of those\n             political figures may happen to be candidates elsewhere on the ballot\n             in a particular election, and the rhetorical value of being able to categorize\n             oneself in relation to other political candidates is especially great in\n             state legislative races.\n\n             Nonetheless, the commission could apply the standard articulated in its\n             advisory opinion to preclude publicly funded candidates from using\n             committee funds to promote the defeat of or to attack a candidate who\n             is not a direct opponent of the candidate sponsoring the communication\n             but who is engaged in a different electoral race, as that standard was\n             not, on its face, an unconstitutional condition in violation of the first\n             amendment, to the extent that it ensured that public funds are spent\n             only on qualifying campaigns without exceeding the amount of the grant\n             allotted per race, but, if that standard is applied in a way that muzzles\n             a publicly funded candidate’s political speech beyond that necessary to\n             prevent the funding of campaign speech with respect to a clearly identi-\n             fied candidate running in a different electoral race, it is a content based\n             restriction that is an unconstitutional condition in violation of the\n             first amendment.\n\n             In determining whether campaign communications by a publicly funded\n             candidate who uses the name of a candidate engaged in a different\n             electoral race as a rhetorical device to refer to a set of policies opposed\n             or supported by the publicly funded candidate constitutes impermissible\n             electoral communications, rather than a constitutionally protected mes-\n             sage in direct furtherance of the publicly funded candidate’s own cam-\n             paign for office, this court relied on the opinion announcing the judgment\n             of the United States Supreme Court in Federal Election Commission v.\n\x0c0, 0                        CONNECTICUT LAW JOURNAL                                      Page 3\n\n\n\n\n       0 Conn. 1                           ,0                                       5\n                Markley v. State Elections Enforcement Commission\n         Wisconsin Right to Life, Inc. (551 U.S. 449), which held that a court\n         should find that a campaign communication is the functional equivalent\n         of express advocacy of election or defeat of a candidate, rather than\n         permissible discussion of issues and candidates who are intimately tied\n         to public issues, only if the communication is susceptible of no reasonable\n         interpretation other than as an appeal to vote for or against a specific can-\n         didate.\n\n         Furthermore, the functional equivalent of express advocacy standard is\n         objective and focuses on the substance of the communication rather\n         than on its effect or considerations of the speaker’s intent to affect the\n         election, and, although the distinction between permissible discussion\n         of issues and candidates, on the one hand, and prohibited advocacy of\n         election or defeat of candidates, on the other, may often dissolve in\n         practical application, the functional equivalency standard gives the bene-\n         fit of the doubt to protecting rather than stifling speech, such that, when\n         the first amendment is implicated, the tie goes to the speaker rather\n         than the censor.\n\n         With respect to the communications and advertisements at issue, this\n         court concluded that they were not the functional equivalent of express\n         advocacy with respect to D’s reelection, insofar as they could not reason-\n         ably be construed as anything more than a rhetorical device intended\n         to communicate the merits of the plaintiffs’ candidacies as bulwarks\n         against the policies endorsed by D and his Democratic allies.\n\n         Three of the communications at issue revealed nothing that rendered\n         them the functional equivalent of express advocacy with respect to D’s\n         reelection, as they lacked any express references thereto, did not suggest\n         that a vote for C would be tantamount to a vote for D or Democratic\n         Party policies, and did not indicate in any way that D was running for\n         reelection in 2014 or that support for the plaintiffs would be integral to\n         defeating the candidacy of D or any other Democrat seeking office,\n         and, instead, those communications highlighted the plaintiffs’ role as a\n         legislative check and balance against policies endorsed by D and his\n         Democratic allies, such that the communications did not convey a differ-\n         ent meaning in 2014, when D was running for reelection as an incumbent,\n         than they would have conveyed during the 2012 or 2016 midterm election\n         cycles, when D was simply serving as the governor.\n\n         Although the remaining two communications presented a closer question,\n         insofar as they either used words somewhat evocative of an ongoing\n         negative campaign against D, such as promoting a new direction and\n         imploring voters to ‘‘change course’’ and stop D’s agenda, or expressly\n         referred to D’s campaign for governor, this court could not concluded\n         that those communications were the functional equivalent of express\n         advocacy with respect to D’s reelection because they reasonably might\n         be understood as urging electoral resistance to the leadership and initia-\n\x0cPage 4                         CONNECTICUT LAW JOURNAL                                      0, 0\n\n\n\n\n         6                                     ,0                         0 Conn. 1\n                    Markley v. State Elections Enforcement Commission\n             tives of D and his Democratic allies, and, to the extent that the references\n             to ‘‘change’’ and a ‘‘campaign’’ could be understood to be the functional\n             equivalent of express advocacy, the tie went to the speakers, that is,\n             the plaintiffs.\n                Argued September 13, 2023—officially released May 21, 2024\n\n                                      Procedural History\n\n            Appeal from a decision of the defendant finding the\n         plaintiffs in violation of state election laws and regula-\n         tions, brought to the Superior Court in the judicial dis-\n         trict of New Britain, where the court, Joseph M. Shortall,\n         judge trial referee, granted the defendant’s motion to\n         dismiss and, exercising the powers of the Superior\n         Court, rendered judgment dismissing the action, from\n         which the plaintiffs appealed; thereafter, this court\n         reversed the trial court’s judgment and remanded the\n         case for further proceedings; subsequently, the case\n         was and tried to the court, Hon. Joseph M. Shortall,\n         judge trial referee, who, exercising the powers of the\n         Superior Court, rendered judgment affirming the deci-\n         sion of the defendant, from which the plaintiffs appealed.\n         Reversed; judgment directed.\n           Charles Miller, pro hac vice, with whom were Mario\n         Cerame and, on the brief, Adam J. Tragone, pro hac\n         vice, for the appellants (plaintiffs).\n            Maura Murphy Osborne, deputy associate attorney\n         general, with whom, on the brief, was William Tong,\n         attorney general, for the appellee (defendant).\n                                            Opinion\n\n            ROBINSON, C. J. This appeal presents an issue of\n         first impression under the first amendment to the United\n         States constitution, namely, the extent to which the stat-\n         utes and regulations governing the public funding of\n         state elections in connection with the Citizens’ Election\n         Program (program), General Statutes § 9-700 et seq.,\n         may be applied to preclude publicly funded candidates\n\x0c0, 0                         CONNECTICUT LAW JOURNAL                                     Page 5\n\n\n\n\n       0 Conn. 1                            ,0                                      7\n                  Markley v. State Elections Enforcement Commission\n\n       from using their candidate committee funds to pay for\n       campaign advertisements that, as a rhetorical device,\n       invoke the name of a candidate in a different race to refer\n       more broadly to the policies or political party associated\n       with that candidate. The defendant, the State Elections\n       Enforcement Commission (commission), imposed fines\n       on the plaintiffs, Joe Markley and Rob Sampson, who\n       were publicly funded candidates for state legislative\n       office during the 2014 general election cycle, on the\n       ground that they had violated the statutes and regula-\n       tions governing the program when they utilized their\n       candidate committee funds to pay for communications\n       that criticized then Governor Dannel Malloy, who was\n       seeking reelection to that office in that same election\n       cycle, in the course of promoting their opposition to\n       his policies. The plaintiffs now appeal1 from the judg-\n       ment of the trial court upholding the decision of the\n       commission, claiming that the commission’s enforce-\n       ment of the state election laws in that manner violated\n       their first amendment rights. Although a compelling\n       governmental interest is served by a condition that pre-\n       cludes publicly funded candidates from using program\n       funds to support or oppose candidates in other races,\n       we conclude that the commission violated the plaintiffs’\n       first amendment rights with respect to the five adver-\n       tisements at issue in this case because they could rea-\n       sonably be understood to be something other than an\n       appeal to vote against Governor Malloy. Accordingly,\n       we reverse the judgment of the trial court.\n         The record reveals the following undisputed facts\n       and procedural history. During the 2014 general election\n       cycle, Markley was an unopposed candidate for state\n       senator from the Sixteenth Senatorial District and regis-\n       tered the candidate committee ‘‘Joe Markley for State\n          1\n            The plaintiffs appealed from the judgment of the trial court to the Appel-\n       late Court, and we transferred the appeal to this court pursuant to General\n       Statutes § 51-199 (c) and Practice Book § 65-1.\n\x0cPage 6                    CONNECTICUT LAW JOURNAL                          0, 0\n\n\n\n\n         8                             ,0                      0 Conn. 1\n                 Markley v. State Elections Enforcement Commission\n\n         Senate 2014.’’ Sampson, who was an incumbent state\n         representative from the Eightieth General Assembly\n         District, was seeking reelection to that office during the\n         2014 general election cycle and registered the candidate\n         committee ‘‘Sampson for CT.’’ Sampson’s opponent in\n         that race was John ‘‘Corky’’ Mazurek, who is the com-\n         plainant before the commission in this case. Each of\n         the plaintiffs’ campaign committees applied for and\n         received public funding grants from the program, Mar-\n         kley in the amount of $56,814, and Sampson in the\n         amount of $27,850.\n            During the 2014 general election cycle, the plaintiffs\n         published five communications or advertisements that\n         are at issue in this appeal. The first communication,\n         exhibit 2 before the commission, was a large, double-\n         sided postcard, jointly paid for by the plaintiffs’ respec-\n         tive committees, the back side of which stated that\n         the plaintiffs ‘‘are who we need to turn Connecticut\n         around!’’ In addition to touting the plaintiffs’ work as\n         state legislators on behalf of Southington’s schools,\n         seniors, and veterans, and their opposition to criminal\n         justice reforms and the New Britain""",
                {
                    "OpinionCluster": {
                        "date_filed": date(2024, 5, 21),
                        "date_filed_is_approximate": False,
                        "judges": "Robinson; McDonald; Mullins; Ecker; Alexander",
                        "syllabus": "The plaintiffs, M and S, candidates for state legislative offices in the 2014 general election, appealed to the trial court from the decision of the defendant, the State Elections Enforcement Commission, which assessed fines against the plaintiffs upon determining that they had violated certain state statutes and regulations governing campaign financing and the Citizens' Election Program (program) (§ 9-700 et seq.). The plaintiffs' respective campaign committees had each applied for and received public funding grants through the program. During the 2014 election cycle, the plaintiffs' campaign committees published certain communications and advertisements that made various references to the record and policies of D, then the governor, who was running for reelection at that time. The communications both touted the plaintiffs' respective accomplishments and positions and referred to their opposi- tion to the agenda advanced by D and D's Democratic allies, including tax hikes and increased spending. One of the communications high- lighted votes taken by S's opponent in the 2014 election, C, when C was serving as a state representative. C filed a complaint with the commission, alleging that the communications were impermissible cam- paign expenditures under the program. C relied on an advisory opinion previously issued by the commission, in which it interpreted the statutes (§§ 9-601b and 9-607 (g)) defining the term ''expenditure'' and governing the permissibility of campaign expenditures, as well as the state regula- tions (§§ 9-706-1 and 9-706-2) implementing the program, and concluded that, in the absence of a statutory exception to the definition of ''expendi- ture,'' funds in a candidate committee's account may not be used to make a communication that is not directly related to the candidate's own electoral race and that also promotes the defeat of or attacks a candidate who is not a direct opponent of the candidate sponsoring the communication but who is running in a different race. After a hearing, the commission found that the plaintiffs had violated the applicable statutes and regulations by using their candidate committee funds to pay for communications that criticized D in the course of promoting their opposition to D's policies. On appeal to the trial court, the plaintiffs claimed that the statutes and regulations imposing expenditure limita- tions as a condition of receiving public funding violated their rights under the first amendment to the United States constitution by restricting their ability to speak about other, nonopposing candidates. The trial court agreed with the commission's conclusion that the plaintiffs had violated the applicable statutes and regulations, insofar as the communi- cations constituted the functional equivalent of express advocacy for the defeat of D in his reelection bid, and the trial court further concluded that the program constituted a valid, alternative route by which the plaintiffs voluntarily had elected to exercise their first amendment rights and that the program's conditions did not abridge those rights. Accord- ingly, the trial court rendered judgment upholding the commission's decision, from which the plaintiffs appealed. On appeal, the plaintiffs claimed, inter alia, that the commission's enforcement of the applicable statutes and regulations to preclude publicly funded candidates from using their candidate committee funds to pay for campaign communica- tions, which, as a rhetorical device, invoke the name of a candidate in a different electoral race to refer more broadly to the policies or political party associated with that candidate, violated their first amendment rights. Held that the commission's enforcement of the applicable statutes and regulations in accordance with its advisory opinion imposed an unconsti- tutional condition in violation of the first amendment to the extent that it penalized the plaintiffs for mentioning D's name in a manner that was not the functional equivalent of speech squarely directed at D's reelection campaign, and, accordingly, this court reversed the trial court's judgment and remanded the case with direction to sustain the plaintiffs' adminis- trative appeal: Following an examination of the United States Supreme Court's decisions considering the constitutionality of various campaign finance reform laws under the first amendment and a discussion of the unconstitutional conditions doctrine, pursuant to which the government may not deny a benefit to a person on a basis that infringes his or her constitutionally protected freedom of speech, even if that person is not otherwise entitled to such a benefit, this court observed that, although laws that burden political speech, including expenditure limitations, ordinarily are subject to strict scrutiny, candidates who voluntarily accept public campaign funding also accept reasonable terms and conditions attendant to such programs that otherwise may abridge their free speech rights. Nevertheless, the fact that a candidate voluntarily participates in a gov- ernment program is not dispositive of the first amendment issue, when, as in the present case, the program restrictions at issue are not generalized expenditure limits but, rather, directly govern the specific content of a publicly financed candidate's communications, and, because public campaign financing laws that restrict political expression operate to burden a candidate's core first amendment speech, the court must look beyond voluntariness and apply strict scrutiny to determine whether the restrictions are narrowly tailored to achieve the traditional goals of public campaign financing, namely, promoting participation in the campaign financing program, reducing fundraising burdens and the corrupting effects of contributions and the pursuit of contributions on government decision making, facilitating candidate communications with the elector- ate, and protecting the fiscal integrity of the program. Prohibiting publicly funded candidates from engaging in campaign speech concerning other electoral races survives strict scrutiny if it is narrowly tailored to protect the public fisc by enforcing the limitations of the program, and limitations on campaign speech that refer to a candidate in another race are narrowly tailored to achieve that compel- ling state interest only when the speech at issue is unquestionably the functional equivalent of express advocacy or campaign speech concern- ing the candidate involved in the other race, rather than a rhetorical device intended to communicate where the speaker stands on the issues. Moreover, this court recognized that candidates must be able to commu- nicate where they stand on issues in relation to other candidates and public officials, and invoking prominent political figures by name will sometimes provide the most meaningful and effective way for a candidate to explain to voters their political ideals, policy commitments, and the values they hope to bring to the office they seek, even if some of those political figures may happen to be candidates elsewhere on the ballot in a particular election, and the rhetorical value of being able to categorize oneself in relation to other political candidates is especially great in state legislative races. Nonetheless, the commission could apply the standard articulated in its advisory opinion to preclude publicly funded candidates from using committee funds to promote the defeat of or to attack a candidate who is not a direct opponent of the candidate sponsoring the communication but who is engaged in a different electoral race, as that standard was not, on its face, an unconstitutional condition in violation of the first amendment, to the extent that it ensured that public funds are spent only on qualifying campaigns without exceeding the amount of the grant allotted per race, but, if that standard is applied in a way that muzzles a publicly funded candidate's political speech beyond that necessary to prevent the funding of campaign speech with respect to a clearly identi- fied candidate running in a different electoral race, it is a content based restriction that is an unconstitutional condition in violation of the first amendment. In determining whether campaign communications by a publicly funded candidate who uses the name of a candidate engaged in a different electoral race as a rhetorical device to refer to a set of policies opposed or supported by the publicly funded candidate constitutes impermissible electoral communications, rather than a constitutionally protected mes- sage in direct furtherance of the publicly funded candidate's own cam- paign for office, this court relied on the opinion announcing the judgment of the United States Supreme Court in Federal Election Commission v. Wisconsin Right to Life, Inc. (551 U.S. 449), which held that a court should find that a campaign communication is the functional equivalent of express advocacy of election or defeat of a candidate, rather than permissible discussion of issues and candidates who are intimately tied to public issues, only if the communication is susceptible of no reasonable interpretation other than as an appeal to vote for or against a specific can- didate. Furthermore, the functional equivalent of express advocacy standard is objective and focuses on the substance of the communication rather than on its effect or considerations of the speaker's intent to affect the election, and, although the distinction between permissible discussion of issues and candidates, on the one hand, and prohibited advocacy of election or defeat of candidates, on the other, may often dissolve in practical application, the functional equivalency standard gives the bene- fit of the doubt to protecting rather than stifling speech, such that, when the first amendment is implicated, the tie goes to the speaker rather than the censor. With respect to the communications and advertisements at issue, this court concluded that they were not the functional equivalent of express advocacy with respect to D's reelection, insofar as they could not reason- ably be construed as anything more than a rhetorical device intended to communicate the merits of the plaintiffs' candidacies as bulwarks against the policies endorsed by D and his Democratic allies. Three of the communications at issue revealed nothing that rendered them the functional equivalent of express advocacy with respect to D's reelection, as they lacked any express references thereto, did not suggest that a vote for C would be tantamount to a vote for D or Democratic Party policies, and did not indicate in any way that D was running for reelection in 2014 or that support for the plaintiffs would be integral to defeating the candidacy of D or any other Democrat seeking office, and, instead, those communications highlighted the plaintiffs' role as a legislative check and balance against policies endorsed by D and his Democratic allies, such that the communications did not convey a differ- ent meaning in 2014, when D was running for reelection as an incumbent, than they would have conveyed during the 2012 or 2016 midterm election cycles, when D was simply serving as the governor. Although the remaining two communications presented a closer question, insofar as they either used words somewhat evocative of an ongoing negative campaign against D, such as promoting a new direction and imploring voters to ''change course'' and stop D's agenda, or expressly referred to D's campaign for governor, this court could not concluded that those communications were the functional equivalent of express advocacy with respect to D's reelection because they reasonably might be understood as urging electoral resistance to the leadership and initia- tives of D and his Democratic allies, and, to the extent that the references to ''change'' and a ''campaign'' could be understood to be the functional equivalent of express advocacy, the tie went to the speakers, that is, the plaintiffs. Argued September 13, 2023—officially released May 21, 2024",
                        "procedural_history": "Appeal from a decision of the defendant finding the plaintiffs in violation of state election laws and regula- tions, brought to the Superior Court in the judicial dis- trict of New Britain, where the court, Joseph M. Shortall, judge trial referee, granted the defendant's motion to dismiss and, exercising the powers of the Superior Court, rendered judgment dismissing the action, from which the plaintiffs appealed; thereafter, this court reversed the trial court's judgment and remanded the case for further proceedings; subsequently, the case was and tried to the court, Hon. Joseph M. Shortall, judge trial referee, who, exercising the powers of the Superior Court, rendered judgment affirming the deci- sion of the defendant, from which the plaintiffs appealed. Reversed; judgment directed. Charles Miller, pro hac vice, with whom were Mario Cerame and, on the brief, Adam J. Tragone, pro hac vice, for the appellants (plaintiffs). Maura Murphy Osborne, deputy associate attorney general, with whom, on the brief, was William Tong, attorney general, for the appellee (defendant).",
                    }
                },
            ),
            # Example of secondary opinion where nothing can be extracted
            # https://www.courtlistener.com/opinion/9499073/northland-investment-corp-v-public-utilities-regulatory-authority/
            (
                """fPage 0                        CONNECTICUT LAW JOURNAL                                   0, 0\n\n\n\n\n         2                                   ,0                        0 Conn. 0\n             Northland Investment Corp. v. Public Utilities Regulatory Authority\n\n\n            ECKER, J., with whom ROBINSON, C. J., and MUL-\n         LINS, J., join, dissenting. As a matter of good govern-\n         ment, I have no quarrel with the majority’s conclusion\n         that the result it reaches today advances a legitimate\n         and even praiseworthy public policy. If a residential\n         landlord who pays the utility bill for a multiunit apart-\n         ment bui""",
                {"OpinionCluster": {}},
            ),
            # Example without syllabus
            # https://www.courtlistener.com/opinion/9447934/state-v-gamer
            (
                """The “officially released” date that appears near the be-\nginning of each opinion is the date the opinion will be pub-\nlished in the Connecticut Law Journal or the date it was\nreleased as a slip opinion. The operative date for the be-\nginning of all time periods for filing postopinion motions\nand petitions for certification is the “officially released”\ndate appearing in the opinion.\n\n   All opinions are subject to modification and technical\ncorrection prior to official publication in the Connecticut\nReports and Connecticut Appellate Reports. In the event of\ndiscrepancies between the advance release version of an\nopinion and the latest version appearing in the Connecticut\nLaw Journal and subsequently in the Connecticut Reports\nor Connecticut Appellate Reports, the latest version is to\nbe considered authoritative.\n\n   The syllabus and procedural history accompanying the\nopinion as it appears in the Connecticut Law Journal and\nbound volumes of official reports are copyrighted by the\nSecretary of the State, State of Connecticut, and may not\nbe reproduced and distributed without the express written\npermission of the Commission on Official Legal Publica-\ntions, Judicial Branch, State of Connecticut.\n***********************************************\n\x0c             STATE OF CONNECTICUT v.\n               CHARLES GAMER, JR.\n                    (SC 20771)\n           Robinson, C. J., and D’Auria, Mullins, Ecker,\n               Alexander, Dannehy and Alvord, Js.\n      Argued October 20—officially released December 5, 2023\n\n                       Procedural History\n\n   Information charging the defendant with violation of\nprobation, brought to the Superior Court in the judicial\ndistrict of Stamford-Norwalk, geographical area num-\nber twenty, where the case was tried to the court,\nMcLaughlin, J.; judgment revoking the defendant’s pro-\nbation, from which the defendant appealed to the Appel-\nlate Court, Bright, C. J., and Moll and Pellegrino, Js.,\nwhich affirmed the trial court’s judgment, and the defen-\ndant, on the granting of certification, appealed to this\ncourt. Appeal dismissed.\n  James B. Streeto, senior assistant public defender,\nwith whom, on the brief, was Meaghan Kirby, for the\nappellant (defendant).\n  Laurie N. Feldman, assistant state’s attorney, with\nwhom, on the brief, were Suzanne M. Vieux, supervi-\nsory assistant state’s attorney, and Elizabeth Moran,\nformer assistant state’s attorney, for the appellee (state).\n\x0c                          Opinion\n\n   PER CURIAM. The defendant, Charles Gamer, Jr""",
                {
                    "OpinionCluster": {
                        "date_filed": date(2023, 12, 5),
                        "date_filed_is_approximate": False,
                        "judges": "Robinson; D’Auria; Mullins; Ecker; Alexander; Dannehy; Alvord",
                        "procedural_history": "Information charging the defendant with violation of probation, brought to the Superior Court in the judicial district of Stamford-Norwalk, geographical area num- ber twenty, where the case was tried to the court, McLaughlin, J.; judgment revoking the defendant's pro- bation, from which the defendant appealed to the Appel- late Court, Bright, C. J., and Moll and Pellegrino, Js., which affirmed the trial court's judgment, and the defen- dant, on the granting of certification, appealed to this court. Appeal dismissed. James B. Streeto, senior assistant public defender, with whom, on the brief, was Meaghan Kirby, for the appellant (defendant). Laurie N. Feldman, assistant state's attorney, with whom, on the brief, were Suzanne M. Vieux, supervi- sory assistant state's attorney, and Elizabeth Moran, former assistant state's attorney, for the appellee (state).",
                    }
                },
            ),
        ],
        "juriscraper.opinions.united_states.state.connappct": [
            (
                # https://www.courtlistener.com/opinion/9501662/coney-v-commissioner-of-correction/?q=court_id%3Aconnappct&type=o&order_by=dateFiled%20desc&stat_Published=on
                """Connecticut Law Jour-\nnal and subsequently in the Connecticut Reports or\nConnecticut Appellate Reports are copyrighted by the\nSecretary of the State, State of Connecticut, and may\nnot be reproduced or distributed without the express\nwritten permission of the Commission on Official Legal\nPublications, Judicial Branch, State of Connecticut.\n************************************************\n\x0cPage 0                        CONNECTICUT LAW JOURNAL                                    0, 0\n\n\n\n\n         2                         ,0                           0 Conn. App. 1\n                           Coney v. Commissioner of Correction\n\n\n         PAUL CONEY v. COMMISSIONER OF CORRECTION\n                         (AC 41747)\n                               Alvord, Cradle and Suarez, Js.\n\n                                           Syllabus\n\n         The petitioner, who had been convicted, following a jury trial, of the crimes\n            of murder and criminal possession of a pistol or revolver, filed a fourth\n            petition for a writ of habeas corpus. The habeas court, upon the request\n            of the respondent, the Commissioner of Correction, issued an order to\n            show cause why the petition should not be dismissed as untimely given\n            that it had been filed beyond the time limit for successive petitions set\n            forth in the applicable statute (§ 52-470 (d)). The court held an eviden-\n            tiary hearing, during which the petitioner testified that he had filed a\n            timely third habeas petition but withdrew it prior to trial on the advice\n            of his prior habeas counsel. The petitioner further testified that counsel\n            did not discuss § 52-470 (d) and that, if the petitioner had known that\n            withdrawing his third petition and refiling would result in an untimely\n            petition, he would not have done so. The habeas court dismissed the\n            fourth habeas petition as untimely, concluding that the petitioner had\n            failed to demonstrate good cause for the delay in filing the petition.\n            Thereafter, the petitioner, on the granting of certification, appealed to\n            this court, which affirmed the judgment of the habeas court. The peti-\n            tioner, on the granting of certification, appealed to the Supreme Court,\n            which granted the petition for certification, vacated the judgment of\n            this court, and remanded the case to this court for further consideration\n            in light of Rose v. Commissioner of Correction (348 Conn. 333). Held\n            that, after further consideration of the issue raised in this appeal, the\n            proper remedy was to remand the matter to the habeas court for a\n            new hearing and good cause determination under § 52-470 (d) and (e),\n            consistent with the principles set forth in Rose, Rapp v. Commissioner\n            of Correction (224 Conn. App. 336), and Hankerson v. Commissioner\n            of Correction (223 Conn. App. 562).\n                      Argued April 8—officially released May 14, 2024\n\n                                     Procedural History\n\n            Petition for a writ of habeas corpus, brought to the\n         Superior Court in the judicial district of Tolland, where\n         the court, Sferrazza, J., rendered judgment dismissing\n         the petition; thereafter, the petitioner, on the granting\n         of certification, appealed to this court, Alvord, Elgo and\n         Albis, Js., which affirmed the judgment of the habeas\n         court; subsequently, on the granting of certification,\n\x0c0, 0                    CONNECTICUT LAW JOURNAL                    Page 1\n\n\n\n\n       0 Conn. App. 1                       ,0                3\n                    Coney v. Commissioner of Correction\n\n       the petitioner appealed to the Supreme Court, which\n       granted the petition to appeal, vacated the judgment of\n       this court and remanded the case to this court for fur-\n       ther proceedings. Reversed; further proceedings.\n         Judie Marshall, assigned counsel, for the appellant\n       (petitioner).\n         Linda F. Rubertone, senior assistant state’s attorney,\n       for the appellee (respondent).\n                                 Opinion\n\n         SUAREZ, J. This appeal returns to this court on\n       remand from our Supreme Court with direction to fur-\n       ther consider the claim raised by the petitioner, Paul\n       Coney, that the habeas court erred in dismissing his\n       petition for a writ of habeas corpus as untimely pursu-\n       ant to General Statutes § 52-470 (d) and (e) because\n       he failed to demonstrate good cause to overcome the\n       statutory presumption of an unreasonable delay. See\n       Coney v. Commissioner of Correction, 348 Conn. 946,\n       308 A.3d 35 (2024). We reverse the judgment of the\n       habeas court and remand the matter for a new hearing\n       and good cause determinat""",
                {
                    "OpinionCluster": {
                        "date_filed": date(2024, 5, 14),
                        "date_filed_is_approximate": False,
                        "procedural_history": "Petition for a writ of habeas corpus, brought to the Superior Court in the judicial district of Tolland, where the court, Sferrazza, J., rendered judgment dismissing the petition; thereafter, the petitioner, on the granting of certification, appealed to this court, Alvord, Elgo and Albis, Js., which affirmed the judgment of the habeas court; subsequently, on the granting of certification, the petitioner appealed to the Supreme Court, which granted the petition to appeal, vacated the judgment of this court and remanded the case to this court for fur- ther proceedings. Reversed; further proceedings. Judie Marshall, assigned counsel, for the appellant (petitioner). Linda F. Rubertone, senior assistant state's attorney, for the appellee (respondent).",
                        "syllabus": "The petitioner, who had been convicted, following a jury trial, of the crimes of murder and criminal possession of a pistol or revolver, filed a fourth petition for a writ of habeas corpus. The habeas court, upon the request of the respondent, the Commissioner of Correction, issued an order to show cause why the petition should not be dismissed as untimely given that it had been filed beyond the time limit for successive petitions set forth in the applicable statute (§ 52-470 (d)). The court held an eviden- tiary hearing, during which the petitioner testified that he had filed a timely third habeas petition but withdrew it prior to trial on the advice of his prior habeas counsel. The petitioner further testified that counsel did not discuss § 52-470 (d) and that, if the petitioner had known that withdrawing his third petition and refiling would result in an untimely petition, he would not have done so. The habeas court dismissed the fourth habeas petition as untimely, concluding that the petitioner had failed to demonstrate good cause for the delay in filing the petition. Thereafter, the petitioner, on the granting of certification, appealed to this court, which affirmed the judgment of the habeas court. The peti- tioner, on the granting of certification, appealed to the Supreme Court, which granted the petition for certification, vacated the judgment of this court, and remanded the case to this court for further consideration in light of Rose v. Commissioner of Correction (348 Conn. 333). Held that, after further consideration of the issue raised in this appeal, the proper remedy was to remand the matter to the habeas court for a new hearing and good cause determination under § 52-470 (d) and (e), consistent with the principles set forth in Rose, Rapp v. Commissioner of Correction (224 Conn. App. 336), and Hankerson v. Commissioner of Correction (223 Conn. App. 562). Argued April 8—officially released May 14, 2024",
                        "judges": "Alvord; Cradle; Suarez",
                    }
                },
            ),
            (
                # 2 docket numbers
                # https://www.courtlistener.com/opinion/9497599/lepkowski-v-planning-commission/?q=court_id%3Aconnappct&type=o&order_by=dateFiled+desc&stat_Published=on&page=2
                """Connecticut Law Jour-\nnal and subsequently in the Connecticut Reports or\nConnecticut Appellate Reports are copyrighted by the\nSecretary of the State, State of Connecticut, and may\nnot be reproduced or distributed without the express\nwritten permission of the Commission on Official Legal\nPublications, Judicial Branch, State of Connecticut.\n************************************************\n\x0cPage 0                         CONNECTICUT LAW JOURNAL                                     0, 0\n\n\n\n\n         2                          ,0                            0 Conn. App. 1\n                             Lepkowski v. Planning Commission\n\n\n         BRIAN LEPKOWSKI v. PLANNING COMMISSION OF\n                THE TOWN OF EAST LYME ET AL.\n                         (AC 46146)\n                         (AC 46159)\n                          Bright, C. J., and Moll and Westbrook, Js.\n\n                                           Syllabus\n\n         Pursuant to a provision of the East Lyme Subdivision Regulations (§ 4-14-\n            3), ‘‘[s]ubdivisions of 20 lots or more where more than 50% of the\n            parcel(s) to be subdivided consist of environmentally sensitive resources\n            such as wetlands, steep slopes (>25%), watercourses, flood hazard areas\n            or ridge lines, shall be subject to an [Environmental Review Team]\n            evaluation . . . .’’\n         The plaintiff appealed to the Superior Court from a decision of the defendant\n            Planning Commission of the Town of East Lyme, approving the defen-\n            dant R Co.’s resubdivision application. The plaintiff, an abutting land-\n            owner, opposed the application, claiming, inter alia, that, pursuant to\n            § 4-14-3 of the subdivision regulations, the defendants were required to\n            obtain an evaluation to assess the natural resources on the property\n            before the application was approved. The defendants were unable to\n            obtain such an evaluation prior to the approval of the application\n            because, when the commission contacted E Co., the entity that per-\n            formed the evaluations, E Co. informed the commission that it was\n            forgoing such evaluations until it had time to develop a new protocol\n            for the reviews. E Co. did not specify a date on which it would resume\n            conducting the evaluations. In light of this, the commission determined\n            that it was impossible for R Co. to comply with § 4-14-3, and it approved\n            the application. The Superior Court sustained the plaintiff’s appeal only\n            with respect to his claim regarding R Co.’s failure to obtain an evaluation.\n            The court determined that § 4-14-3 applied to the application, that the\n            evaluation was a mandatory requirement pursuant to § 4-14-3, that the\n            subdivision regulations did not expressly convey to the commission the\n            authority to waive the requirement, and that, therefore, the commission\n            illegally waived § 4-14-3. On the granting of certification, the defendants\n            filed separate appeals to this court. Held that the Superior Court improp-\n            erly sustained the plaintiff’s appeal with respect to his claim premised\n            on § 4-14-3 of the subdivision regulations: the commission complied\n            with § 4-14-3 of the subdivision regulations, which required it to request\n            an evaluation in connection with R Co.’s application and to give E Co.\n            a reasonable opportunity to perform the evaluation but did not mandate\n            that the evaluation had to be completed, as, in contrast to other provi-\n            sions in § 4-14 of the East Lyme Subdivision Regulations, § 4-14-3 does\n            not indicate that a report with respect to an evaluation must be submitted\n            to the commission, nor does it restrict the commission’s ability to act\n\x0c0, 0                       CONNECTICUT LAW JOURNAL                                    Page 1\n\n\n\n\n       0 Conn. App. 1                               ,0                           3\n                         Lepkowski v. Planning Commission\n          on the application if an evaluation is not performed or assign the weight\n          that the commission must afford to such a report; moreover, the interpre-\n          tation that the evaluation was not mandatory aligned with the broader\n          dictionary definitions of the phrase ‘‘subject to’’ as used in § 4-14-3;\n          furthermore, as a municipal legislative enactment, § 4-14-3 was entitled\n          to a presumption of validity and construing the regulation to mandate\n          the completion of an evaluation would have rendered the provision\n          invalid as an impermissible delegation of authority by the commission\n          to E Co.; accordingly, by requesting the evaluation, the commission\n          complied with § 4-14-3 despite that E Co. did not perform the evaluation\n          and indicated that it had no intention of doing so until it established a\n          new protocol for such evaluations at some unspecified future date.\n                Argued January 10—officially released April 30, 2024\n\n                                  Procedural History\n\n          Appeal from the decision of the named defendant\n       approving a resubdivision application filed by the defen-\n       dant Real Estate Service of Conn., Inc., brought to the\n       Superior Court in the judicial district of New London\n       and tried to the court, O’Hanlan, J.; judgment sus-\n       taining in part the plaintiff’s appeal, from which the\n       defendants, on the granting of certification, filed sepa-\n       rate appeals to this court. Reversed in part; judgment\n       directed.\n         Mark S. Zamarka, for the appellant in Docket No.\n       AC 46146 and the appellee in Docket No. AC 46159\n       (named defendant).\n         Matthew Ranelli, with whom was Chelsea C. McCal-\n       lum, for the appellant in Docket No. AC 46159 and the\n       appellee in Docket No. AC 46146 (defendant Real Estate\n       Service of Conn., Inc.).\n          Paul H. D. Stoughton, with whom, on the brief, was\n       John F. Healey, for the appellee in both appeals (plain-\n       tiff).\n                                        Opinion\n\n          MOLL, J. The defendants, the Planning Commission\n       of the Town of East Lyme (commission) and Real Estate\n\x0cPage 2                        CONNECTICUT LAW JOURNAL                                     0, 0\n\n\n\n\n         4                 """,
                {
                    "OpinionCluster": {
                        "date_filed": date(2024, 4, 30),
                        "date_filed_is_approximate": False,
                        "procedural_history": "Appeal from the decision of the named defendant approving a resubdivision application filed by the defen- dant Real Estate Service of Conn., Inc., brought to the Superior Court in the judicial district of New London and tried to the court, O'Hanlan, J.; judgment sus- taining in part the plaintiff's appeal, from which the defendants, on the granting of certification, filed sepa- rate appeals to this court. Reversed in part; judgment directed. Mark S. Zamarka, for the appellant in Docket No. AC 46146 and the appellee in Docket No. AC 46159 (named defendant). Matthew Ranelli, with whom was Chelsea C. McCal- lum, for the appellant in Docket No. AC 46159 and the appellee in Docket No. AC 46146 (defendant Real Estate Service of Conn., Inc.). Paul H. D. Stoughton, with whom, on the brief, was John F. Healey, for the appellee in both appeals (plain- tiff).",
                        "syllabus": "Pursuant to a provision of the East Lyme Subdivision Regulations (§ 4-14- 3), ''[s]ubdivisions of 20 lots or more where more than 50% of the parcel(s) to be subdivided consist of environmentally sensitive resources such as wetlands, steep slopes (>25%), watercourses, flood hazard areas or ridge lines, shall be subject to an [Environmental Review Team] evaluation . . . .'' The plaintiff appealed to the Superior Court from a decision of the defendant Planning Commission of the Town of East Lyme, approving the defen- dant R Co.'s resubdivision application. The plaintiff, an abutting land- owner, opposed the application, claiming, inter alia, that, pursuant to § 4-14-3 of the subdivision regulations, the defendants were required to obtain an evaluation to assess the natural resources on the property before the application was approved. The defendants were unable to obtain such an evaluation prior to the approval of the application because, when the commission contacted E Co., the entity that per- formed the evaluations, E Co. informed the commission that it was forgoing such evaluations until it had time to develop a new protocol for the reviews. E Co. did not specify a date on which it would resume conducting the evaluations. In light of this, the commission determined that it was impossible for R Co. to comply with § 4-14-3, and it approved the application. The Superior Court sustained the plaintiff's appeal only with respect to his claim regarding R Co.'s failure to obtain an evaluation. The court determined that § 4-14-3 applied to the application, that the evaluation was a mandatory requirement pursuant to § 4-14-3, that the subdivision regulations did not expressly convey to the commission the authority to waive the requirement, and that, therefore, the commission illegally waived § 4-14-3. On the granting of certification, the defendants filed separate appeals to this court. Held that the Superior Court improp- erly sustained the plaintiff's appeal with respect to his claim premised on § 4-14-3 of the subdivision regulations: the commission complied with § 4-14-3 of the subdivision regulations, which required it to request an evaluation in connection with R Co.'s application and to give E Co. a reasonable opportunity to perform the evaluation but did not mandate that the evaluation had to be completed, as, in contrast to other provi- sions in § 4-14 of the East Lyme Subdivision Regulations, § 4-14-3 does not indicate that a report with respect to an evaluation must be submitted to the commission, nor does it restrict the commission's ability to act on the application if an evaluation is not performed or assign the weight that the commission must afford to such a report; moreover, the interpre- tation that the evaluation was not mandatory aligned with the broader dictionary definitions of the phrase ''subject to'' as used in § 4-14-3; furthermore, as a municipal legislative enactment, § 4-14-3 was entitled to a presumption of validity and construing the regulation to mandate the completion of an evaluation would have rendered the provision invalid as an impermissible delegation of authority by the commission to E Co.; accordingly, by requesting the evaluation, the commission complied with § 4-14-3 despite that E Co. did not perform the evaluation and indicated that it had no intention of doing so until it established a new protocol for such evaluations at some unspecified future date. Argued January 10—officially released April 30, 2024",
                        "judges": "Bright; Moll; Westbrook",
                    }
                },
            ),
        ],
        "juriscraper.opinions.united_states.state.vt": [
            (
                # https://www.courtlistener.com/api/rest/v3/opinions/10566596/
                """NOTICE: This opinion is subject to motions for reargument under V.R.A.P. 40 as well as formal\nrevision before publication in the Vermont Reports. Readers are requested to notify the Reporter\nof Decisions by email at: JUD.Reporter@vtcourts.gov or by mail at: Vermont Supreme Court, 109\nState Street, Montpelier, Vermont 05609-0801, of any errors in order that corrections may be made\nbefore this opinion goes to press.\n\n\n                                            2024 VT 52\n\n                                          No. 23-AP-226\n\nState of Vermont   """,
                {
                    "Citation": "2024 VT 52",
                    "OpinionCluster": {"precedential_status": "Published"},
                },
            ),
            (
                # https://www.courtlistener.com/api/rest/v4/opinions/10823232/
                """VERMONT SUPREME COURT
                Case No.
                24-AP-136\n109 State Street\nMontpelier VT 05609-0801\n802-828-4774
                \nwww.vermontjudiciary.org\n\n\nNote: In the case title, an asterisk
                (*) indicates an appellant and a double asterisk (**) indicates a
                cross-\nappellant. Decisions of a three-justice panel are not to be considered as precedent before any tribunal.\n\n\n
                ENTRY ORDER\n\n
                in denying his request for a continuance and entering summary judgment for\ndefendants.\n\n       Affirmed.\n\n\n                                              BY THE COURT:\n\n\n\n                                              Harold E. Eaton, Jr., Associate Justice\n\n\n                                              William D. Cohen, Associate Justice\n\n\n                                              Nancy J. Waples, Associate Justice\n\n\n\n\n                                                6\n\f""",
                {
                    "OpinionCluster": {
                        "precedential_status": "Unpublished",
                        "judges": "Harold E. Eaton, Jr.; William D. Cohen; Nancy J. Waples",
                    }
                },
            ),
            (
                "\nVERMONT SUPREME COURT                                                      Case No.       25-AP-046\n109 State Street\nMontpelier VT 05609-0801\n802-828-4774\nwww.vermontjudiciary.org\n\n\nNote: In the case title, an asterisk (*) indicates an appellant and a double asterisk (**) indicates a cross-\nappellant. Decisions of a three-justice panel are not to be considered as precedent before any tribunal.\n\n\n                                           ENTRY ORDER\n\n\n                                  SEPTEMBER TERM, 2025\n\nXandra Velenchik v. Alan Velenchik*                 }    APPEALED FROM:\n                                                    }    Superior Court, Bennington Unit,\n                                                    }    Family Division\n                                                    }    CASE NO. 22-DM-02104\n                                                         Trial Judge: Howard A. Kalfus\n\n                                In the above-entitled cause, the Clerk will enter:\n\n       Husband appeals the property-division and maintenance portions of a final divorce order.\nWe affirm.\n\n        Following a three-day hearing, the family division issued an order containing the\nfollowing findings and conclusions. The parties married in 2001 and separated in 2021. They\nare both well-educated and in good health. Wife is a dentist in a solo practice in Manchester,\nVermont. With husband’s support, she graduated from dental school in 2003. In 2017, she\npurchased an existing dental practice and moved it to Manchester. Wife made physical\nimprovements to the office and purchased new dental equipment. Husband contributed some\nlabor to the physical improvements. The court credited wife’s expert’s testimony that the\npractice was worth $440,000, but that ninety percent of its value was in human capital. To\nrealize the full sale price, wife would need to be willing to stay involved in the practice during\nthe transition to a new provider, and agree to a noncompete clause prohibiting her from\npracticing dentistry within a twenty-mile radius. Absent these provisions, the value of the\npractice was only $45,000.\n\n       Affirmed.\n\n\n\n                                              BY THE COURT:\n\n\n\n                                              Paul L. Reiber, Chief Justice\n\n\n                                              William D. Cohen, Associate Justice\n\n\n                                              Nancy J. Waples, Associate Justice\n\n\n\n\n                                               5\n",
                {
                    "Docket": {
                        "appeal_from_str": "Superior Court, Bennington Unit, Family "
                        "Division"
                    },
                    "OpinionCluster": {
                        "judges": "Paul L. Reiber; William D. Cohen; Nancy J. "
                        "Waples",
                        "precedential_status": "Unpublished",
                    },
                    "OriginatingCourtInformation": {
                        "assigned_to_str": "Howard A. Kalfus",
                        "docket_number": "22-DM-02104",
                    },
                },
            ),
        ],
        "juriscraper.opinions.united_states.state.vt_criminal": [
            (
                # https://www.courtlistener.com/api/rest/v3/clusters/7854285/
                """NOTICE: This opinion is subject to motions for reargument under V.R.A.P. 40 as well as formal\nrevision before publication in the Vermont Reports. Readers are requested to notify the Reporter\nof Decisions by email at: JUD.Reporter@vermont.gov or by mail at: Vermont Supreme Court, 109\nState Street, Montpelier, Vermont 05609-0801, of any errors in order that corrections may be made\nbefore this opinion goes to press.\n\n\n                                            2022 VT 35\n\n                                           No. 2021-059\n\nState of Vermont                                                 Supreme Court\n\n                                                                 On Appeal from\n   v.                                                            Superior Court, Chittenden Unit,\n                                                                 Criminal Division\n\nRandy F. Therrien    """,
                {
                    "Citation": "2022 VT 35",
                    "OpinionCluster": {"precedential_status": "Published"},
                    "Docket": {
                        "appeal_from_str": "Superior Court, Chittenden Unit, Criminal Division"
                    },
                },
            ),
        ],
        "juriscraper.opinions.united_states.state.vtsuperct_environmental": [
            (
                # https://www.courtlistener.com/opinion/10274910/in-re-windham-windsor-housing-trust-jo-appeal-deborah-lazar-laura/
                """NOTICE: This opinion is subject to motions for reargument under V.R.A.P. 40 as well as formal\nrevision before publication in the Vermont Reports. Readers are requested to notify the Reporter\nof Decisions by email at: JUD.Reporter@vtcourts.gov or by mail at: Vermont Supreme Court,\n109 State Street, Montpelier, Vermont 05609-0801, of any errors in order that corrections may\nbe made before this opinion goes to press.\n\n\n                                        2024 VT 73\n\n                                       No. 24-AP-079\n\nIn re Windham  """,
                {
                    "Citation": "2024 VT 73",
                    "Docket": {"court_id": "vt"},
                    "OpinionCluster": {"precedential_status": "Published"},
                },
            ),
            (
                "\nVERMONT SUPREME COURT                                                      Case No.       25-AP-060\n109 State Street\nMontpelier VT 05609-0801\n802-828-4774\nwww.vermontjudiciary.org\n\n\nNote: In the case title, an asterisk (*) indicates an appellant and a double asterisk (**) indicates a cross-\nappellant. Decisions of a three-justice panel are not to be considered as precedent before any tribunal.\n\n\n                                           ENTRY ORDER\n\n\n                                          JULY TERM, 2025\n\nIn re 181 Parker Hill Road Application    }             APPEALED FROM:\n(Anthony J. Vetrano* & Kathleen Vetrano*) }\n                                          }\n                                          }             Superior Court, Environmental Division\n                                          }\n                                          }             CASE NO. 23-ENV-00116\n                                                        Trial Judge: Thomas G. Walsh\n\n                                In the above-entitled cause, the Clerk will enter:\n",
                {
                    "Docket": {
                        "appeal_from_str": "Superior Court, Environmental Division"
                    },
                    "OriginatingCourtInformation": {
                        "assigned_to_str": "Thomas G. Walsh",
                        "docket_number": "23-ENV-00116",
                    },
                },
            ),
        ],
        "juriscraper.opinions.united_states.state.vtsuperct_family": [
            (
                # https://www.courtlistener.com/opinion/4707491/jason-c-barrows-v-jessica-easton/
                """NOTICE: This opinion is subject to motions for reargument under V.R.A.P. 40 as well as formal\nrevision before publication in the Vermont Reports. Readers are requested to notify the Reporter\nof Decisions by email at: JUD.Reporter@vermont.gov or by mail at: Vermont Supreme Court, 109\nState Street, Montpelier, Vermont 05609-0801, of any errors in order that corrections may be made\nbefore this opinion goes to press.\n\n\n                                             2020 VT 2\n\n                                            No. 2019-149\n\nJason C. Barrows      """,
                {
                    "Citation": "2020 VT 2",
                    "OpinionCluster": {"precedential_status": "Published"},
                    "Docket": {"court_id": "vt"},
                },
            ),
            (
                "\nVERMONT SUPREME COURT                                                      Case No.       21-AP-202\n109 State Street\nMontpelier VT 05609-0801\n802-828-4774\nwww.vermontjudiciary.org\n\n\nNote: In the case title, an asterisk (*) indicates an appellant and a double asterisk (**) indicates a cross-\nappellant. Decisions of a three-justice panel are not to be considered as precedent before any tribunal.\n\n\n                                           ENTRY ORDER\n\n\n                                     JANUARY TERM, 2022\n\nIn re G.J., Juvenile                                }    APPEALED FROM:\n(G.J., Father* & M.J., Mother*)                     }\n                                                    }    Superior Court, Bennington Unit,\n                                                    }    Family Division\n                                                    }    CASE NO. 171-10-19 Bnjv\n                                                         Trial Judge: Kerry Ann McDonald-Cady\n\n                                In the above-entitled cause, the Clerk will enter:\n\n          Parents appeal the termination of their parental rights to their six-year-old son, G.J. We\n",
                {
                    "Docket": {
                        "appeal_from_str": "Superior Court, Bennington Unit, Family "
                        "Division"
                    },
                    "OriginatingCourtInformation": {
                        "assigned_to_str": "Kerry Ann McDonald-Cady",
                        "docket_number": "171-10-19",
                    },
                },
            ),
        ],
        "juriscraper.opinions.united_states.state.vtsuperct_probate": [
            (
                # haven't found a proper example yet
                "\nNOTICE: This opinion is subject to motions for reargument under V.R.A.P. 40 as well as formal\nrevision before publication in the Vermont Reports. Readers are requested to notify the Reporter\nof Decisions by email at: JUD.Reporter@vermont.gov or by mail at: Vermont Supreme Court, 109\nState Street, Montpelier, Vermont 05609-0801, of any errors in order that corrections may be made\nbefore this opinion goes to press.\n\n\n                                             2017 VT 80\n\n                                            No. 2017-095\n\nIn re M.S., Juvenile                                              Supreme Court\n\n                                                                  On Appeal from\n                                                                  Superior Court, Windham Unit,\n                                                                  Family Division\n\n                                                                  June Term, 2017\n\n\nKatherine A. Hayes, J.\n\nMatthew Valerio, Defender General, and Katina Francis Ready, Appellate Defender, Montpelier,\n",
                {
                    "Citation": "2017 VT 80",
                    "Docket": {
                        "appeal_from_str": "Superior Court, Windham Unit, Family Division",
                        "court_id": "vt",
                    },
                    "OpinionCluster": {"precedential_status": "Published"},
                },
            )
        ],
        "juriscraper.opinions.united_states.state.vtsuperct_civil": [
            (
                # haven't found a proper example yet, let's use a negative example
                # where a neutral citation is within the range of search
                """Guildhall VT 0590\n802-676-3910 .vermontjudiciary.org\n\nLisa Rote v. Town of Concord\n\nDECISION ON MOTION TO DISMISS\nIn this case, plaintiff Lisa Rote\nFactual Background\nThe well-pleaded factual allegations in this case are few. For the purpose of this motion, the court accepts as true the following facts, drawn from the complaint and incorporate documents. See Coutu v. Town of Cavendish, 2011 VT 27,""",
                {},
            )
        ],
        "juriscraper.opinions.united_states.state.ny": [
            (
                # https://www.nycourts.gov/reporter/3dseries/2024/2024_04236.htm
                '<div>\n\nStefanik v Hochul (2024 NY Slip Op 04236)\n\n\n\n<table width="80%" border="1" cellspacing="2" cellpadding="5" align="center">\n<tr>\n<td align="center"><b>Stefanik v Hochul</b></td>\n</tr>\n<tr>\n<td align="center">2024 NY Slip Op 04236</td>\n</tr>\n<tr>\n<td align="center">Decided on August 20, 2024</td>\n</tr>\n<tr>\n<td align="center">Court of Appeals</td>\n</tr>\n<tr>\n<td align="center">Wilson, Ch. J.</td>\n</tr>\n\n<tr>\n<td align="center">Published by New York State Law Reporting Bureau pursuant to Judiciary Law § 431.</td>\n</tr>\n<tr>\n<td align="center">This opinion is uncorrected and subject to revision before publication in the Official Reports.</td>\n</tr>\n</table>\n<br><br>\nDecided on August 20, 2024\n<div align="center"></div>\n<br>No. 86 \n\n<br><br><div align="center"><b>[*1]Elise Stefanik, et al., Appellants,\n<br><br>v<br><br>Kathy Hochul, &amp; c., et al., Respondents.\n</b></div><br><br>\n<br><br>\n<p>Michael Y. Hawrylchak, for appellants.</p>\n<p>Jeffrey W. Lang, for respondents Kathy Hochul et al.</p>\n<p>Nicholas J. Faso, for respondent Peter S. Kosinski.</p>\n<p>Aria C. Branch, for respondents Democratic Congressional Campaign Committee et al.</p>\n<p>Public Interest Legal Foundation, Common Cause New York, Richard Briffault, et al., Center for Election Confidence, Government Justice Center, Inc., amici curiae.</p>\n<br><br>\n\n<br>\n',
                {
                    "Docket": {
                        "docket_number": "No. 86",
                    },
                },
            )
        ],
        "juriscraper.opinions.united_states.state.nyappdiv_1st": [
            (
                # https://www.nycourts.gov/reporter/3dseries/2024/2024_04182.htm
                "Matter of Michael F.\n2024 NY Slip Op 04182\nDecided on August 08, 2024\nAppellate Division, First Department\nPublished by New York State Law Reporting Bureau pursuant to Judiciary Law § 431.\nThis opinion is uncorrected and subject to revision before publication in the Official Reports.\n\n\nDecided and Entered: August 08, 2024\nBefore: Kern, J.P., Oing, Kapnick, Higgitt, Michael, JJ.\n\n<br>Docket No. D-01854/23 Appeal No. 2333 Case No. 2023-05467\n\n[*1]In the Matter of Michael F., A Person Alleged to be a Juvenile Delinquent, Appellant.",
                {
                    "Docket": {
                        "docket_number": "Docket No. D-01854/23 Appeal No. 2333 Case No. 2023-05467",
                    },
                },
            )
        ],
        "juriscraper.opinions.united_states.state.nyappdiv_2nd": [
            (
                # https://www.nycourts.gov/reporter/3dseries/2024/2024_04118.htm
                "\nAWR Group, Inc. v 240 Echo Place Hous. Dev. Fund Corp.\n2024 NY Slip Op 04118\nDecided on August 7, 2024\nAppellate Division, Second Department\nPublished by New York State Law Reporting Bureau pursuant to Judiciary Law § 431.\nThis opinion is uncorrected and subject to revision before publication in the Official Reports.\n\n\nDecided on August 7, 2024 SUPREME COURT OF THE STATE OF NEW YORK Appellate Division, Second Judicial Department\nMARK C. DILLON, J.P.\nCHERYL E. CHAMBERS\nLARA J. GENOVESI\nLOURDES M. VENTURA, JJ.\n\n<br>2023-03266\n<br>(Index No. 705239/20)\n\n[*1]AWR Group, Inc., respondent,\n",
                {
                    "Docket": {
                        "docket_number": "2023-03266; Index No. 705239/20",
                    },
                },
            )
        ],
        "juriscraper.opinions.united_states.state.nyappdiv_3rd": [
            (
                # https://www.nycourts.gov/reporter/3dseries/2024/2024_04173.htm
                "\nMatter of Attorneys in Violation of Judiciary Law § 468-a (Miyazaki)\n2024 NY Slip Op 04173\nDecided on August 8, 2024\nAppellate Division, Third Department\nPublished by New York State Law Reporting Bureau pursuant to Judiciary Law § 431.\nThis opinion is uncorrected and subject to revision before publication in the Official Reports.\n\n\nDecided and Entered:August 8, 2024\n\n<br>PM-154-24\n\n[*1]In the Matter of Att",
                {
                    "Docket": {
                        "docket_number": "PM-154-24",
                    },
                },
            ),
            (
                # https://www.nycourts.gov/reporter/3dseries/2024/2024_04171.htm
                "\nMatter of First United Methodist Church in Flushing v Assessor, Town of Callicoon\n2024 NY Slip Op 04171\nDecided on August 8, 2024\nAppellate Division, Third Department\nPublished by New York State Law Reporting Bureau pursuant to Judiciary Law § 431.\nThis opinion is uncorrected and subject to revision before publication in the Official Reports.\n\n\nDecided and Entered:August 8, 2024\n\n<br>CV-23-1597\n\n",
                {
                    "Docket": {
                        "docket_number": "CV-23-1597",
                    },
                },
            ),
        ],
        "juriscraper.opinions.united_states.federal_special.uscfc_vaccine": [
            (
                # https://ecf.cofc.uscourts.gov/cgi-bin/show_public_doc?2018vv1562-53-0=   / https://www.courtlistener.com/api/rest/v3/opinions/5119138/
                "       In the United States Court of Federal Claims\n                          OFFICE OF SPECIAL MASTERS\n\n*********************\nLINDA WIRTSHAFTER,                    *\n                                      *      No. 18-1562V\n                  Petitioner,         *      Special Master Christian J. Moran\n                                      *\nv.                                    *      Filed: September 22, 2021\n                                      *\nSECRETARY OF HEALTH                   *      Attorneys’ fees and costs; remand\nAND HUMAN SERVICES,                   *\n                                      *\n                  Respondent.         *\n*********************\nHoward D. Mishkind, Mishkind Law Firm Co., L.P.A., Beachwood, OH, for\npetitioner;\nRyan D. Pyles, United States Dep’t of Justice, Washington, DC, for respondent.\n\nPUBLISHED DECISION AWARDING ATTORNEYS’ FEES AND COSTS1\n\n      An April 16, 2021 decision found that Linda Wirtshafter was not eligible for\nan award of attorneys’ fees and costs because she did not establish that a\nreasonable basis supported the claim that",
                {
                    "OpinionCluster": {
                        "precedential_status": "Published",
                    },
                },
            ),
            (
                # https://www.courtlistener.com/api/rest/v3/opinions/4184749/
                "                 In the United States Court of Federal Claims\n                                    OFFICE OF SPECIAL MASTERS\n                                            No. 15-1404V\n                                         (not to be published)\n\n*****************************\n                            *\nJEFFREY TREADWAY,           *                                            Special Master Corcoran\n                            *\n                            *\n                Petitioner, *                                            Filed: May 16, 2017\n                            *\n           v.               *                                            Decision; Attorney’s Fees and Costs.\n                            *\n                            *\nSECRETARY OF HEALTH AND     *\nHUMAN SERVICES,             *\n                            *\n                Respondent. *\n                            *\n*****************************\n\nWilliam E. Cochran, Black McLaren, et al., P.C., Memphis, TN, for Petitioner.\n\nAlexis B. Babcock, U. S. Dep’t of Justice, Washington, DC, for Respondent.\n\n                  DECISION GRANTING ATTORNEY’S FEES AND COSTS 1\n\n       On November 11, 2015, Jeffrey Treadway filed a petition seeking compensation under the\nNational Vaccine Injury Compensation Program (the “Vaccine Program”), alleging that he suffers\nfrom Bell’s palsy as a result of his October 10, 2014 receipt of the influenza vaccine.2 The parties\neventually filed a stipulation for damages on February 14, 2017 (ECF No. 24), which I adopted as\nmy dec",
                {},
            ),
        ],
        "juriscraper.opinions.united_states.state.pasuperct": [
            (
                "J-A13044-21\n\n                                   2021 PA Super 113\n\n\n  COMMONWEALTH OF PENNSYLVANIA                 :   IN THE SUPERIOR COURT OF\n                                               :        PENNSYLVANIA\n                                               :\n  ",
                {
                    "Citation": "2021 PA Super 113",
                },
            )
        ],
        "juriscraper.opinions.united_states.state.sc": [
            (
                # https://www.courtlistener.com/api/rest/v4/opinions/10744852/
                "                   THE STATE OF SOUTH CAROLINA\n                        In The Supreme Court\n\n             In the Matter of Lawrence J. Purvis, Jr., Respondent.\n\n             Appellate Case No. 2024-000453\n\n\n                              Opinion No. 28244\n             Submitted October 30, 2024 – Filed November 20, 2024\n\n\n",
                {
                    "Docket": {
                        "docket_number": "2024-000453",
                    },
                },
            )
        ],
        "juriscraper.opinions.united_states.state.sc_u": [
            (
                # https://www.courtlistener.com/api/rest/v4/opinions/10732544/
                "THIS OPINION HAS NO PRECEDENTIAL VALUE. IT SHOULD NOT BE\n   CITED OR RELIED ON AS PRECEDENT IN ANY PROCEEDING\n        EXCEPT AS PROVIDED BY RULE 268(d)(2), SCACR.\n\n                 THE STATE OF SOUTH CAROLINA\n                      In The Supreme Court\n\n        Robin Allen, Petitioner,\n\n        v.\n\n        Richard Winn Academy, Kristen Chaisson (in her\n        individual capacity and as Head of School), and John\n        Ryan II, Respondents.\n\n        Appellate Case No. 2023-000805\n\n\n\n     ON WRIT OF CERTIORARI TO THE COURT OF APPEALS\n\n\n                     Appeal from Fairfield County\n                Eugene C. Griffith, Jr., Circuit Court Judge\n\n\n                Memorandum Opinion No. 2024-MO-024\n       ",
                {
                    "Docket": {
                        "docket_number": "2023-000805",
                    },
                },
            )
        ],
        "juriscraper.opinions.united_states.state.scctapp_u": [
            (
                # https://www.courtlistener.com/api/rest/v4/opinions/10756176/
                "THIS OPINION HAS NO PRECEDENTIAL VALUE. IT SHOULD NOT BE\n   CITED OR RELIED ON AS PRECEDENT IN ANY PROCEEDING\n        EXCEPT AS PROVIDED BY RULE 268(d)(2), SCACR.\n\n                THE STATE OF SOUTH CAROLINA\n                    In The Court of Appeals\n\n        South Carolina Department of Social Services,\n        Respondent,\n\n        v.\n\n        Corey M. Nelson, Appellant.\n\n        In the interest of a minor under the age of eighteen.\n\n        Appellate Case No. 2024-000816\n\n\n\n                     Appeal From Richland County\n                  M. Scott Rankin, Family Court Judge\n\n\n ",
                {
                    "Docket": {
                        "docket_number": "2024-000816",
                    },
                },
            )
        ],
        "juriscraper.opinions.united_states.state.scctapp": [
            (
                # https://www.courtlistener.com/api/rest/v4/opinions/10744853/
                "                     THE STATE OF SOUTH CAROLINA\n                         In The Court of Appeals\n\n             Crescent Homes SC, LLC, Appellant,\n\n             v.\n\n             CJN, LLC, Respondent.\n\n             Appellate Case No. 2022-000897\n\n\n\n                        Appeal From Greenville County\n                    Charles B. Simmons, Jr., Master-in-Equity\n\n\n                               Opinion No. 6093\n                  Heard May 9, 2024 – Filed November 20, 2024\n\n\n                                   AFFIRMED\n\n\n             Ellis Reed-Hill Lesemann and Benjamin Houston Joyce,\n             both of Lesemann & Associates, LLC, of Charleston, for\n   ",
                {
                    "Docket": {
                        "docket_number": "2022-000897",
                    },
                },
            )
        ],
        "juriscraper.opinions.united_states.state.lactapp_2": [
            (
                # https://www.la2nd.org/wp-content/uploads/2025/04/56139-40ca.pdf,
                "Appealed from the\n                   Fourth Judicial District Court for the\n                       Parish of Ouachita, Louisiana\n                Trial Court Nos. 2015-3872 and 2024-2434\n\n                    Honorable Wilson Rambo, Judge\n\n                                *****\n\nDIANNE HILL                                          Counsel for Appellant,\n                                                     Darryl Michael Miller\n\nCUMMINS AND FITTS, LLC                               Counsel for Appellee,\nBy: Jessica L. Fitts                                 Cleo Miller\n\nTHE JONES LAW GROUP, LLC\nBy: Charles D. Jones\n\n\n                                *****\n\n         Before PITMAN, THOMPSON, and MARCOTTE, JJ.",
                {
                    "Docket": {
                        "appeal_from_str": "Fourth Judicial District Court for the Parish of Ouachita"
                    },
                    "OpinionCluster": {"judges": "PITMAN; THOMPSON; MARCOTTE"},
                },
            )
        ],
        "juriscraper.opinions.united_states.state.mont": [
            (
                # https://www.courtlistener.com/api/rest/v4/opinions/10801442/
                "'02/18/2025\n\n\n                                        DA 23-0746\n\n                IN THE SUPREME COURT OF THE STATE OF MONTANA\n\n                                         2025 MT 35\n\n\n\nIN THE MATTER OF THE ESTATE OF:\n\nWARREN DAN EDDLEMAN,",
                {
                    "Citation": "2025 MT 35",
                },
            )
        ],
        "juriscraper.opinions.united_states.state.ga": [
            # https://www.courtlistener.com/opinion/3186280/in-the-matter-of-tony-c-jones/
            (
                "298 Ga. 313\nFINAL COPY\n\nS11Y1626, S13Y0138, S15Y1641",
                {
                    "Citation": "298 Ga. 313",
                },
            )
        ],
        "juriscraper.opinions.united_states.state.me": [
            (
                "MAINE SUPREME JUDICIAL COURT Decision: 2025 ME 25\nDocket: Sag-24-5\nSubmitted\nOn Briefs: November 25, 2024\nDecided: March 11, 2025\nPanel: STANFILL, C.J., and HORTON, CONNORS, and DOUGLAS, JJ.\nReporter of Decisions\nSTEPHEN A. CLARK JR. et al.\nv.\nTOWN OF PHIPPSBURG et al.\nCONNORS, J.\n[¶1] This appeal pursuant to Maine Rule of Civil Procedure 80B",
                {
                    "Docket": {
                        "date_argued": "2024-11-25",
                        "docket_number": "Sag-24-5",
                    },
                    "Opinion": {
                        "author_str": "CONNORS, J.",
                        "per_curiam": False,
                    },
                    "OpinionCluster": {
                        "judges": "STANFILL, C.J., and HORTON, CONNORS, and DOUGLAS, JJ.",
                    },
                },
            ),
            (
                "MAINE SUPREME JUDICIAL COURT Decision: 2025 ME 26\nDocket: Pen-24-253\nSubmitted\nOn Briefs: February 7, 2025\nDecided: March 13, 2025\nPanel: STANFILL, C.J., and MEAD, CONNORS, LAWRENCE, and DOUGLAS, JJ.\nReporter of Decisions\nSTATE OF MAINE\nv.\nJEFF BELONY\nPER CURIAM\n[¶1] Jeff Belony appeals from",
                {
                    "Opinion": {"author_str": "", "per_curiam": True},
                    "OpinionCluster": {
                        "judges": "STANFILL, C.J., and MEAD, CONNORS, LAWRENCE, and DOUGLAS, JJ.",
                    },
                    "Docket": {
                        "date_argued": "2025-02-07",
                        "docket_number": "Pen-24-253",
                    },
                },
            ),
            (
                "MAINE SUPREME JUDICIAL COURT Decision: 2025 ME 32\nDocket: Han-23-466\nArgued: October 8, 2024\nDecided: March 27, 2025\nReporter of Decisions\nPanel: STANFILL, C.J., and MEAD, HORTON, CONNORS, LAWRENCE, and DOUGLAS, JJ.\nSTATE OF MAINE\nv.\nCRAIG A. WOODARD\nSTANFILL, C.J.\n[¶1]",
                {
                    "Opinion": {
                        "author_str": "STANFILL, C.J.",
                        "per_curiam": False,
                    },
                    "OpinionCluster": {
                        "judges": "STANFILL, C.J., and MEAD, HORTON, CONNORS, LAWRENCE, and DOUGLAS, JJ.",
                    },
                    "Docket": {
                        "date_argued": "2024-10-08",
                        "docket_number": "Han-23-466",
                    },
                },
            ),
        ],
        "juriscraper.opinions.united_states.state.or": [
            # https://www.courtlistener.com/opinion/10160687/mclaughlin-v-wilson/
            (
                """"                                        535\n\n   Argued and submitted May 15, at Mt. Hood Community College, Gresham,\n    Oregon; decision of Court of Appeals affirmed, judgment of circuit court\n  reversed in part, and case remanded to circuit court for further proceedings\n                               September 12, 2019\n\n\n\n                    Nicole McLAUGHLIN,\n                    Respondent on Review,\n                               v.\n                   Kenneth WILSON, M.D.,\n                     Petitioner on Review.\n           (CC 13C21746) (CA A160000) (SC S066047)\n                                    449 P3d 492\n\n     Plaintiff filed complaint alleging """,
                {"Citation": "449 P3d 492"},
            )
        ],
        "juriscraper.opinions.united_states.state.orctapp": [
            # https://www.courtlistener.com/opinion/10161013/state-v-oxford/pdf/
            (
                """"                                      184\n\n    On appellant’s petition for reconsideration filed June 29, reconsideration\nallowed, former opinion (302 Or App 407, 461 P3d 249) withdrawn; reversed and\n                           remanded October 7, 2020\n\n\n                       STATE OF OREGON,\n                        Plaintiff-Respondent,\n                                  v.\n                       NATHAN OXFORD,\n                    aka Nathan Daniel Oxford,\n                       Defendant-Appellant.\n                  Multnomah County Circuit Court\n                        140230856; A161408\n                                   474 P3d 465\n\n    Defendant, who was convicted of various sex crimes, seeks reconsideration""",
                {"Citation": "474 P3d 465"},
            ),
        ],
        "juriscraper.opinions.united_states.state.tenn": [
            (
                """"  IN THE SUPREME COURT OF TENNESSEE\n                      AT KNOXVILLE\n                  September 5, 2024 Session\nPAYTON CASTILLO v. DAVID LLOYD REX, M.D. ET AL.\n      Appeal by Permission from the Court of Appeals\n             Circuit Court for Hamilton County\n    No. 20C1270       Ward Jeffrey Holl""",
                {
                    "Docket": {
                        "appeal_from_str": "Circuit Court for Hamilton County"
                    },
                    "OpinionCluster": {"precedential_status": "Published"},
                },
            ),
            (
                """ 03/11/2025\n                   IN THE COURT OF APPEALS OF TENNESSEE\n                                AT JACKSON\n\n              MANOUCHEKA THERMITUS v. SCHILLER JEROME\n\n                     Appeal from the Chancery Court for Shelby County\n                      No. CH-22-0257 JoeDae L. Jenkins, Chancellor\n                          ___________________________________\n\n                                No. W2024-01508-COA-R3-CV\n                            ___________________________________\n\n\nAppellant, Schiller Jerome, has appealed an order of the Shelby County Chancery Court\nthat was entered on September 3, 2024. We determine that the trial court’s order does not\nconstitute a final appealable judgment. As a result, this Court lacks jurisdiction to consider\nthis appeal. The appeal is, therefore, dismissed.\n\n                  Tenn. R. App. P. 3 Appeal as of Right; Appeal Dismissed.\n\nJ. STEVEN STAFFORD, P.J., W.S.; KENNY ARMSTRONG, J.; CARMA DENNIS MCGEE, J.\n\nLinda Kendall Garner, Memphis, Tennessee, for the appellant, Schiller Jerome.\n\nZachary Michael Moore, Memphis, Tennessee, for the appellee, Manoucheka Thermitus.\n\n\n                                   MEMORANDUM OPINION1\n""",
                {
                    "Docket": {
                        "appeal_from_str": "Chancery Court for Shelby County"
                    },
                    "OpinionCluster": {"precedential_status": "Unpublished"},
                },
            ),
        ],
        "juriscraper.opinions.united_states.state.tenncrimapp": [
            (
                """05/28/2025\nIN THE COURT OF CRIMINAL APPEALS OF TENNESSEE\nAT KNOXVILLE\nAssigned on Briefs May 20, 2025\nSTATE OF TENNESSEE v. TRA’SHAWN GLASS\nAppeal from the Criminal Court for Knox County\nNo. 125669 Steven Wayne Sword, Judge\n___________________________________\n""",
                {
                    "Docket": {
                        "appeal_from_str": "Criminal Court for Knox County"
                    },
                    "OpinionCluster": {"precedential_status": "Published"},
                },
            ),
        ],
        "juriscraper.opinions.united_states.state.tennctapp": [
            (
                """05/28/2025\nIN THE COURT OF APPEALS OF TENNESSEE\nAT NASHVILLE\nApril 2, 2024 Session\nHEATHER MARIE BAILEY v. DANIEL MICHAEL BAILEY\nAppeal from the General Sessions Court for Warren County\nNo. 21-DV-9505 L. Craig Johnson, Judge1""",
                {
                    "Docket": {
                        "appeal_from_str": "General Sessions Court for Warren County"
                    },
                    "OpinionCluster": {"precedential_status": "Published"},
                },
            ),
        ],
        "juriscraper.opinions.united_states.state.lactapp_4": [
            (
                """PLAQUEMINES PORT                         *       NO. 2024-CA-0614\nHARBOR & TERMINAL\nDISTRICT                                 *\n                                                 COURT OF APPEAL\nVERSUS                                   *\n                                                 FOURTH CIRCUIT\nTUAN NGUYEN                              *\n                                                 STATE OF LOUISIANA\n                                   *******\n\n\n\n                               APPEAL FROM\n                   25TH JDC, PARISH OF PLAQUEMINES\n                          NO. 68-734, DIVISION “A”\n                          Honorable Kevin D. Conner\n                                  ******\n                          Judge Monique G. Morial\n                                  ******\n(Court composed of Judge Daniel L. Dysart, Judge Rosemary Ledet, Judge Tiffany\nGautier Chase, Judge Nakisha Ervin-Knott, Judge Monique G. Morial)""",
                {
                    "Docket": {
                        "panel_str": "Judge Daniel L. Dysart; Judge Rosemary Ledet; Judge Tiffany Gautier Chase; Judge Nakisha Ervin-Knott; Judge Monique G. Morial"
                    },
                    "Opinion": {
                        "author_str": "Judge Monique G. Morial",
                        "type": "020lead",
                    },
                    "OpinionCluster": {
                        "judges": "Judge Daniel L. Dysart; Judge Rosemary Ledet; Judge Tiffany Gautier Chase; Judge Nakisha Ervin-Knott; Judge Monique G. Morial"
                    },
                },
            ),
            (
                """      STERLING DOUCETTE, * NO. 2024sCAs0585\nDAVID NIXON, AND LEON\nRICHARD * COURT OF APPEAL\n\nVERSUS * FOURTH CIRCUIT\n\nEASTOVER PROPERTY * STATE OF LOUISIANA\nOWNERS" ASSOCIATION,\nINC. AND EASTOVER *\nNEIGHBORHOOD\nIMPROVEMENT AND *\nSECURITY DISTRICT *******\n\n\nJCL LOBRANO, J., CONCURS IN THE RESULT""",
                {
                    "Docket": {},
                    "Opinion": {
                        "author_str": "Lobrano",
                        "type": "030concurrence",
                    },
                    "OpinionCluster": {},
                },
            ),
        ],
        "juriscraper.opinions.united_states.state.indtc": [
            (
                """PETITIONERS APPEARING PRO SE: ATTORNEY FOR RESPONDENT:\nLAWRENCE PACHNIAK MARILYN S. MEIGHEN\nCulver, IN MEIGHEN & ASSOCIATES, P.C.\nCarmel, IN\n_____________________________________________________________________\nIN THE\nINDIANA TAX COURT\n_____________________________________________________________________\nLAWRENCE and GLENDA PACHNIAK, )\nPetitioners, )\nv. ) Cause No. 49T10-0904-TA-18\nMARSHALL COUNTY ASSESSOR, )\n)\n)\n)\n)\nRespondent. )\n______________________________________________________________________\nON APPEAL FROM A FINAL DETERMINATION OF\nTHE INDIANA BOARD OF TAX REVIEW\nNOT FOR PUBLICATION\nJune 8, 2010\nFISHER, J.\nLawrence and Glenda Pachniak (the Pachniaks) challenge the final""",
                {
                    "OpinionCluster": {"precedential_status": "Unpublished"},
                },
            ),
        ],
        # https://www.courtlistener.com/api/rest/v4/opinions/2684767/
        "juriscraper.opinions.united_states.state.neb": [
            (
                "SYLISSA J.\t607\n\t                             Cite as 288 Neb. 607\n\namended ",
                {"Citation": "288 Neb. 607"},
            )
        ],
        # https://www.courtlistener.com/api/rest/v4/opinions/2810802/
        "juriscraper.opinions.united_states.state.nebctapp": [
            (
                "TRUST\t999\n\t                        Cite as 22 Neb. App. 999\n\nthe iss",
                {"Citation": "22 Neb. App. 999"},
            )
        ],
        "juriscraper.opinions.united_states.state.texbizct": [
            (
                """\nThe Business Court of Texas,\n11th Division\nWESTLAKE LONGVIEW CORP. and §\nWESTLAKE CHEMICAL OPCO LP,  §\nPlaintiffs,             § Cause No. 24-BC11B-0023 \nv.                          §\nEASTMAN CHEMICAL CO.,       §\nDefendant.              §\n═══════════════════════════════════════\nOPINION ON MOTION FOR PROTECTIVE ORDER\n══\nsuch evidence in the future, if a party moves to modify the protective order to allow\nspecific in-house attorneys access to AEO material.\nDate signed: May 16, 2025""",
                {
                    "OpinionCluster": {
                        "date_filed": "2025-05-16",
                        "date_filed_is_approximate": False,
                    },
                },
            ),
        ],
        "juriscraper.opinions.united_states.federal_bankruptcy.bap9": [
            (
                """                                                                                  FILED\n                                                                                   AUG 22 2025\n                          NOT FOR PUBLICATION                                 SUSAN M. SPRAUL, CLERK\n                                                                                 U.S. BKCY. APP. PANEL\n                                                                                 OF THE NINTH CIRCUIT\n\n           UNITED STATES BANKRUPTCY APPELLATE PANEL\n                     OF THE NINTH CIRCUIT\n\n In re:                                              BAP No. OR-24-1134-GBL\n NATALIA ALEKSANDROVNA NEAL,\n             Debtor.                                 Bk. No. 3:22-bk-31714-PCM\n\nSHARON ELIZABETH NEAL,\n             Appellant,\n v.                                                  MEMORANDUM*\n NATALIA ALEKSANDROVNA NEAL,\n             Appellee.\n\n               Appeal from the United States Bankruptcy Court\n                          for the District of Oregon\n               Peter C. McKittrick, Bankruptcy Judge, Presiding\nBefore: GAN, BRAND, and LAFFERTY, Bankruptcy Judges.\n\n                                 INTRODUCTION\nCreditor Sharon Elizabeth Neal (“Sharon”)1 appeals the bankruptcy\n\ncourt’s orders denying her motion to dismiss the chapter 13 2 case of debtor""",
                {
                    "Docket": {
                        "appeal_from_str": "United States Bankruptcy Court for the District of Oregon",
                    },
                },
            ),
        ],
        "juriscraper.opinions.united_states.state.va": [
            (
                "\nPRESENT: All the Justices\n\nTOLL ROAD INVESTORS PARTNERSHIP II, L.P.\n                                                               OPINION BY\nv. Record No. 250002                                 JUSTICE STEPHEN R. McCULLOUGH\n                                                                July 17, 2025\nSTATE CORPORATION COMMISSION, et al.\n\n\n                     FROM THE STATE CORPORATION COMMISSION\n\n\n       Toll Road Investors Partnership II, L.P. (“TRIP II”), the operator of a toll road in\n\nLoudoun County, appeals from a decision of the State Corporation Commission (“the\n\nCommission”) denying a toll increase. TRIP II contends that the Commission misapplied the\n\nrelevant statutory criteria and, further, that denying it a toll increase would constitute an\n\nuncompensated taking in violation of the United States and Virginia Constitutions. For the\n\nforegoing reasons, we conclude that the decision of the State Corporation Commission should be\n\naffirmed.\n",
                {
                    "Docket": {
                        "appeal_from_str": "State Corporation Commission"
                    }
                },
            )
        ],
        "juriscraper.opinions.united_states.state.utah": [
            (
                "\nThis opinion is subject to revision before final\n                     publication in the Pacific Reporter\n                                2025 UT 17\n\n\n                                   IN THE\n\n      SUPREME COURT OF THE STATE OF UTAH\n\n                         UNIVERSITY OF UTAH,\n                             Appellant,\n                                      v.\n                JOHN TULLIS and AMELIA TULLIS,\n        individually and as parents and natural guardians\n                      of P.T., a minor child,\n                            Appellees.\n\n                           No. 20230672\n                       Heard October 25, 2024\n                         Filed June 5, 2025\n\n                On Appeal of Interlocutory Order\n\n              Third District Court, Salt Lake County\n                  The Honorable Adam T. Mow\n                          No. 190907183\n\n\n                                Attorneys∗:\nCarolyn S. Stevens, Amy F. Sorenson, Cameron J. Cutler, Annika\n L. Jones, Salt Lake City, Derek J. Williams, Millcreek, LaMar F.\n      Jost, Clarissa M. Collier, Denver, Colo., for appellant\n    Christine Durham, Deno Himonas, Sarah Smith, Caitlin\nMcKelvie, Cate Vaden, Charles H. Thronson, Michael A. Worel,\nSalt Lake City, Mark R. Yohalem, Los Angeles, Cal., for appellees\n",
                {
                    "Docket": {
                        "appeal_from_str": "Third District Court, Salt Lake County"
                    },
                    "OriginatingCourtInformation": {
                        "assigned_to_str": "Adam T. Mow",
                        "docket_number": "190907183",
                    },
                },
            ),
        ],
        "juriscraper.opinions.united_states.state.wyo": [
            (
                "\n                 IN THE SUPREME COURT, STATE OF WYOMING\n\n                                            2025 WY 59\n\n                                                                      APRIL TERM, A.D. 2025\n\n                                                                            May 28, 2025\n\n RICK HOLLOWAY and JOHN HOSKIN,\n\n Appellants\n (Plaintiffs),\n\n v.\n                                                                 S-24-0271\n HIDDEN CREEK OUTFITTERS, LLC and\n PARK COUNTY TITLE COMPANY, LLC,\n\n Appellees\n (Defendants).\n\n                        Appeal from the District Court of Park County\n                        The Honorable Bobbi Dean Overfield, Judge\n\nRepresenting Appellants:\n      David Michael Hill and Larry B. Jones, Burg Simpson Eldredge Hersh & Jardine,\n      P.C, Cody, Wyoming. Argument by Mr. Jones.\n\n",
                {
                    "Docket": {
                        "appeal_from_str": "District Court of Park County"
                    },
                    "OriginatingCourtInformation": {
                        "assigned_to_str": "Bobbi Dean Overfield"
                    },
                },
            ),
        ],
        "juriscraper.opinions.united_states.state.dc": [
            (
                "\nNotice: This opinion is subject to formal revision before publication in the Atlantic\nand Maryland Reporters. Users are requested to notify the Clerk of the Court of\nany formal errors so that corrections may be made before the bound volumes go\nto press.\n\n\n               DISTRICT OF COLUMBIA COURT OF APPEALS\n\n                                  No. 23-CV-0977\n\n                      TYROSHI INVESTMENTS, LLC, APPELLANT,\n\n                                          V.\n\n   U.S. BANK, N.A., SUCCESSOR TRUSTEE TO LASALLE BANK, N.A., APPELLEE.\n\n                           Appeal from the Superior Court\n                            of the District of Columbia\n                               (2020-CA-001727-B)\n\n                        (Hon. Robert R. Rigsby, Trial Judge)\n\n(Argued June 12, 2025                                Decided September 11, 2025)\n\n      Ian G. Thomas, with whom Tracy L. Buck was on the brief, for appellant.\n\n      Melissa O. Martinez for appellee.\n",
                {
                    "Docket": {
                        "appeal_from_str": "Superior Court of the District of Columbia",
                    },
                    "OriginatingCourtInformation": {
                        "docket_number": "2020-CA-001727-B"
                    },
                },
            ),
        ],
        "juriscraper.opinions.united_states.state.cal": [
            (
                "IN THE SUPREME COURT OF\n               CALIFORNIA\n\n                     TY WHITEHEAD,\n                  Plaintiff and Appellant,\n                              v.\n                   CITY OF OAKLAND,\n                 Defendant and Respondent.\n\n                           S284303\n\n            First Appellate District, Division Three\n                           A164483\n\n               Alameda County Superior Court\n                       RG18896233\n\n\n\n                         May 1, 2025\n\nJustice Evans authored the opinion of the Court, in which\nChief Justice Guerrero and Justices Corrigan, Liu, Kruger,\nGroban, and Jenkins concurred.\n\nJustice Kruger filed a concurring opinion.\n             WHITEHEAD v. CITY OF OAKLAND\n                            S284303\n\n\n               Opinion of the Court by Evans, J.",
                {
                    "Docket": {
                        "appeal_from_str": "First Appellate District, Division Three"
                    },
                    "OriginatingCourtInformation": {
                        "lower_court_number": "A164483"
                    },
                },
            ),
        ],
        "juriscraper.opinions.united_states.state.calctapp_1st": [
            (
                "Filed 8/28/25\n                      CERTIFIED FOR PUBLICATION\n\n       IN THE COURT OF APPEAL OF THE STATE OF CALIFORNIA\n\n                        FIRST APPELLATE DISTRICT\n\n                                DIVISION TWO\n\n\n THE PEOPLE,\n         Plaintiff and Respondent,\n                                              A168758\n v.\n ROBERT ALLEN MIDELL,                         (San Mateo County Super. Ct.\n                                               No. 20NF012926A)\n         Defendant and Appellant.\n\n\n       Robert Midell, who is Black, seeks reversal of his multiple felony\nconvictions including attempted premediated murder, torture, and assault\nbecause his attorney compared him to an animal, he contends, in violation of\nthe California Racial Justice Act of 2020 (RJA) (Pen. Code, 1 § 745, et seq.).\nBecause the comparisons made here were part of a tactically developed\ndefense theme designed to negate the intent elements of the most serious\noffenses charged, Midell is procedurally barred from now using them as a\nbasis for reversal on appeal. Midell's additional arguments challenging the\ncourt's evidentiary rulings and sentencing are also unpersuasive; thus, we\naffirm the judgment.",
                {
                    "Docket": {
                        "appeal_from_str": "San Mateo County Super. Ct.",
                    },
                },
            ),
        ],
        "juriscraper.opinions.united_states.state.calctapp_2nd": [
            (
                "Filed 7/31/25; Certified for Publication 8/27/25 (order attached)\n\n\n\n\nIN THE COURT OF APPEAL OF THE STATE OF CALIFORNIA\n\n                       SECOND APPELLATE DISTRICT\n\n                                     DIVISION ONE\n\n\n O.B.,                                                    B339555\n\n          Plaintiff and Appellant,                        (Los Angeles County\n                                                          Super. Ct. No. 21STCV05971)\n          v.\n\n LOS ANGELES UNIFIED\n SCHOOL DISTRICT,\n\n          Defendant and\n          Respondent.\n\n\n      APPEAL from an order of the Superior Court of Los\nAngeles County, John J. Kralik, Judge. Reversed and remanded\nwith directions.\n      Herman Law and Allegra P. Rineer for Plaintiff and\nAppellant.\n      Artiano Shinoff, Paul V. Carelli IV, and Jeffrey P. Wade for\nDefendant and Respondent.",
                {
                    "Docket": {
                        "appeal_from_str": "Superior Court of Los Angeles County",
                    },
                },
            ),
        ],
        "juriscraper.opinions.united_states.state.calctapp_3rd": [
            (
                "Filed 7/31/25; Certified for Publication 8/27/25 (order attached)\n\n\n\n\nIN THE COURT OF APPEAL OF THE STATE OF CALIFORNIA\n\n                       SECOND APPELLATE DISTRICT\n\n                                     DIVISION ONE\n\n\n O.B.,                                                    B339555\n\n          Plaintiff and Appellant,                        (Los Angeles County\n                                                          Super. Ct. No. 21STCV05971)\n          v.\n\n LOS ANGELES UNIFIED\n SCHOOL DISTRICT,\n\n          Defendant and\n          Respondent.\n\n\n      APPEAL from an order of the Superior Court of Los\nAngeles County, John J. Kralik, Judge. Reversed and remanded\nwith directions.\n      Herman Law and Allegra P. Rineer for Plaintiff and\nAppellant.\n      Artiano Shinoff, Paul V. Carelli IV, and Jeffrey P. Wade for\nDefendant and Respondent.",
                {
                    "Docket": {
                        "appeal_from_str": "Superior Court of Los Angeles County",
                    },
                },
            ),
        ],
        "juriscraper.opinions.united_states.state.calctapp_4th_div1": [
            (
                "Filed 7/31/25; Certified for Publication 8/27/25 (order attached)\n\n\n\n\nIN THE COURT OF APPEAL OF THE STATE OF CALIFORNIA\n\n                       SECOND APPELLATE DISTRICT\n\n                                     DIVISION ONE\n\n\n O.B.,                                                    B339555\n\n          Plaintiff and Appellant,                        (Los Angeles County\n                                                          Super. Ct. No. 21STCV05971)\n          v.\n\n LOS ANGELES UNIFIED\n SCHOOL DISTRICT,\n\n          Defendant and\n          Respondent.\n\n\n      APPEAL from an order of the Superior Court of Los\nAngeles County, John J. Kralik, Judge. Reversed and remanded\nwith directions.\n      Herman Law and Allegra P. Rineer for Plaintiff and\nAppellant.\n      Artiano Shinoff, Paul V. Carelli IV, and Jeffrey P. Wade for\nDefendant and Respondent.",
                {
                    "Docket": {
                        "appeal_from_str": "Superior Court of Los Angeles County",
                    },
                },
            ),
        ],
        "juriscraper.opinions.united_states.state.calctapp_4th_div2": [
            (
                "Filed 7/31/25; Certified for Publication 8/27/25 (order attached)\n\n\n\n\nIN THE COURT OF APPEAL OF THE STATE OF CALIFORNIA\n\n                       SECOND APPELLATE DISTRICT\n\n                                     DIVISION ONE\n\n\n O.B.,                                                    B339555\n\n          Plaintiff and Appellant,                        (Los Angeles County\n                                                          Super. Ct. No. 21STCV05971)\n          v.\n\n LOS ANGELES UNIFIED\n SCHOOL DISTRICT,\n\n          Defendant and\n          Respondent.\n\n\n      APPEAL from an order of the Superior Court of Los\nAngeles County, John J. Kralik, Judge. Reversed and remanded\nwith directions.\n      Herman Law and Allegra P. Rineer for Plaintiff and\nAppellant.\n      Artiano Shinoff, Paul V. Carelli IV, and Jeffrey P. Wade for\nDefendant and Respondent.",
                {
                    "Docket": {
                        "appeal_from_str": "Superior Court of Los Angeles County",
                    },
                },
            ),
        ],
        "juriscraper.opinions.united_states.state.calctapp_4th_div3": [
            (
                "Filed 7/31/25; Certified for Publication 8/27/25 (order attached)\n\n\n\n\nIN THE COURT OF APPEAL OF THE STATE OF CALIFORNIA\n\n                       SECOND APPELLATE DISTRICT\n\n                                     DIVISION ONE\n\n\n O.B.,                                                    B339555\n\n          Plaintiff and Appellant,                        (Los Angeles County\n                                                          Super. Ct. No. 21STCV05971)\n          v.\n\n LOS ANGELES UNIFIED\n SCHOOL DISTRICT,\n\n          Defendant and\n          Respondent.\n\n\n      APPEAL from an order of the Superior Court of Los\nAngeles County, John J. Kralik, Judge. Reversed and remanded\nwith directions.\n      Herman Law and Allegra P. Rineer for Plaintiff and\nAppellant.\n      Artiano Shinoff, Paul V. Carelli IV, and Jeffrey P. Wade for\nDefendant and Respondent.",
                {
                    "Docket": {
                        "appeal_from_str": "Superior Court of Los Angeles County",
                    },
                },
            ),
        ],
        "juriscraper.opinions.united_states.state.calctapp_5th": [
            (
                "Filed 7/31/25; Certified for Publication 8/27/25 (order attached)\n\n\n\n\nIN THE COURT OF APPEAL OF THE STATE OF CALIFORNIA\n\n                       SECOND APPELLATE DISTRICT\n\n                                     DIVISION ONE\n\n\n O.B.,                                                    B339555\n\n          Plaintiff and Appellant,                        (Los Angeles County\n                                                          Super. Ct. No. 21STCV05971)\n          v.\n\n LOS ANGELES UNIFIED\n SCHOOL DISTRICT,\n\n          Defendant and\n          Respondent.\n\n\n      APPEAL from an order of the Superior Court of Los\nAngeles County, John J. Kralik, Judge. Reversed and remanded\nwith directions.\n      Herman Law and Allegra P. Rineer for Plaintiff and\nAppellant.\n      Artiano Shinoff, Paul V. Carelli IV, and Jeffrey P. Wade for\nDefendant and Respondent.",
                {
                    "Docket": {
                        "appeal_from_str": "Superior Court of Los Angeles County",
                    },
                },
            ),
        ],
        "juriscraper.opinions.united_states.state.calctapp_6th": [
            (
                "Filed 7/31/25; Certified for Publication 8/27/25 (order attached)\n\n\n\n\nIN THE COURT OF APPEAL OF THE STATE OF CALIFORNIA\n\n                       SECOND APPELLATE DISTRICT\n\n                                     DIVISION ONE\n\n\n O.B.,                                                    B339555\n\n          Plaintiff and Appellant,                        (Los Angeles County\n                                                          Super. Ct. No. 21STCV05971)\n          v.\n\n LOS ANGELES UNIFIED\n SCHOOL DISTRICT,\n\n          Defendant and\n          Respondent.\n\n\n      APPEAL from an order of the Superior Court of Los\nAngeles County, John J. Kralik, Judge. Reversed and remanded\nwith directions.\n      Herman Law and Allegra P. Rineer for Plaintiff and\nAppellant.\n      Artiano Shinoff, Paul V. Carelli IV, and Jeffrey P. Wade for\nDefendant and Respondent.",
                {
                    "Docket": {
                        "appeal_from_str": "Superior Court of Los Angeles County",
                    },
                },
            ),
        ],
        "juriscraper.opinions.united_states.state.calctapp_app_div": [
            (
                "Filed 7/31/25; Certified for Publication 8/27/25 (order attached)\n\n\n\n\nIN THE COURT OF APPEAL OF THE STATE OF CALIFORNIA\n\n                       SECOND APPELLATE DISTRICT\n\n                                     DIVISION ONE\n\n\n O.B.,                                                    B339555\n\n          Plaintiff and Appellant,                        (Los Angeles County\n                                                          Super. Ct. No. 21STCV05971)\n          v.\n\n LOS ANGELES UNIFIED\n SCHOOL DISTRICT,\n\n          Defendant and\n          Respondent.\n\n\n      APPEAL from an order of the Superior Court of Los\nAngeles County, John J. Kralik, Judge. Reversed and remanded\nwith directions.\n      Herman Law and Allegra P. Rineer for Plaintiff and\nAppellant.\n      Artiano Shinoff, Paul V. Carelli IV, and Jeffrey P. Wade for\nDefendant and Respondent.",
                {
                    "Docket": {
                        "appeal_from_str": "Superior Court of Los Angeles County",
                    },
                },
            ),
        ],
        "juriscraper.opinions.united_states.state.calctapp_u": [
            (
                "Filed 7/31/25; Certified for Publication 8/27/25 (order attached)\n\n\n\n\nIN THE COURT OF APPEAL OF THE STATE OF CALIFORNIA\n\n                       SECOND APPELLATE DISTRICT\n\n                                     DIVISION ONE\n\n\n O.B.,                                                    B339555\n\n          Plaintiff and Appellant,                        (Los Angeles County\n                                                          Super. Ct. No. 21STCV05971)\n          v.\n\n LOS ANGELES UNIFIED\n SCHOOL DISTRICT,\n\n          Defendant and\n          Respondent.\n\n\n      APPEAL from an order of the Superior Court of Los\nAngeles County, John J. Kralik, Judge. Reversed and remanded\nwith directions.\n      Herman Law and Allegra P. Rineer for Plaintiff and\nAppellant.\n      Artiano Shinoff, Paul V. Carelli IV, and Jeffrey P. Wade for\nDefendant and Respondent.",
                {
                    "Docket": {
                        "appeal_from_str": "Superior Court of Los Angeles County",
                    },
                },
            ),
        ],
        "juriscraper.opinions.united_states.state.ariz": [
            (
                "\n                               IN THE\n\n    SUPREME COURT OF THE STATE OF ARIZONA\n\n          IN RE TERMINATION OF PARENTAL RIGHTS AS TO B.W.\n\n\n\n                          No. CV-24-0079-PR\n                          Filed July 17, 2025\n\n\n         Appeal from the Superior Court in Maricopa County\n         The Sigmund G. Popko, Judge Pro Tempore\n                           No. JS520409\n                  REVERSED AND REMANDED\n\n     Memorandum Decision of the Court of Appeals, Division One\n",
                {
                    "Docket": {
                        "appeal_from_str": "Superior Court in Maricopa County"
                    },
                    "OriginatingCourtInformation": {
                        "assigned_to_str": "Sigmund G. Popko",
                        "docket_number": "JS520409",
                    },
                },
            ),
        ],
        "juriscraper.opinions.united_states.state.arizctapp_div_1": [
            (
                "\n                               IN THE\n\n    SUPREME COURT OF THE STATE OF ARIZONA\n\n          IN RE TERMINATION OF PARENTAL RIGHTS AS TO B.W.\n\n\n\n                          No. CV-24-0079-PR\n                          Filed July 17, 2025\n\n\n         Appeal from the Superior Court in Maricopa County\n         The Sigmund G. Popko, Judge Pro Tempore\n                           No. JS520409\n                  REVERSED AND REMANDED\n\n     Memorandum Decision of the Court of Appeals, Division One\n",
                {
                    "Docket": {
                        "appeal_from_str": "Superior Court in Maricopa County"
                    },
                    "OriginatingCourtInformation": {
                        "assigned_to_str": "Sigmund G. Popko",
                        "docket_number": "JS520409",
                    },
                },
            ),
        ],
        "juriscraper.opinions.united_states.state.arizctapp_div_2": [
            (
                "\n                               IN THE\n\n    SUPREME COURT OF THE STATE OF ARIZONA\n\n          IN RE TERMINATION OF PARENTAL RIGHTS AS TO B.W.\n\n\n\n                          No. CV-24-0079-PR\n                          Filed July 17, 2025\n\n\n         Appeal from the Superior Court in Maricopa County\n         The Sigmund G. Popko, Judge Pro Tempore\n                           No. JS520409\n                  REVERSED AND REMANDED\n\n     Memorandum Decision of the Court of Appeals, Division One\n",
                {
                    "Docket": {
                        "appeal_from_str": "Superior Court in Maricopa County"
                    },
                    "OriginatingCourtInformation": {
                        "assigned_to_str": "Sigmund G. Popko",
                        "docket_number": "JS520409",
                    },
                },
            ),
        ],
        "juriscraper.opinions.united_states.state.alaska": [
            (
                "NOTICE\n      Memorandum decisions of this court do not create legal precedent. A party wishing to cite\n      such a decision in a brief or at oral argument should review Alaska Appellate Rule 214(d).\n\n\n               THE SUPREME COURT OF THE STATE OF ALASKA\n\n\n TREVOR PAUL FAIRBANKS,                           )\n                                                  )     Supreme Court No. S-19193\n                       Appellant,                 )\n                                                  )     Superior Court No. 3AN-19-05436 CI\n          v.                                      )\n                                                  )     MEMORANDUM OPINION\n CARA EILEEN FOX, f/k/a Cara Fox                  )        AND JUDGMENT*\n Fairbanks,                                       )\n                                                  )     No. 2100 – August 13, 2025\n                       Appellee.                  )\n                                                  )\n\n               Appeal from the Superior Court of the State of Alaska, Third\n               Judicial District, Anchorage, Josie Garton, Judge.\n\n               Appearances: Trevor Paul Fairbanks, pro se, Anchorage,\n               Appellant. Notice of nonparticipation filed by Kara A.\n               Nyquist, Nyquist Law Group, Anchorage, for Appellee.\n\n               Before: Carney, Borghesan, Henderson, and Pate, Justices.\n               [Maassen, Chief Justice, not participating.]",
                {
                    "Docket": {
                        "appeal_from_str": "Superior Court of the State of Alaska, Third Judicial District",
                    },
                    "OriginatingCourtInformation": {
                        "assigned_to_str": "Josie Garton"
                    },
                },
            ),
        ],
        "juriscraper.opinions.united_states.state.alaskactapp": [
            (
                "NOTICE\n      Memorandum decisions of this court do not create legal precedent. A party wishing to cite\n      such a decision in a brief or at oral argument should review Alaska Appellate Rule 214(d).\n\n\n               THE SUPREME COURT OF THE STATE OF ALASKA\n\n\n TREVOR PAUL FAIRBANKS,                           )\n                                                  )     Supreme Court No. S-19193\n                       Appellant,                 )\n                                                  )     Superior Court No. 3AN-19-05436 CI\n          v.                                      )\n                                                  )     MEMORANDUM OPINION\n CARA EILEEN FOX, f/k/a Cara Fox                  )        AND JUDGMENT*\n Fairbanks,                                       )\n                                                  )     No. 2100 – August 13, 2025\n                       Appellee.                  )\n                                                  )\n\n               Appeal from the Superior Court of the State of Alaska, Third\n               Judicial District, Anchorage, Josie Garton, Judge.\n\n               Appearances: Trevor Paul Fairbanks, pro se, Anchorage,\n               Appellant. Notice of nonparticipation filed by Kara A.\n               Nyquist, Nyquist Law Group, Anchorage, for Appellee.\n\n               Before: Carney, Borghesan, Henderson, and Pate, Justices.\n               [Maassen, Chief Justice, not participating.]",
                {
                    "Docket": {
                        "appeal_from_str": "Superior Court of the State of Alaska, Third Judicial District",
                    },
                    "OriginatingCourtInformation": {
                        "assigned_to_str": "Josie Garton"
                    },
                },
            ),
        ],
        "juriscraper.opinions.united_states.state.alaska_u": [
            (
                "NOTICE\n      Memorandum decisions of this court do not create legal precedent. A party wishing to cite\n      such a decision in a brief or at oral argument should review Alaska Appellate Rule 214(d).\n\n\n               THE SUPREME COURT OF THE STATE OF ALASKA\n\n\n TREVOR PAUL FAIRBANKS,                           )\n                                                  )     Supreme Court No. S-19193\n                       Appellant,                 )\n                                                  )     Superior Court No. 3AN-19-05436 CI\n          v.                                      )\n                                                  )     MEMORANDUM OPINION\n CARA EILEEN FOX, f/k/a Cara Fox                  )        AND JUDGMENT*\n Fairbanks,                                       )\n                                                  )     No. 2100 – August 13, 2025\n                       Appellee.                  )\n                                                  )\n\n               Appeal from the Superior Court of the State of Alaska, Third\n               Judicial District, Anchorage, Josie Garton, Judge.\n\n               Appearances: Trevor Paul Fairbanks, pro se, Anchorage,\n               Appellant. Notice of nonparticipation filed by Kara A.\n               Nyquist, Nyquist Law Group, Anchorage, for Appellee.\n\n               Before: Carney, Borghesan, Henderson, and Pate, Justices.\n               [Maassen, Chief Justice, not participating.]",
                {
                    "Docket": {
                        "appeal_from_str": "Superior Court of the State of Alaska, Third Judicial District",
                    },
                    "OriginatingCourtInformation": {
                        "assigned_to_str": "Josie Garton"
                    },
                },
            ),
        ],
        "juriscraper.opinions.united_states.federal_appellate.ca5": [
            (
                "         United States Court of Appealsfor the Fifth Circuit____________United States Court of AppealsFifth CircuitNo. 25-30051Summary Calendar                                  FILED____________                                August 26, 2025Lyle W. CayceUnited States of America,                                                          ClerkPlaintiff—Appellee,versus Bobby Glenn Wall, Jr.,Defendant—Appellant.______________________________ Appeal from the United States District Court for the Middle District of Louisiana USDC No. 3:24-CR-20-2 ______________________________ Before Jones, Richman, and Duncan, Circuit Judges.Per Curiam: *Bobby Glenn Wall, Jr. pleaded guilty to the distribution of childpornography. He was sentenced above the advisory guidelines to 192 monthsof imprisonment and 15 years of supervised release. Wall challenges thesubstantive reasonableness of his sentence.",
                {
                    "Docket": {
                        "appeal_from_str": "United States District Court for the Middle District of Louisiana",
                    }
                },
            )
        ],
        "juriscraper.opinions.united_states.federal_appellate.ca7": [
            (
                "                               In the\n\n    United States Court of Appeals\n                 For the Seventh Circuit\n                     ____________________\nNo. 24-2572\nCHRISTOPHER GEORGE PABLE,\n                                                  Plaintiff-Appellant,\n                                and\n\nTIMOTHY A. DUFFY,\n                                                            Appellant,\n\n                                 v.\n\nCHICAGO TRANSIT AUTHORITY\nand CLEVER DEVICES, LTD.,\n                                               Defendants-Appellees.\n                     ____________________\n\n         Appeal from the United States District Court for the\n           Northern District of Illinois, Eastern Division.\n          No. 1:19-cv-07868 — Robert W. Gettleman, Judge.\n                     ____________________\n\n      ARGUED APRIL 16, 2025 — DECIDED JULY 28, 2025\n                ____________________\n\n   Before SYKES, Chief Judge, and ST. EVE and JACKSON-\nAKIWUMI, Circuit Judges.\n   JACKSON-AKIWUMI, Circuit Judge. In this appeal, an attor-\ney and client seek review of the court order sanctioning both\n2                                                 No. 24-2572\n",
                {
                    "Docket": {
                        "appeal_from_str": "United States District Court for the Northern District of Illinois, Eastern Division",
                    }
                },
            )
        ],
        "juriscraper.opinions.united_states.federal_appellate.ca11_p": [
            (
                "USCA11 Case: 23-12178      Document: 72-1      Date Filed: 05/08/2025   Page: 1 of 17\n\n\n\n\n                                                                [PUBLISH]\n                                      In the\n                 United States Court of Appeals\n                           For the Eleventh Circuit\n\n                            ____________________\n\n                                   No. 23-12178\n                            ____________________\n\n        JEREMY JONES,\n                                                         Plaintiﬀ-Appellant,\n        versus\n        DAVID CEINSKI, JR.,\n        Oﬃcer, in his individual capacity,\n\n\n                                                       Defendant-Appellee.\n\n\n                            ____________________\n\n                  Appeal from the United States District Court\n                       for the Middle District of Florida\n                     D.C. Docket No. 8:22-cv-00231-AAS\n                           ____________________\nUSCA11 Case: 23-12178      Document: 72-1      Date Filed: 05/08/2025     Page: 2 of 17",
                {
                    "Docket": {
                        "appeal_from_str": "United States District Court for the Middle District of Florida",
                    }
                },
            )
        ],
        "juriscraper.opinions.united_states.federal_appellate.ca11_u": [
            (
                "USCA11 Case: 23-12178      Document: 72-1      Date Filed: 05/08/2025   Page: 1 of 17\n\n\n\n\n                                                                [PUBLISH]\n                                      In the\n                 United States Court of Appeals\n                           For the Eleventh Circuit\n\n                            ____________________\n\n                                   No. 23-12178\n                            ____________________\n\n        JEREMY JONES,\n                                                         Plaintiﬀ-Appellant,\n        versus\n        DAVID CEINSKI, JR.,\n        Oﬃcer, in his individual capacity,\n\n\n                                                       Defendant-Appellee.\n\n\n                            ____________________\n\n                  Appeal from the United States District Court\n                       for the Middle District of Florida\n                     D.C. Docket No. 8:22-cv-00231-AAS\n                           ____________________\nUSCA11 Case: 23-12178      Document: 72-1      Date Filed: 05/08/2025     Page: 2 of 17",
                {
                    "Docket": {
                        "appeal_from_str": "United States District Court for the Middle District of Florida",
                    }
                },
            )
        ],
        "juriscraper.opinions.united_states.federal_appellate.cadc": [
            (
                "FOR THE DISTRICT OF COLUMBIA CIRCUIT\n\n\n\nArgued March 6, 2025               Decided August 19, 2025\n\n                       No. 24-7077\n\n                   EUGENE HUDSON, JR.,\n                       APPELLANT\n\n                             v.\n\n   AMERICAN FEDERATION OF GOVERNMENT EMPLOYEES,\n                     APPELLEE\n\n\n        Appeal from the United States District Court\n                for the District of Columbia\n                    (No. 1:17-cv-01867)\n\n\n\n    Harold C. Bone II argued the cause for appellant.\nElizabeth Clark Bone and Kimberly S. Estelle entered\nappearances.",
                {
                    "Docket": {
                        "appeal_from_str": "United States District Court for the District of Columbia",
                    }
                },
            )
        ],
        "juriscraper.opinions.united_states.federal_appellate.cadc_u": [
            (
                "United States Court of Appeals\n                             FOR THE DISTRICT OF COLUMBIA CIRCUIT\n                                      ____________\nNo. 25-5003                                                 September Term, 2024\n                                                                        1:24-cv-02139-UNA\n                                                        Filed On: July 28, 2025\nLori Ann Henriques,\n\n              Appellant\n\n       v.\n\nUnited States Government,\n\n              Appellee\n\n            ON APPEAL FROM THE UNITED STATES DISTRICT COURT\n                     FOR THE DISTRICT OF COLUMBIA\n\n       BEFORE:        Katsas, Rao, and Walker, Circuit Judges\n\n                                     JUDGMENT\n\n        This appeal was considered on the record from the United States District Court\nfor the District of Columbia and on the brief filed by appellant. See Fed. R. App. P.\n34(a)(2); D.C. Cir. Rule 34(j). It is",
                {
                    "Docket": {
                        "appeal_from_str": "United States District Court for the District of Columbia",
                    }
                },
            )
        ],
        "juriscraper.opinions.united_states.federal_appellate.ca9_u": [
            (
                "NOT FOR PUBLICATION                          FILED\n                    UNITED STATES COURT OF APPEALS                       AUG 22 2025\n                                                                     MOLLY C. DWYER, CLERK\n                                                                       U.S. COURT OF APPEALS\n                            FOR THE NINTH CIRCUIT\n\nGRISEL PALLARES-MEDINA; L. A.                   No. 24-3184\nGUZMAN-PALLARES; G. G. GUZMAN-                  Agency Nos.\nPALLARES,                                       A246-597-420\n                                                A246-597-421\n             Petitioners,\n                                                A246-597-422\n v.\n                                                MEMORANDUM*\nPAMELA BONDI, Attorney General,\n\n             Respondent.\n\n                     On Petition for Review of an Order of the\n                         Board of Immigration Appeals\n\n                            Submitted August 13, 2025**\n                               Seattle, Washington\n\nBefore: HAWKINS, McKEOWN, and WARDLAW, Circuit Judges.",
                {
                    "Docket": {
                        "appeal_from_str": "Board of Immigration Appeals",
                    }
                },
            )
        ],
        "juriscraper.opinions.united_states.federal_appellate.ca9_p": [
            (
                "FILED\n                    UNITED STATES COURT OF APPEALS                       AUG 22 2025\n                                                                     MOLLY C. DWYER, CLERK\n                                                                       U.S. COURT OF APPEALS\n                            FOR THE NINTH CIRCUIT\n\nGRISEL PALLARES-MEDINA; L. A.                   No. 24-3184\nGUZMAN-PALLARES; G. G. GUZMAN-                  Agency Nos.\nPALLARES,                                       A246-597-420\n                                                A246-597-421\n             Petitioners,\n                                                A246-597-422\n v.\n                                                MEMORANDUM*\nPAMELA BONDI, Attorney General,\n\n             Respondent.\n\n                     On Petition for Review of an Order of the\n                         Board of Immigration Appeals\n\n                            Submitted August 13, 2025**\n                               Seattle, Washington\n\nBefore: HAWKINS, McKEOWN, and WARDLAW, Circuit Judges.",
                {
                    "Docket": {
                        "appeal_from_str": "Board of Immigration Appeals",
                    }
                },
            )
        ],
        "juriscraper.opinions.united_states.federal_appellate.cafc": [
            (
                "Case: 24-1479    Document: 50     Page: 1   Filed: 08/26/2025\n\n\n\n\n           NOTE: This order is nonprecedential.\n\n\n   United States Court of Appeals\n       for the Federal Circuit\n                  ______________________\n\n           PHILIPS NORTH AMERICA, LLC,\n                  Plaintiff-Appellant\n\n                             v.\n\n                      FITBIT LLC,\n                        Defendant\n                  ______________________\n\n                        2024-1479\n                  ______________________\n\n     Appeal from the United States District Court for the\n District of Massachusetts in No. 1:19-cv-11586-FDS, Judge\n F. Dennis Saylor, IV.\n                  ______________________\n\n                      ON MOTION\n                  ______________________\n\n                        ORDER\n     Upon consideration of ECF No. 49, which the court con-\n strues as a motion to dismiss the appeal under Federal\n Rule of Appellate Procedure 42(b),\nCase: 24-1479    Document: 50     Page: 2    Filed: 08/26/2025",
                {
                    "Docket": {
                        "appeal_from_str": "United States District Court for the District of Massachusetts",
                    }
                },
            )
        ],
<<<<<<< HEAD
        "juriscraper.opinions.united_states.state.iowa": [
            (
                "                          In the Iowa Supreme Court\n\n                                     No. 23–1122\n\n              Submitted September 11, 2024—Filed October 11, 2024\n                             Amended April 17, 2025\n\n                                    State of Iowa,\n\n                                       Appellee,\n\n                                          vs.\n\n                           Willard Noble Chaiden Miller,\n\n                                      Appellant.\n\n\n         Appeal from the Iowa District Court for Jefferson County, Shawn Showers,\n\njudge.\n\n         A defendant convicted of first-degree murder as a juvenile appeals his\n\nsentence of life imprisonment with the possibility of parole after serving\n\nthirty-five years. Affirmed.\n\n         Christensen, C.J., delivered the opinion of the court, in which all justices\n\njoined.",
                {
                    "Docket": {
                        "appeal_from_str": "Iowa District Court for Jefferson County",
                    },
                    "OriginatingCourtInformation": {
                        "assigned_to_str": "Shawn Showers"
                    }
                },
            )
        ],
        "juriscraper.opinions.united_states.state.iowactapp": [
            (
                "                          In the Iowa Supreme Court\n\n                                     No. 23–1122\n\n              Submitted September 11, 2024—Filed October 11, 2024\n                             Amended April 17, 2025\n\n                                    State of Iowa,\n\n                                       Appellee,\n\n                                          vs.\n\n                           Willard Noble Chaiden Miller,\n\n                                      Appellant.\n\n\n         Appeal from the Iowa District Court for Jefferson County, Shawn Showers,\n\njudge.\n\n         A defendant convicted of first-degree murder as a juvenile appeals his\n\nsentence of life imprisonment with the possibility of parole after serving\n\nthirty-five years. Affirmed.\n\n         Christensen, C.J., delivered the opinion of the court, in which all justices\n\njoined.",
                {
                    "Docket": {
                        "appeal_from_str": "Iowa District Court for Jefferson County",
                    },
                    "OriginatingCourtInformation": {
                        "assigned_to_str": "Shawn Showers"
                    }
                },
            )
=======
        "juriscraper.opinions.united_states.state.delaware": [
            (
                "\n            IN THE SUPREME COURT OF THE STATE OF DELAWARE\n\n    IN THE MATTER OF ROLF D.                    §\n    BREWSTER, a person with a                   §\n    disability,1                                § No. 254, 2025\n                                                §\n                                                § Court Below—Court of Chancery\n                                                § of the State of Delaware\n                                                §\n                                                § C.M. No. CM20694-N\n                                                §\n\n                                Submitted: July 25, 2025\n                                Decided:   August 8, 2025\n\nBefore VALIHURA, TRAYNOR, and LEGROW, Justices.\n\n                                             ORDER\n\n          After consideration of the notice to show cause and the responses, it appears\n\nto the Court that:\n\n          (1)    On September 24, 2024, Christiana Care Health Systems filed a petition\n\nin the Court of Chancery seeking appointment of a guardian of the person and\n\nproperty of “Rolf D. Brewster” under Title 12, Chapter 39 of the Delaware Code.\n\nThe court appointed an attorney ad litem for Brewster. Brewster’s wife (“Wife”)\n\nobjected to the petition.\n",
                {
                    "Docket": {
                        "appeal_from_str": "Court of Chancery of the State of Delaware",
                    },
                    "OriginatingCourtInformation": {
                        "docket_number": "CM20694-N"
                    },
                },
            ),
>>>>>>> fa073dcf
        ],
    }

    def test_extract_from_text(self):
        """Test that extract_from_text returns the expected data."""
        # prevent logger.error calls to be triggered
        logging.disable(logging.CRITICAL)
        for module_string, test_cases in self.test_data.items():
            package, module = module_string.rsplit(".", 1)
            mod = __import__(
                f"{package}.{module}", globals(), locals(), [module]
            )
            site = mod.Site()

            # ensure that if no data is parsed, a dict is returned
            # also, this ensures that there are no uncontrolled exceptions
            self.assertTrue(
                isinstance(
                    site.extract_from_text("Lorem ipsum dolorem..."), dict
                )
            )
            for test_case in test_cases:
                self.assertEqual(
                    site.extract_from_text(test_case[0]), test_case[1]
                )
        logging.disable(logging.NOTSET)

    def test_extract_from_text_properly_implemented(self):
        """Ensure that extract_from_text is properly implemented."""

        module_strings = build_module_list(
            "juriscraper.opinions.united_states"
        )
        for module_string in module_strings:
            package, module = module_string.rsplit(".", 1)
            mod = __import__(
                f"{package}.{module}", globals(), locals(), [module]
            )
            if mod.Site.extract_from_text == OpinionSite.extract_from_text:
                # Method is not overridden, so skip it.
                continue
            self.assertIn(
                module_string,
                self.test_data.keys(),
                msg=f"{module_string} not yet added to extract_from_text test data.",
            )

    def test_valid_date_format(self):
        """Is the returned date format valid for a Django model date field?

        Django models will accept date objects and strings. If a string is not
        in the database datestring format, it will error

        ```
        django.core.exceptions.ValidationError:
        [“July 29, 2022" value has an invalid date format. It must be in YYYY-MM-DD format.]
        ```

        Even if the database accepts a disambiguation format, let's standardize
        to the ISO format YYYY-MM-DD or YYYY/MM/DD

        psql $ show datestyle
        > ISO, MDY
        """
        for module_string, test_cases in self.test_data.items():
            for test_case in test_cases:
                for dic in test_case[1].values():
                    if isinstance(dic, str):  # skip citation string
                        continue

                    for key, value in dic.items():
                        if "date" not in key or key in [
                            "date_blocked",
                            "date_filed_is_approximate",
                        ]:
                            continue

                        if isinstance(value, str):
                            try:
                                datetime.strptime(value, "%Y/%m/%d")
                            except ValueError:
                                try:
                                    datetime.strptime(value, "%Y-%m-%d")
                                except ValueError:
                                    self.fail(
                                        f"Date string not in valid ISO format {module_string} '{key}' '{value}'"
                                    )
                        elif not isinstance(value, date):
                            self.fail(
                                f"Not an accepted type for a date field {module_string} '{key}' '{value}'"
                            )<|MERGE_RESOLUTION|>--- conflicted
+++ resolved
@@ -1359,7 +1359,19 @@
                 },
             )
         ],
-<<<<<<< HEAD
+        "juriscraper.opinions.united_states.state.delaware": [
+            (
+                "\n            IN THE SUPREME COURT OF THE STATE OF DELAWARE\n\n    IN THE MATTER OF ROLF D.                    §\n    BREWSTER, a person with a                   §\n    disability,1                                § No. 254, 2025\n                                                §\n                                                § Court Below—Court of Chancery\n                                                § of the State of Delaware\n                                                §\n                                                § C.M. No. CM20694-N\n                                                §\n\n                                Submitted: July 25, 2025\n                                Decided:   August 8, 2025\n\nBefore VALIHURA, TRAYNOR, and LEGROW, Justices.\n\n                                             ORDER\n\n          After consideration of the notice to show cause and the responses, it appears\n\nto the Court that:\n\n          (1)    On September 24, 2024, Christiana Care Health Systems filed a petition\n\nin the Court of Chancery seeking appointment of a guardian of the person and\n\nproperty of “Rolf D. Brewster” under Title 12, Chapter 39 of the Delaware Code.\n\nThe court appointed an attorney ad litem for Brewster. Brewster’s wife (“Wife”)\n\nobjected to the petition.\n",
+                {
+                    "Docket": {
+                        "appeal_from_str": "Court of Chancery of the State of Delaware",
+                    },
+                    "OriginatingCourtInformation": {
+                        "docket_number": "CM20694-N"
+                    },
+                },
+            ),
+        ],
         "juriscraper.opinions.united_states.state.iowa": [
             (
                 "                          In the Iowa Supreme Court\n\n                                     No. 23–1122\n\n              Submitted September 11, 2024—Filed October 11, 2024\n                             Amended April 17, 2025\n\n                                    State of Iowa,\n\n                                       Appellee,\n\n                                          vs.\n\n                           Willard Noble Chaiden Miller,\n\n                                      Appellant.\n\n\n         Appeal from the Iowa District Court for Jefferson County, Shawn Showers,\n\njudge.\n\n         A defendant convicted of first-degree murder as a juvenile appeals his\n\nsentence of life imprisonment with the possibility of parole after serving\n\nthirty-five years. Affirmed.\n\n         Christensen, C.J., delivered the opinion of the court, in which all justices\n\njoined.",
@@ -1385,20 +1397,6 @@
                     }
                 },
             )
-=======
-        "juriscraper.opinions.united_states.state.delaware": [
-            (
-                "\n            IN THE SUPREME COURT OF THE STATE OF DELAWARE\n\n    IN THE MATTER OF ROLF D.                    §\n    BREWSTER, a person with a                   §\n    disability,1                                § No. 254, 2025\n                                                §\n                                                § Court Below—Court of Chancery\n                                                § of the State of Delaware\n                                                §\n                                                § C.M. No. CM20694-N\n                                                §\n\n                                Submitted: July 25, 2025\n                                Decided:   August 8, 2025\n\nBefore VALIHURA, TRAYNOR, and LEGROW, Justices.\n\n                                             ORDER\n\n          After consideration of the notice to show cause and the responses, it appears\n\nto the Court that:\n\n          (1)    On September 24, 2024, Christiana Care Health Systems filed a petition\n\nin the Court of Chancery seeking appointment of a guardian of the person and\n\nproperty of “Rolf D. Brewster” under Title 12, Chapter 39 of the Delaware Code.\n\nThe court appointed an attorney ad litem for Brewster. Brewster’s wife (“Wife”)\n\nobjected to the petition.\n",
-                {
-                    "Docket": {
-                        "appeal_from_str": "Court of Chancery of the State of Delaware",
-                    },
-                    "OriginatingCourtInformation": {
-                        "docket_number": "CM20694-N"
-                    },
-                },
-            ),
->>>>>>> fa073dcf
         ],
     }
 
