--- conflicted
+++ resolved
@@ -1062,7 +1062,19 @@
                 },
             ),
         ],
-<<<<<<< HEAD
+        "juriscraper.opinions.united_states.state.dc": [
+            (
+                "\nNotice: This opinion is subject to formal revision before publication in the Atlantic\nand Maryland Reporters. Users are requested to notify the Clerk of the Court of\nany formal errors so that corrections may be made before the bound volumes go\nto press.\n\n\n               DISTRICT OF COLUMBIA COURT OF APPEALS\n\n                                  No. 23-CV-0977\n\n                      TYROSHI INVESTMENTS, LLC, APPELLANT,\n\n                                          V.\n\n   U.S. BANK, N.A., SUCCESSOR TRUSTEE TO LASALLE BANK, N.A., APPELLEE.\n\n                           Appeal from the Superior Court\n                            of the District of Columbia\n                               (2020-CA-001727-B)\n\n                        (Hon. Robert R. Rigsby, Trial Judge)\n\n(Argued June 12, 2025                                Decided September 11, 2025)\n\n      Ian G. Thomas, with whom Tracy L. Buck was on the brief, for appellant.\n\n      Melissa O. Martinez for appellee.\n",
+                {
+                    "Docket": {
+                        "appeal_from_str": "Superior Court of the District of Columbia",
+                    },
+                    "OriginatingCourtInformation": {
+                        "docket_number": "2020-CA-001727-B"
+                    },
+                },
+            ),
+        ],
         "juriscraper.opinions.united_states.state.cal": [
             (
                 "IN THE SUPREME COURT OF\n               CALIFORNIA\n\n                     TY WHITEHEAD,\n                  Plaintiff and Appellant,\n                              v.\n                   CITY OF OAKLAND,\n                 Defendant and Respondent.\n\n                           S284303\n\n            First Appellate District, Division Three\n                           A164483\n\n               Alameda County Superior Court\n                       RG18896233\n\n\n\n                         May 1, 2025\n\nJustice Evans authored the opinion of the Court, in which\nChief Justice Guerrero and Justices Corrigan, Liu, Kruger,\nGroban, and Jenkins concurred.\n\nJustice Kruger filed a concurring opinion.\n             WHITEHEAD v. CITY OF OAKLAND\n                            S284303\n\n\n               Opinion of the Court by Evans, J.",
@@ -1172,17 +1184,6 @@
                 {
                     "Docket": {
                         "appeal_from_str": "Superior Court of Los Angeles County",
-=======
-        "juriscraper.opinions.united_states.state.dc": [
-            (
-                "\nNotice: This opinion is subject to formal revision before publication in the Atlantic\nand Maryland Reporters. Users are requested to notify the Clerk of the Court of\nany formal errors so that corrections may be made before the bound volumes go\nto press.\n\n\n               DISTRICT OF COLUMBIA COURT OF APPEALS\n\n                                  No. 23-CV-0977\n\n                      TYROSHI INVESTMENTS, LLC, APPELLANT,\n\n                                          V.\n\n   U.S. BANK, N.A., SUCCESSOR TRUSTEE TO LASALLE BANK, N.A., APPELLEE.\n\n                           Appeal from the Superior Court\n                            of the District of Columbia\n                               (2020-CA-001727-B)\n\n                        (Hon. Robert R. Rigsby, Trial Judge)\n\n(Argued June 12, 2025                                Decided September 11, 2025)\n\n      Ian G. Thomas, with whom Tracy L. Buck was on the brief, for appellant.\n\n      Melissa O. Martinez for appellee.\n",
-                {
-                    "Docket": {
-                        "appeal_from_str": "Superior Court of the District of Columbia",
-                    },
-                    "OriginatingCourtInformation": {
-                        "docket_number": "2020-CA-001727-B"
->>>>>>> d4271efe
                     },
                 },
             ),
