--- conflicted
+++ resolved
@@ -1062,43 +1062,6 @@
                 },
             ),
         ],
-<<<<<<< HEAD
-        "juriscraper.opinions.united_states.state.alaska": [
-            (
-                "NOTICE\n      Memorandum decisions of this court do not create legal precedent. A party wishing to cite\n      such a decision in a brief or at oral argument should review Alaska Appellate Rule 214(d).\n\n\n               THE SUPREME COURT OF THE STATE OF ALASKA\n\n\n TREVOR PAUL FAIRBANKS,                           )\n                                                  )     Supreme Court No. S-19193\n                       Appellant,                 )\n                                                  )     Superior Court No. 3AN-19-05436 CI\n          v.                                      )\n                                                  )     MEMORANDUM OPINION\n CARA EILEEN FOX, f/k/a Cara Fox                  )        AND JUDGMENT*\n Fairbanks,                                       )\n                                                  )     No. 2100 – August 13, 2025\n                       Appellee.                  )\n                                                  )\n\n               Appeal from the Superior Court of the State of Alaska, Third\n               Judicial District, Anchorage, Josie Garton, Judge.\n\n               Appearances: Trevor Paul Fairbanks, pro se, Anchorage,\n               Appellant. Notice of nonparticipation filed by Kara A.\n               Nyquist, Nyquist Law Group, Anchorage, for Appellee.\n\n               Before: Carney, Borghesan, Henderson, and Pate, Justices.\n               [Maassen, Chief Justice, not participating.]",
-                {
-                    "Docket": {
-                        "appeal_from_str": "Superior Court of the State of Alaska, Third Judicial District",
-                    },
-                    "OriginatingCourtInformation": {
-                        "assigned_to_str": "Josie Garton"
-                    },
-                },
-            ),
-        ],
-        "juriscraper.opinions.united_states.state.alaskactapp": [
-            (
-                "NOTICE\n      Memorandum decisions of this court do not create legal precedent. A party wishing to cite\n      such a decision in a brief or at oral argument should review Alaska Appellate Rule 214(d).\n\n\n               THE SUPREME COURT OF THE STATE OF ALASKA\n\n\n TREVOR PAUL FAIRBANKS,                           )\n                                                  )     Supreme Court No. S-19193\n                       Appellant,                 )\n                                                  )     Superior Court No. 3AN-19-05436 CI\n          v.                                      )\n                                                  )     MEMORANDUM OPINION\n CARA EILEEN FOX, f/k/a Cara Fox                  )        AND JUDGMENT*\n Fairbanks,                                       )\n                                                  )     No. 2100 – August 13, 2025\n                       Appellee.                  )\n                                                  )\n\n               Appeal from the Superior Court of the State of Alaska, Third\n               Judicial District, Anchorage, Josie Garton, Judge.\n\n               Appearances: Trevor Paul Fairbanks, pro se, Anchorage,\n               Appellant. Notice of nonparticipation filed by Kara A.\n               Nyquist, Nyquist Law Group, Anchorage, for Appellee.\n\n               Before: Carney, Borghesan, Henderson, and Pate, Justices.\n               [Maassen, Chief Justice, not participating.]",
-                {
-                    "Docket": {
-                        "appeal_from_str": "Superior Court of the State of Alaska, Third Judicial District",
-                    },
-                    "OriginatingCourtInformation": {
-                        "assigned_to_str": "Josie Garton"
-                    },
-                },
-            ),
-        ],
-        "juriscraper.opinions.united_states.state.alaska_u": [
-            (
-                "NOTICE\n      Memorandum decisions of this court do not create legal precedent. A party wishing to cite\n      such a decision in a brief or at oral argument should review Alaska Appellate Rule 214(d).\n\n\n               THE SUPREME COURT OF THE STATE OF ALASKA\n\n\n TREVOR PAUL FAIRBANKS,                           )\n                                                  )     Supreme Court No. S-19193\n                       Appellant,                 )\n                                                  )     Superior Court No. 3AN-19-05436 CI\n          v.                                      )\n                                                  )     MEMORANDUM OPINION\n CARA EILEEN FOX, f/k/a Cara Fox                  )        AND JUDGMENT*\n Fairbanks,                                       )\n                                                  )     No. 2100 – August 13, 2025\n                       Appellee.                  )\n                                                  )\n\n               Appeal from the Superior Court of the State of Alaska, Third\n               Judicial District, Anchorage, Josie Garton, Judge.\n\n               Appearances: Trevor Paul Fairbanks, pro se, Anchorage,\n               Appellant. Notice of nonparticipation filed by Kara A.\n               Nyquist, Nyquist Law Group, Anchorage, for Appellee.\n\n               Before: Carney, Borghesan, Henderson, and Pate, Justices.\n               [Maassen, Chief Justice, not participating.]",
-                {
-                    "Docket": {
-                        "appeal_from_str": "Superior Court of the State of Alaska, Third Judicial District",
-                    },
-                    "OriginatingCourtInformation": {
-                        "assigned_to_str": "Josie Garton"
-=======
         "juriscraper.opinions.united_states.state.dc": [
             (
                 "\nNotice: This opinion is subject to formal revision before publication in the Atlantic\nand Maryland Reporters. Users are requested to notify the Clerk of the Court of\nany formal errors so that corrections may be made before the bound volumes go\nto press.\n\n\n               DISTRICT OF COLUMBIA COURT OF APPEALS\n\n                                  No. 23-CV-0977\n\n                      TYROSHI INVESTMENTS, LLC, APPELLANT,\n\n                                          V.\n\n   U.S. BANK, N.A., SUCCESSOR TRUSTEE TO LASALLE BANK, N.A., APPELLEE.\n\n                           Appeal from the Superior Court\n                            of the District of Columbia\n                               (2020-CA-001727-B)\n\n                        (Hon. Robert R. Rigsby, Trial Judge)\n\n(Argued June 12, 2025                                Decided September 11, 2025)\n\n      Ian G. Thomas, with whom Tracy L. Buck was on the brief, for appellant.\n\n      Melissa O. Martinez for appellee.\n",
@@ -1263,7 +1226,45 @@
                     "OriginatingCourtInformation": {
                         "assigned_to_str": "Sigmund G. Popko",
                         "docket_number": "JS520409",
->>>>>>> 913cd427
+                    },
+                },
+            ),
+        ],
+        "juriscraper.opinions.united_states.state.alaska": [
+            (
+                "NOTICE\n      Memorandum decisions of this court do not create legal precedent. A party wishing to cite\n      such a decision in a brief or at oral argument should review Alaska Appellate Rule 214(d).\n\n\n               THE SUPREME COURT OF THE STATE OF ALASKA\n\n\n TREVOR PAUL FAIRBANKS,                           )\n                                                  )     Supreme Court No. S-19193\n                       Appellant,                 )\n                                                  )     Superior Court No. 3AN-19-05436 CI\n          v.                                      )\n                                                  )     MEMORANDUM OPINION\n CARA EILEEN FOX, f/k/a Cara Fox                  )        AND JUDGMENT*\n Fairbanks,                                       )\n                                                  )     No. 2100 – August 13, 2025\n                       Appellee.                  )\n                                                  )\n\n               Appeal from the Superior Court of the State of Alaska, Third\n               Judicial District, Anchorage, Josie Garton, Judge.\n\n               Appearances: Trevor Paul Fairbanks, pro se, Anchorage,\n               Appellant. Notice of nonparticipation filed by Kara A.\n               Nyquist, Nyquist Law Group, Anchorage, for Appellee.\n\n               Before: Carney, Borghesan, Henderson, and Pate, Justices.\n               [Maassen, Chief Justice, not participating.]",
+                {
+                    "Docket": {
+                        "appeal_from_str": "Superior Court of the State of Alaska, Third Judicial District",
+                    },
+                    "OriginatingCourtInformation": {
+                        "assigned_to_str": "Josie Garton"
+                    },
+                },
+            ),
+        ],
+        "juriscraper.opinions.united_states.state.alaskactapp": [
+            (
+                "NOTICE\n      Memorandum decisions of this court do not create legal precedent. A party wishing to cite\n      such a decision in a brief or at oral argument should review Alaska Appellate Rule 214(d).\n\n\n               THE SUPREME COURT OF THE STATE OF ALASKA\n\n\n TREVOR PAUL FAIRBANKS,                           )\n                                                  )     Supreme Court No. S-19193\n                       Appellant,                 )\n                                                  )     Superior Court No. 3AN-19-05436 CI\n          v.                                      )\n                                                  )     MEMORANDUM OPINION\n CARA EILEEN FOX, f/k/a Cara Fox                  )        AND JUDGMENT*\n Fairbanks,                                       )\n                                                  )     No. 2100 – August 13, 2025\n                       Appellee.                  )\n                                                  )\n\n               Appeal from the Superior Court of the State of Alaska, Third\n               Judicial District, Anchorage, Josie Garton, Judge.\n\n               Appearances: Trevor Paul Fairbanks, pro se, Anchorage,\n               Appellant. Notice of nonparticipation filed by Kara A.\n               Nyquist, Nyquist Law Group, Anchorage, for Appellee.\n\n               Before: Carney, Borghesan, Henderson, and Pate, Justices.\n               [Maassen, Chief Justice, not participating.]",
+                {
+                    "Docket": {
+                        "appeal_from_str": "Superior Court of the State of Alaska, Third Judicial District",
+                    },
+                    "OriginatingCourtInformation": {
+                        "assigned_to_str": "Josie Garton"
+                    },
+                },
+            ),
+        ],
+        "juriscraper.opinions.united_states.state.alaska_u": [
+            (
+                "NOTICE\n      Memorandum decisions of this court do not create legal precedent. A party wishing to cite\n      such a decision in a brief or at oral argument should review Alaska Appellate Rule 214(d).\n\n\n               THE SUPREME COURT OF THE STATE OF ALASKA\n\n\n TREVOR PAUL FAIRBANKS,                           )\n                                                  )     Supreme Court No. S-19193\n                       Appellant,                 )\n                                                  )     Superior Court No. 3AN-19-05436 CI\n          v.                                      )\n                                                  )     MEMORANDUM OPINION\n CARA EILEEN FOX, f/k/a Cara Fox                  )        AND JUDGMENT*\n Fairbanks,                                       )\n                                                  )     No. 2100 – August 13, 2025\n                       Appellee.                  )\n                                                  )\n\n               Appeal from the Superior Court of the State of Alaska, Third\n               Judicial District, Anchorage, Josie Garton, Judge.\n\n               Appearances: Trevor Paul Fairbanks, pro se, Anchorage,\n               Appellant. Notice of nonparticipation filed by Kara A.\n               Nyquist, Nyquist Law Group, Anchorage, for Appellee.\n\n               Before: Carney, Borghesan, Henderson, and Pate, Justices.\n               [Maassen, Chief Justice, not participating.]",
+                {
+                    "Docket": {
+                        "appeal_from_str": "Superior Court of the State of Alaska, Third Judicial District",
+                    },
+                    "OriginatingCourtInformation": {
+                        "assigned_to_str": "Josie Garton"
                     },
                 },
             ),
