--- conflicted
+++ resolved
@@ -1372,7 +1372,71 @@
                 },
             ),
         ],
-<<<<<<< HEAD
+        "juriscraper.opinions.united_states.state.idaho_civil": [
+            (
+                "\n           ACADEMY ASSOCIATION, INC.,          )\na North Carolina corporation; and   )\nSPOKANE TEACHERS CREDIT             )\nUNION, a Washington credit union,   )\n                                    )\n       Defendants.                  )\n____________________________________)\n\n\n      Appeal from the District Court of the First Judicial District of the State of Idaho,\n      Bonner County. Lamont C. Berecz, District Judge.\n\n      The district court’s judgment is affirmed.\n\n      Condon Tobin Sladek Thornton Nerenberg, PLLC, Dallas, TX and Parsons Behle &\n      Latimer, Boise, attorneys for Appellant, Global Growth Holdings, Inc. Jared T.S.\n      Pace submitted argument on the briefs.\n\n      Givens Pursley, LLP, Boise, attorneys for Respondent, Erie Properties, LLC.\n      Morgan D. Goodin submitted argument on the briefs.\n",
+                {
+                    "Docket": {
+                        "appeal_from_str": "District Court of the First Judicial District of the State of Idaho, Bonner County",
+                    },
+                    "OriginatingCourtInformation": {
+                        "assigned_to_str": "Lamont C. Berecz"
+                    },
+                },
+            ),
+        ],
+        "juriscraper.opinions.united_states.state.idaho_criminal": [
+            (
+                "\n           ACADEMY ASSOCIATION, INC.,          )\na North Carolina corporation; and   )\nSPOKANE TEACHERS CREDIT             )\nUNION, a Washington credit union,   )\n                                    )\n       Defendants.                  )\n____________________________________)\n\n\n      Appeal from the District Court of the First Judicial District of the State of Idaho,\n      Bonner County. Lamont C. Berecz, District Judge.\n\n      The district court’s judgment is affirmed.\n\n      Condon Tobin Sladek Thornton Nerenberg, PLLC, Dallas, TX and Parsons Behle &\n      Latimer, Boise, attorneys for Appellant, Global Growth Holdings, Inc. Jared T.S.\n      Pace submitted argument on the briefs.\n\n      Givens Pursley, LLP, Boise, attorneys for Respondent, Erie Properties, LLC.\n      Morgan D. Goodin submitted argument on the briefs.\n",
+                {
+                    "Docket": {
+                        "appeal_from_str": "District Court of the First Judicial District of the State of Idaho, Bonner County",
+                    },
+                    "OriginatingCourtInformation": {
+                        "assigned_to_str": "Lamont C. Berecz"
+                    },
+                },
+            ),
+        ],
+        "juriscraper.opinions.united_states.state.idahoctapp_civil": [
+            (
+                "\n           ACADEMY ASSOCIATION, INC.,          )\na North Carolina corporation; and   )\nSPOKANE TEACHERS CREDIT             )\nUNION, a Washington credit union,   )\n                                    )\n       Defendants.                  )\n____________________________________)\n\n\n      Appeal from the District Court of the First Judicial District of the State of Idaho,\n      Bonner County. Lamont C. Berecz, District Judge.\n\n      The district court’s judgment is affirmed.\n\n      Condon Tobin Sladek Thornton Nerenberg, PLLC, Dallas, TX and Parsons Behle &\n      Latimer, Boise, attorneys for Appellant, Global Growth Holdings, Inc. Jared T.S.\n      Pace submitted argument on the briefs.\n\n      Givens Pursley, LLP, Boise, attorneys for Respondent, Erie Properties, LLC.\n      Morgan D. Goodin submitted argument on the briefs.\n",
+                {
+                    "Docket": {
+                        "appeal_from_str": "District Court of the First Judicial District of the State of Idaho, Bonner County",
+                    },
+                    "OriginatingCourtInformation": {
+                        "assigned_to_str": "Lamont C. Berecz"
+                    },
+                },
+            ),
+        ],
+        "juriscraper.opinions.united_states.state.idahoctapp_criminal": [
+            (
+                "\n           ACADEMY ASSOCIATION, INC.,          )\na North Carolina corporation; and   )\nSPOKANE TEACHERS CREDIT             )\nUNION, a Washington credit union,   )\n                                    )\n       Defendants.                  )\n____________________________________)\n\n\n      Appeal from the District Court of the First Judicial District of the State of Idaho,\n      Bonner County. Lamont C. Berecz, District Judge.\n\n      The district court’s judgment is affirmed.\n\n      Condon Tobin Sladek Thornton Nerenberg, PLLC, Dallas, TX and Parsons Behle &\n      Latimer, Boise, attorneys for Appellant, Global Growth Holdings, Inc. Jared T.S.\n      Pace submitted argument on the briefs.\n\n      Givens Pursley, LLP, Boise, attorneys for Respondent, Erie Properties, LLC.\n      Morgan D. Goodin submitted argument on the briefs.\n",
+                {
+                    "Docket": {
+                        "appeal_from_str": "District Court of the First Judicial District of the State of Idaho, Bonner County",
+                    },
+                    "OriginatingCourtInformation": {
+                        "assigned_to_str": "Lamont C. Berecz"
+                    },
+                },
+            ),
+        ],
+        "juriscraper.opinions.united_states.state.idahoctapp_u": [
+            (
+                "\n           ACADEMY ASSOCIATION, INC.,          )\na North Carolina corporation; and   )\nSPOKANE TEACHERS CREDIT             )\nUNION, a Washington credit union,   )\n                                    )\n       Defendants.                  )\n____________________________________)\n\n\n      Appeal from the District Court of the First Judicial District of the State of Idaho,\n      Bonner County. Lamont C. Berecz, District Judge.\n\n      The district court’s judgment is affirmed.\n\n      Condon Tobin Sladek Thornton Nerenberg, PLLC, Dallas, TX and Parsons Behle &\n      Latimer, Boise, attorneys for Appellant, Global Growth Holdings, Inc. Jared T.S.\n      Pace submitted argument on the briefs.\n\n      Givens Pursley, LLP, Boise, attorneys for Respondent, Erie Properties, LLC.\n      Morgan D. Goodin submitted argument on the briefs.\n",
+                {
+                    "Docket": {
+                        "appeal_from_str": "District Court of the First Judicial District of the State of Idaho, Bonner County",
+                    },
+                    "OriginatingCourtInformation": {
+                        "assigned_to_str": "Lamont C. Berecz"
+                    },
+                },
+            ),
+        ],
         "juriscraper.opinions.united_states.state.iowa": [
             (
                 "                          In the Iowa Supreme Court\n\n                                     No. 23–1122\n\n              Submitted September 11, 2024—Filed October 11, 2024\n                             Amended April 17, 2025\n\n                                    State of Iowa,\n\n                                       Appellee,\n\n                                          vs.\n\n                           Willard Noble Chaiden Miller,\n\n                                      Appellant.\n\n\n         Appeal from the Iowa District Court for Jefferson County, Shawn Showers,\n\njudge.\n\n         A defendant convicted of first-degree murder as a juvenile appeals his\n\nsentence of life imprisonment with the possibility of parole after serving\n\nthirty-five years. Affirmed.\n\n         Christensen, C.J., delivered the opinion of the court, in which all justices\n\njoined.",
@@ -1398,72 +1462,6 @@
                     }
                 },
             )
-=======
-        "juriscraper.opinions.united_states.state.idaho_civil": [
-            (
-                "\n           ACADEMY ASSOCIATION, INC.,          )\na North Carolina corporation; and   )\nSPOKANE TEACHERS CREDIT             )\nUNION, a Washington credit union,   )\n                                    )\n       Defendants.                  )\n____________________________________)\n\n\n      Appeal from the District Court of the First Judicial District of the State of Idaho,\n      Bonner County. Lamont C. Berecz, District Judge.\n\n      The district court’s judgment is affirmed.\n\n      Condon Tobin Sladek Thornton Nerenberg, PLLC, Dallas, TX and Parsons Behle &\n      Latimer, Boise, attorneys for Appellant, Global Growth Holdings, Inc. Jared T.S.\n      Pace submitted argument on the briefs.\n\n      Givens Pursley, LLP, Boise, attorneys for Respondent, Erie Properties, LLC.\n      Morgan D. Goodin submitted argument on the briefs.\n",
-                {
-                    "Docket": {
-                        "appeal_from_str": "District Court of the First Judicial District of the State of Idaho, Bonner County",
-                    },
-                    "OriginatingCourtInformation": {
-                        "assigned_to_str": "Lamont C. Berecz"
-                    },
-                },
-            ),
-        ],
-        "juriscraper.opinions.united_states.state.idaho_criminal": [
-            (
-                "\n           ACADEMY ASSOCIATION, INC.,          )\na North Carolina corporation; and   )\nSPOKANE TEACHERS CREDIT             )\nUNION, a Washington credit union,   )\n                                    )\n       Defendants.                  )\n____________________________________)\n\n\n      Appeal from the District Court of the First Judicial District of the State of Idaho,\n      Bonner County. Lamont C. Berecz, District Judge.\n\n      The district court’s judgment is affirmed.\n\n      Condon Tobin Sladek Thornton Nerenberg, PLLC, Dallas, TX and Parsons Behle &\n      Latimer, Boise, attorneys for Appellant, Global Growth Holdings, Inc. Jared T.S.\n      Pace submitted argument on the briefs.\n\n      Givens Pursley, LLP, Boise, attorneys for Respondent, Erie Properties, LLC.\n      Morgan D. Goodin submitted argument on the briefs.\n",
-                {
-                    "Docket": {
-                        "appeal_from_str": "District Court of the First Judicial District of the State of Idaho, Bonner County",
-                    },
-                    "OriginatingCourtInformation": {
-                        "assigned_to_str": "Lamont C. Berecz"
-                    },
-                },
-            ),
-        ],
-        "juriscraper.opinions.united_states.state.idahoctapp_civil": [
-            (
-                "\n           ACADEMY ASSOCIATION, INC.,          )\na North Carolina corporation; and   )\nSPOKANE TEACHERS CREDIT             )\nUNION, a Washington credit union,   )\n                                    )\n       Defendants.                  )\n____________________________________)\n\n\n      Appeal from the District Court of the First Judicial District of the State of Idaho,\n      Bonner County. Lamont C. Berecz, District Judge.\n\n      The district court’s judgment is affirmed.\n\n      Condon Tobin Sladek Thornton Nerenberg, PLLC, Dallas, TX and Parsons Behle &\n      Latimer, Boise, attorneys for Appellant, Global Growth Holdings, Inc. Jared T.S.\n      Pace submitted argument on the briefs.\n\n      Givens Pursley, LLP, Boise, attorneys for Respondent, Erie Properties, LLC.\n      Morgan D. Goodin submitted argument on the briefs.\n",
-                {
-                    "Docket": {
-                        "appeal_from_str": "District Court of the First Judicial District of the State of Idaho, Bonner County",
-                    },
-                    "OriginatingCourtInformation": {
-                        "assigned_to_str": "Lamont C. Berecz"
-                    },
-                },
-            ),
-        ],
-        "juriscraper.opinions.united_states.state.idahoctapp_criminal": [
-            (
-                "\n           ACADEMY ASSOCIATION, INC.,          )\na North Carolina corporation; and   )\nSPOKANE TEACHERS CREDIT             )\nUNION, a Washington credit union,   )\n                                    )\n       Defendants.                  )\n____________________________________)\n\n\n      Appeal from the District Court of the First Judicial District of the State of Idaho,\n      Bonner County. Lamont C. Berecz, District Judge.\n\n      The district court’s judgment is affirmed.\n\n      Condon Tobin Sladek Thornton Nerenberg, PLLC, Dallas, TX and Parsons Behle &\n      Latimer, Boise, attorneys for Appellant, Global Growth Holdings, Inc. Jared T.S.\n      Pace submitted argument on the briefs.\n\n      Givens Pursley, LLP, Boise, attorneys for Respondent, Erie Properties, LLC.\n      Morgan D. Goodin submitted argument on the briefs.\n",
-                {
-                    "Docket": {
-                        "appeal_from_str": "District Court of the First Judicial District of the State of Idaho, Bonner County",
-                    },
-                    "OriginatingCourtInformation": {
-                        "assigned_to_str": "Lamont C. Berecz"
-                    },
-                },
-            ),
-        ],
-        "juriscraper.opinions.united_states.state.idahoctapp_u": [
-            (
-                "\n           ACADEMY ASSOCIATION, INC.,          )\na North Carolina corporation; and   )\nSPOKANE TEACHERS CREDIT             )\nUNION, a Washington credit union,   )\n                                    )\n       Defendants.                  )\n____________________________________)\n\n\n      Appeal from the District Court of the First Judicial District of the State of Idaho,\n      Bonner County. Lamont C. Berecz, District Judge.\n\n      The district court’s judgment is affirmed.\n\n      Condon Tobin Sladek Thornton Nerenberg, PLLC, Dallas, TX and Parsons Behle &\n      Latimer, Boise, attorneys for Appellant, Global Growth Holdings, Inc. Jared T.S.\n      Pace submitted argument on the briefs.\n\n      Givens Pursley, LLP, Boise, attorneys for Respondent, Erie Properties, LLC.\n      Morgan D. Goodin submitted argument on the briefs.\n",
-                {
-                    "Docket": {
-                        "appeal_from_str": "District Court of the First Judicial District of the State of Idaho, Bonner County",
-                    },
-                    "OriginatingCourtInformation": {
-                        "assigned_to_str": "Lamont C. Berecz"
-                    },
-                },
-            ),
->>>>>>> 483c7ca0
         ],
     }
 
