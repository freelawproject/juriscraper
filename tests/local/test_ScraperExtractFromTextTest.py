import unittest

from juriscraper.lib.importer import build_module_list
from juriscraper.OpinionSite import OpinionSite


class ScraperExtractFromText(unittest.TestCase):
    """Adds specific tests to specific courts that are more-easily tested
    without a full integration test.
    """

    test_data = {
        "juriscraper.opinions.united_states.administrative_agency.bia": [
            (
                """Matter of Emmanuel LAGUERRE, Respondent \nDecided January 20, 2022 and more """,
                {
                    "OpinionCluster": {
                        "date_filed": "2022-01-20",
                        "date_filed_is_approximate": False,
                    }
                },
            ),
            (
                "Matter of Enrique ALDAY-DOMINGUEZ, Respondent\nDecided June 1, 2017",
                {
                    "OpinionCluster": {
                        "date_filed": "2017-06-01",
                        "date_filed_is_approximate": False,
                    }
                },
            ),
        ],
        "juriscraper.opinions.united_states.state.nm": [
            (
                """Opinion Number: _______________ Filing Date: January 10, 2022\nNO. S-1-SC-38247\nCITIZENS FOR FAIR RATES""",
                {"OpinionCluster": {"docket_number": "S-1-SC-38247"}},
            )
        ],
        "juriscraper.opinions.united_states.state.nmctapp": [
            (
                """Opinion Number: _______________ Filing Date: January 10, 2022\nNo. A-1-CA-39059\nCITIZENS FOR FAIR RATES""",
                {"OpinionCluster": {"docket_number": "A-1-CA-39059"}},
            )
        ],
        "juriscraper.opinions.united_states.state.ark": [
            (
                """HONORABLE JODI RAINES DENNIS,\nCite as 2022 Ark. 19\nSUPREME COURT OF ARKANSAS No. CV-21-173\n  ARKANSAS DEPARTMENT OF CORRECTION""",
                {"OpinionCluster": {"docket_number": "CV-21-173"}},
            ),
            # Some opinions don't have dockets because Arkansas publishes important announcements.
            (
                """Cite as 2022 Ark. 14\nSUPREME COURT OF ARKANSAS Opinion Delivered: January 27, 2022""",
                {"OpinionCluster": {"docket_number": ""}},
            ),
        ],
        "juriscraper.opinions.united_states.state.arkctapp": [
            (
                """Cite as 2022 Ark. App. 51\nARKANSAS COURT OF APPEALS\nDIVISION II No. CV-20-579\n  ADDAM MAXWELL V.\nLORI MAXWELL""",
                {"OpinionCluster": {"docket_number": "CV-20-579"}},
            ),
            (
                """Cite as 2022 Ark. App. 43\nARKANSAS COURT OF APPEALS\nDIVISION IV No. E-21-215\n  FRED JACKSON""",
                {"OpinionCluster": {"docket_number": "E-21-215"}},
            ),
        ],
        "juriscraper.opinions.united_states.federal_appellate.ca4": [
            (
                """USCA4 Appeal: 22-6079      Doc: 17         Filed: 07/26/2022    Pg: 1 of 2\n\n\n\n\n                                            UNPUBLISHED \n\n                               UNITED STATES COURT OF APPEALS\n""",
                {"OpinionCluster": {"precedential_status": "Unpublished"}},
            ),
            (
                """USCA4 Appeal: 22-6079      Doc: 17         Filed: 07/26/2022    Pg: 1 of 2\n\n\n\n\n                                            PUBLISHED\n\n                               UNITED STATES COURT OF APPEALS\n""",
                {"OpinionCluster": {"precedential_status": "Published"}},
            ),
        ],
        "juriscraper.opinions.united_states.state.nyappterm_1st": [
            (
                """<br>PRESENT: Brigantti, J.P., Hagler, Tisch, JJ. \n\n <br>570410/22 \n and more and more """,
                {"Docket": {"docket_number": "570410/22"}},
            ),
        ],
        "juriscraper.opinions.united_states.state.nyappterm_2nd": [
            (
                """SUPREME COURT, APPELLATE TERM, FIRST DEPARTMENT \nPRESENT: Brigantti, J.P., Hagler, Tisch, JJ. \n 570613/17 """,
                {"Docket": {"docket_number": "570613/17"}},
            ),
        ],
        "juriscraper.opinions.united_states.state.nysupct": [
            (
                """<br>Index No. 154867/2022 Robert R. Reed, J. \nThe following """,
                {"Docket": {"docket_number": "154867/2022"}},
            ),
        ],
        "juriscraper.opinions.united_states.state.sd": [
            (
                """#30018-a-MES\n2023 S.D. 4""",
                {"Docket": {"docket_number": "#30018-a-MES"}},
            ),
        ],
<<<<<<< HEAD
        "juriscraper.opinions.united_states.territories.mp": [
            (
                """#E-FILED\nCNMI SUPREME COURT\nE-filed: Apr 18 2022 06:53AM\nClerk Review: Apr 18 2022 06:54AM Filing ID: 67483376\nCase No.: 2021-SCC-0017-CIV\nJudy Aldan""",
                {"OpinionCluster": {"docket_number": "2021-SCC-0017-CIV"}},
=======
        "juriscraper.opinions.united_states.federal_special.cavc": [
            (
                """           UNITED STATES COURT OF APPEALS FOR VETERANS CLAIMS\n\n                                             NO. 22-3306\n\n                               GEORGE D. PREWITT, JR., PETITIONER,\n\n                                                  V.\n\n                                     DENIS MCDONOUGH,\n                         SECRETARY OF VETERANS AFFAIRS, RESPONDENT.\n\n                       Before""",
                {
                    "OpinionCluster": {
                        "case_name": "George D. Prewitt, Jr. v. Denis McDonough"
                    }
                },
            ),
            (
                """          UNITED STATES COURT OF APPEALS FOR VETERANS CLAIMS\n\n                                            No. 17-1428\n\n                                  JESUS G. ATILANO, APPELLANT,\n\n                                                 V.\n\n                                    DENIS MCDONOUGH,\n                          SECRETARY OF VETERANS AFFAIRS, APPELLEE.\n\n               On Remand""",
                {
                    "OpinionCluster": {
                        "case_name": "Jesus G. Atilano v. Denis McDonough"
                    }
                },
            ),
            (
                """                UNITED STATES COURT OF APPEALS FOR VETERANS CLAIMS\n\nNO. 20-4372\n\nSHERRY CRAIG-DAVIDSON,                                                            APPELLANT,\n\n         V.\n\nDENIS MCDONOUGH,\nSECRETARY OF VETERANS AFFAIRS,                                                    APPELLEE.\n\n                      Before GREENBERG, MEREDITH, and LAURER, Judges.""",
                {
                    "OpinionCluster": {
                        "case_name": "Sherry Craig-Davidson v. Denis McDonough"
                    }
                },
>>>>>>> b49f2d7b
            ),
        ],
    }

    def test_extract_from_text(self):
        """Test that extract_from_text returns the expected data."""
        for module_string, test_cases in self.test_data.items():
            package, module = module_string.rsplit(".", 1)
            mod = __import__(
                f"{package}.{module}", globals(), locals(), [module]
            )
            site = mod.Site()
            for test_case in test_cases:
                self.assertEqual(
                    site.extract_from_text(test_case[0]), test_case[1]
                )

    def test_extract_from_text_properly_implemented(self):
        """Ensure that extract_from_text is properly implemented."""

        module_strings = build_module_list(
            "juriscraper.opinions.united_states"
        )
        for module_string in module_strings:
            package, module = module_string.rsplit(".", 1)
            mod = __import__(
                f"{package}.{module}", globals(), locals(), [module]
            )
            site = mod.Site()
            if mod.Site.extract_from_text == OpinionSite.extract_from_text:
                # Method is not overridden, so skip it.
                continue
            self.assertIn(
                module_string,
                self.test_data.keys(),
                msg=f"{module_string} not yet added to extract_from_text test data.",
            )<|MERGE_RESOLUTION|>--- conflicted
+++ resolved
@@ -97,12 +97,10 @@
                 {"Docket": {"docket_number": "#30018-a-MES"}},
             ),
         ],
-<<<<<<< HEAD
         "juriscraper.opinions.united_states.territories.mp": [
             (
                 """#E-FILED\nCNMI SUPREME COURT\nE-filed: Apr 18 2022 06:53AM\nClerk Review: Apr 18 2022 06:54AM Filing ID: 67483376\nCase No.: 2021-SCC-0017-CIV\nJudy Aldan""",
                 {"OpinionCluster": {"docket_number": "2021-SCC-0017-CIV"}},
-=======
         "juriscraper.opinions.united_states.federal_special.cavc": [
             (
                 """           UNITED STATES COURT OF APPEALS FOR VETERANS CLAIMS\n\n                                             NO. 22-3306\n\n                               GEORGE D. PREWITT, JR., PETITIONER,\n\n                                                  V.\n\n                                     DENIS MCDONOUGH,\n                         SECRETARY OF VETERANS AFFAIRS, RESPONDENT.\n\n                       Before""",
@@ -127,7 +125,6 @@
                         "case_name": "Sherry Craig-Davidson v. Denis McDonough"
                     }
                 },
->>>>>>> b49f2d7b
             ),
         ],
     }
