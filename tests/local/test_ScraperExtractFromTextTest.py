import logging
import unittest
from datetime import date, datetime

from juriscraper.lib.importer import build_module_list
from juriscraper.OpinionSite import OpinionSite


class ScraperExtractFromText(unittest.TestCase):
    """Adds specific tests to specific courts that are more-easily tested
    without a full integration test.
    """

    test_data = {
        "juriscraper.opinions.united_states.administrative_agency.bia": [
            (
                """Matter of Emmanuel LAGUERRE, Respondent \nDecided January 20, 2022 and more """,
                {
                    "OpinionCluster": {
                        "date_filed": "2022-01-20",
                        "date_filed_is_approximate": False,
                    }
                },
            ),
            (
                "Matter of Enrique ALDAY-DOMINGUEZ, Respondent\nDecided June 1, 2017",
                {
                    "OpinionCluster": {
                        "date_filed": "2017-06-01",
                        "date_filed_is_approximate": False,
                    }
                },
            ),
            (
                "Matter of O-A-R-G-, et al., Respondents\nDecided as amended April 16, 2025 1\n",
                {
                    "OpinionCluster": {
                        "date_filed": "2025-04-16",
                        "date_filed_is_approximate": False,
                    }
                },
            ),
            (
                "Matter of Leobardo DE JESUS-PLATON, Respondent\nDecided by Board January 17, 2025 1\n",
                {
                    "OpinionCluster": {
                        "date_filed": "2025-01-17",
                        "date_filed_is_approximate": False,
                    }
                },
            ),
            (
                "Matter of Foo, Respondent\nDecided by Attorney General April 30, 2025\n",
                {
                    "OpinionCluster": {
                        "date_filed": "2025-04-30",
                        "date_filed_is_approximate": False,
                    }
                },
            ),
            (
                "Matter of Bar, Respondent\nDecided by Acting Attorney General April 30, 2025\n",
                {
                    "OpinionCluster": {
                        "date_filed": "2025-04-30",
                        "date_filed_is_approximate": False,
                    }
                },
            ),
        ],
        "juriscraper.opinions.united_states.state.nm": [
            (
                """Opinion Number: _______________ Filing Date: January 10, 2022\nNO. S-1-SC-38247\nCITIZENS FOR FAIR RATES""",
                {"OpinionCluster": {"docket_number": "S-1-SC-38247"}},
            )
        ],
        "juriscraper.opinions.united_states.state.nmctapp": [
            (
                """Opinion Number: _______________ Filing Date: January 10, 2022\nNo. A-1-CA-39059\nCITIZENS FOR FAIR RATES""",
                {"OpinionCluster": {"docket_number": "A-1-CA-39059"}},
            )
        ],
        "juriscraper.opinions.united_states.state.ark": [
            (
                """HONORABLE JODI RAINES DENNIS,\nCite as 2022 Ark. 19\nSUPREME COURT OF ARKANSAS No. CV-21-173\n  ARKANSAS DEPARTMENT OF CORRECTION""",
                {"OpinionCluster": {"docket_number": "CV-21-173"}},
            ),
            # Some opinions don't have dockets because Arkansas publishes important announcements.
            (
                """Cite as 2022 Ark. 14\nSUPREME COURT OF ARKANSAS Opinion Delivered: January 27, 2022""",
                {},
            ),
        ],
        "juriscraper.opinions.united_states.state.arkctapp": [
            (
                """Cite as 2022 Ark. App. 51\nARKANSAS COURT OF APPEALS\nDIVISION II No. CV-20-579\n  ADDAM MAXWELL V.\nLORI MAXWELL""",
                {"OpinionCluster": {"docket_number": "CV-20-579"}},
            ),
            (
                """Cite as 2022 Ark. App. 43\nARKANSAS COURT OF APPEALS\nDIVISION IV No. E-21-215\n  FRED JACKSON""",
                {"OpinionCluster": {"docket_number": "E-21-215"}},
            ),
        ],
        "juriscraper.opinions.united_states.state.nyappterm_1st": [
            (
                """<br>PRESENT: Brigantti, J.P., Hagler, Tisch, JJ. \n\n <br>570410/22 \n and more and more """,
                {"Docket": {"docket_number": "570410/22"}},
            ),
        ],
        "juriscraper.opinions.united_states.state.nyappterm_2nd": [
            (
                """SUPREME COURT, APPELLATE TERM, FIRST DEPARTMENT \nPRESENT: Brigantti, J.P., Hagler, Tisch, JJ. \n 570613/17 """,
                {"Docket": {"docket_number": "570613/17"}},
            ),
        ],
        "juriscraper.opinions.united_states.state.sd": [
            (
                # https://www.courtlistener.com/opinion/9456271/mcgee-v-spencer-quarries-inc/pdf/
                """#29901-aff in pt & rev in pt-PJD & SRJ\n2023 S.D. 66\nIN THE SUPREME COURT""",
                {
                    "Docket": {"docket_number": "29901"},
                    "OpinionCluster": {
                        "disposition": "Affirmed in part and reversed in part",
                        "judges": "Patricia J. DeVaney, Steven R. Jensen",
                    },
                },
                """#30354-SRJ\n2024 S.D. 58\nIN THE SUPREME COURT\nOF THE""",
                {
                    "Docket": {"docket_number": "30354"},
                    "OpinionCluster": {"judges": "Steven R. Jensen"},
                },
                # https://www.courtlistener.com/opinion/9406747/estate-of-beadle/?q=court_id%3Asd&page=8
                """#30086, #30094-r-SPM\n2023 S.D. 26\nIN THE SUPREME COURT\nOF THE\nSTATE OF SOUTH DAKOTA""",
                {
                    "Docket": {"docket_number": "30086, 30094"},
                    "OpinionCluster": {
                        "judges": "Scott P. Myren",
                        "disposition": "Reversed and remanded",
                    },
                },
            ),
        ],
        "juriscraper.opinions.united_states.territories.nmariana": [
            (
                """#E-FILED\nCNMI SUPREME COURT\nE-filed: Apr 18 2022 06:53AM\nClerk Review: Apr 18 2022 06:54AM Filing ID: 67483376\nCase No.: 2021-SCC-0017-CIV\nJudy Aldan""",
                {"Docket": {"docket_number": "2021-SCC-0017-CIV"}},
            ),
        ],
        "juriscraper.opinions.united_states.federal_special.cavc": [
            (
                """           UNITED STATES COURT OF APPEALS FOR VETERANS CLAIMS\n\n                                             NO. 22-3306\n\n                               GEORGE D. PREWITT, JR., PETITIONER,\n\n                                                  V.\n\n                                     DENIS MCDONOUGH,\n                         SECRETARY OF VETERANS AFFAIRS, RESPONDENT.\n\n                       Before""",
                {
                    "OpinionCluster": {
                        "case_name": "George D. Prewitt, Jr. v. Denis McDonough"
                    }
                },
            ),
            (
                """          UNITED STATES COURT OF APPEALS FOR VETERANS CLAIMS\n\n                                            No. 17-1428\n\n                                  JESUS G. ATILANO, APPELLANT,\n\n                                                 V.\n\n                                    DENIS MCDONOUGH,\n                          SECRETARY OF VETERANS AFFAIRS, APPELLEE.\n\n               On Remand""",
                {
                    "OpinionCluster": {
                        "case_name": "Jesus G. Atilano v. Denis McDonough"
                    }
                },
            ),
            (
                """                UNITED STATES COURT OF APPEALS FOR VETERANS CLAIMS\n\nNO. 20-4372\n\nSHERRY CRAIG-DAVIDSON,                                                            APPELLANT,\n\n         V.\n\nDENIS MCDONOUGH,\nSECRETARY OF VETERANS AFFAIRS,                                                    APPELLEE.\n\n                      Before GREENBERG, MEREDITH, and LAURER, Judges.""",
                {
                    "OpinionCluster": {
                        "case_name": "Sherry Craig-Davidson v. Denis McDonough"
                    }
                },
            ),
        ],
        "juriscraper.opinions.united_states.federal_bankruptcy.bap1": [
            (
                """UNITED STATES BANKRUPTCY APPELLATE PANEL\n           FOR THE FIRST CIRCUIT\n                      _______________________________\n\n                            BAP No. MW 00-005\n                      _______________________________\n\n              IN RE: INDIAN MOTOCYCLE CO., INC. ,\n       INDIAN MOTOCYCLE APPAREL AND ACCESSORIES, INC.\n              INDIAN MOTOCYCLE MANUF CO., INC.,\n                              Debtors.\n                  _______________________________\n\n                      UNITED STATES OF AMERICA,\n                               Appellant,\n\n                                       v.\n\n        STERLING CONSULTING CORP., COLORADO RECEIVER\n          and STEVEN M. RODOLAKIS, CHAPTER 7 TRUSTEE,\n                             Appellees.\n                  _______________________________\n\n               Appeal from the United States Bankruptcy Court\n                 for the District of Massachusetts (Worcester)\n                (Hon. Henry J. Boroff, U.S. Bankruptcy Judge)\n\n                      _______________________________\n\n                             Before\n         GOODMAN, DE JESÚS, VAUGHN, U.S. Bankruptcy Judges\n                _______________________________\n\n  Peter Sklarew, U.S. Department of Justice, and Donald K. Stern, U.S. Attorney, on\n  brief for the Appellant.\n\n  Joseph H. Baldiga, Paul W. Carey of Mirick, O’Connell, DeMallie & Lougee and\n  Stephan M. Rodolakis, Mark S. Foss of Peters Massad & Rodolakis, on brief for the\n  Appellees.\n\n                      _______________________________\n\n                               April 26, 2001\n                      _______________________________\n\n""",
                {
                    "OpinionCluster": {"date_filed": date(2001, 4, 26)},
                },
            ),
        ],
        "juriscraper.opinions.united_states.state.nysupct_commercial": [
            (
                # https://nycourts.gov/reporter/3dseries/2023/2023_51345.htm
                """<table width="80%" border="1" cellspacing="2" cellpadding="5">\n<tbody><tr>\n<td align="center"><b>1125 Morris Ave. Realty LLC v Title Issues Agency\nLLC</b></td>\n</tr>\n<tr>\n<td align="center">2023 NY Slip Op 51345(U) [81 Misc 3d 1215(A)]</td>\n</tr>\n<tr>\n<td align="center">Decided on December 12, 2023</td>\n</tr>\n<tr>\n<td align="center">Supreme Court, Bronx County</td>\n</tr>\n<tr>\n<td align="center">Gomez, J.</td>\n</tr>\n<tr>\n<td align="center"><font color="#FF0000">Published by <a href="https://www.courts.state.ny.us/reporter/">New York State Law Reporting\nBureau</a> pursuant to Judiciary Law § 431.</font></td>\n</tr>\n<tr>\n<td align="center"><font color="#FF0000">This opinion is uncorrected and will not be\npublished in the printed Official Reports.</font></td></tr>\n</tbody></table><br><table width="75%" border="1" cellspacing="1" cellpadding="4" align="center"><tbody><tr><td><br><div align="center"><b><font size="+1">1125 Morris\nAvenue Realty LLC, Plaintiff(s),\n\n<br><br>against<br><br>Title Issues Agency LLC, MARTIN E. KOFMAN,\nSTEVEN LOWENTHAL, ESQ., and LOWENTHAL PC, "JOHN DOE," "JANE DOE,"\n"ABC CORPORATION," AND "XYZ CORPORATION,"\nDefendant(s).</font></b></div><br><br>\n\n</td></tr></tbody></table><br><br>Index No. 809156/23E\n<br><br><br>\n<br>Counsel for plaintiff: Law Office of Jan V Farensbach<br><br>Counsel for\ndefendants: Rosenberg &amp; Steinmetz PC<br>\n<br>\n\n\n<br>Fidel E. Gomez, J.\n\n<p>In this action for, <i>inter alia</i>, breach of contract, defendants TITLE ISSUES""",
                {
                    "Docket": {
                        "docket_number": "Index No. 809156/23E",
                        "case_name_full": '1125 Morris Avenue Realty LLC, Plaintiff(s), against Title Issues Agency LLC, MARTIN E. KOFMAN, STEVEN LOWENTHAL, ESQ., and LOWENTHAL PC, "JOHN DOE," "JANE DOE," "ABC CORPORATION," AND "XYZ CORPORATION," Defendant(s).',
                    },
                    "Opinion": {"author_str": "Fidel E. Gomez"},
                    "Citation": "81 Misc 3d 1215(A)",
                    "OpinionCluster": {
                        "case_name_full": '1125 Morris Avenue Realty LLC, Plaintiff(s), against Title Issues Agency LLC, MARTIN E. KOFMAN, STEVEN LOWENTHAL, ESQ., and LOWENTHAL PC, "JOHN DOE," "JANE DOE," "ABC CORPORATION," AND "XYZ CORPORATION," Defendant(s).'
                    },
                },
            )
        ],
        "juriscraper.opinions.united_states.state.nysupct": [
            (
                # https://www.nycourts.gov/reporter/pdfs/2019/2019_32654.pdf
                """Deboer v Friedman\n2019 NY Slip Op 32654(U)\nSeptember 4, 2019\nSupreme Court, New York County\nDocket Number: 654329/2018\nJudge: Arthur F. Engoron""",
                {
                    "Docket": {"docket_number": "654329/2018"},
                    "Opinion": {"author_str": "Arthur F. Engoron"},
                },
            ),
            (
                # https://www.nycourts.gov/reporter/pdfs/2019/2019_30152.pdf
                """1809 Emns Ave Inc. v American Signcrafters LLC\n2019 NY Slip Op 30152(U)\nJanuary 10, 2019\nSupreme Court, Kings County\nDocket Number: 517955/18\nJudge: Leon Ruchelsman""",
                {
                    "Docket": {"docket_number": "517955/18"},
                    "Opinion": {"author_str": "Leon Ruchelsman"},
                },
            ),
            (
                # https://www.nycourts.gov/reporter/pdfs/2021/2021_33275.pdf
                """Ciardiello v Village of New Paltz\n2021 NY Slip Op 33275(U)\nMarch 8, 2021\nSupreme Court, Ulster County\nDocket Number: Index No. EF18-3323\nJudge: Christopher E. Cahill""",
                {
                    "Docket": {"docket_number": "Index No. EF18-3323"},
                    "Opinion": {"author_str": "Christopher E. Cahill"},
                },
            ),
            (
                # https://www.nycourts.gov/reporter/pdfs/2018/2018_33709.pdf
                """Matter of Micklas v Town of Halfmoon Planning Bd.\n2018 NY Slip Op 33709(U)\nJanuary 10, 2018\nSupreme Court, Saratoga County\n Docket Number: 20171554\nJudge: Thomas D. Buchanan\nCases posted with a "30000""",
                {
                    "Docket": {"docket_number": "20171554"},
                    "Opinion": {"author_str": "Thomas D. Buchanan"},
                },
            ),
            (
                # https://www.nycourts.gov/reporter/pdfs/2023/2023_32445.pdf
                """Rothman v Puretz\n2023 NY Slip Op 32445(U)\nJuly 18, 2023\nSupreme Court, Monroe County\nDocket Number: Index No. E2023001856\nJudge: J. Scott Odorisi\nCases posted with a "30000" identifier, i""",
                {
                    "Docket": {"docket_number": "Index No. E2023001856"},
                    "Opinion": {"author_str": "Scott Odorisi"},
                },
            ),
            (
                # https://www.nycourts.gov/reporter/pdfs/2021/2021_30613.pdf
                """Dodaj v Lofti\n2021 NY Slip Op 30613(U)\nJanuary 13, 2021\nSupreme Court, Bronx County\nDocket Number: 20240/2019E\nJudge: Veronica G. Hummel""",
                {
                    "Docket": {"docket_number": "20240/2019E"},
                    "Opinion": {"author_str": "Veronica G. Hummel"},
                },
            ),
        ],
        "juriscraper.opinions.united_states.state.nycountyct": [
            (
                # https://www.nycourts.gov/reporter/pdfs/2018/2018_33955.pdf
                """People v Wiltshire\n2018 NY Slip Op 33955(U)\nAugust 15, 2018\nCounty Court, Westchester County\nDocket Number: 18-0465-01\nJudge: Larry J. Schwartz""",
                {
                    "Docket": {"docket_number": "18-0465-01"},
                    "Opinion": {"author_str": "Larry J. Schwartz"},
                },
            ),
            (
                # https://www.nycourts.gov/reporter/3dseries/2020/2020_50084.htm  Docket number seems to be censored
                """<table width="80%" border="1" cellspacing="2" cellpadding="5" align="center">\n<tr>\n<td align="center"><b>People v J.S.</b></td>\n</tr>\n<tr>\n<td align="center">2020 NY Slip Op 50084(U) [66 Misc 3d 1213(A)]</td>\n</tr>\n<tr>\n<td align="center">Decided on January 17, 2020</td>\n</tr>\n<tr>\n<td align="center">County Court, Nassau County</td>\n</tr>\n<tr>\n<td align="center">Singer, J.</td>\n</tr>\n<tr>\n<td align="center">Published by New York State Law Reporting Bureau\npursuant to Judiciary Law § 431.</td>\n</tr>\n<tr>\n<td align="center">This opinion is uncorrected and will not be\npublished in the printed Official Reports.</td></tr>\n</table>\n<br><br>\n\nDecided on January 17, 2020\n<br><div align="center">County Court, Nassau County</div>\n\n<br><table width="75%" border="1" cellspacing="1" cellpadding="4" align="center"><tr><td><br><div align="center"><b>The People of the\nState of New York, Plaintiff,\n\n<br><br>against<br><br>J.S., Adolescent Offender.</b></div><br><br>\n\n</td></tr></table><br><br>FYC-00000-00\n<br><br>\n<br><br>N. Scott Banks, Attorney in Chief, Legal Aid Society of Nassau County, \n<br><br>Max Sullivan, Esq. \n<br><br>Hon. Madeline Singas, Nassau County District Attorney, \n<br><br>Christopher Mango, Esq. <p></p>\n\n\n<br>Conrad D. Singer, J.\n\n<br><br>The following paper""",
                {
                    "Docket": {
                        "docket_number": "FYC-00000-00",
                        "case_name_full": "The People of the State of New York, against J.S., Adolescent Offender.",
                    },
                    "Opinion": {"author_str": "Conrad D. Singer"},
                    "Citation": "66 Misc 3d 1213(A)",
                    "OpinionCluster": {
                        "case_name_full": "The People of the State of New York, against J.S., Adolescent Offender."
                    },
                },
            ),
        ],
        "juriscraper.opinions.united_states.state.nycivct": [
            (
                # https://www.nycourts.gov/reporter/3dseries/2023/2023_23397.htm
                """<table width="80%" border="1" cellspacing="2" cellpadding="5" align="center">\n<tr>\n<td align="center"><b>City of New York v "Doe"</b></td>\n</tr>\n<tr>\n<td align="center">2023 NY Slip Op 23397</td>\n</tr>\n<tr>\n<td align="center">Decided on December 18, 2023</td>\n</tr>\n<tr>\n<td align="center">Civil Court Of The City Of New York, Bronx County</td>\n</tr>\n<tr>\n<td align="center">Zellan, J.</td>\n</tr>\n<tr>\n<td align="center">Published by New York State Law Reporting Bureau pursuant to Judiciary Law § 431.</td>\n</tr>\n<tr>\n<td align="center">This opinion is uncorrected and subject to revision before publication in the printed Official Reports.</td></tr>\n</table>\n<br><br>\nDecided on December 18, 2023\n<br><div align="center">Civil Court of the City of New York, Bronx County</div>\n\n<br><table width="75%" border="1" cellspacing="1" cellpadding="4" align="center"><tr><td><br><div align="center"><b>City \n\tof New York, Petitioner(s),\n\n<br><br>against<br><br>"John" "Doe" et al., Respondents.</b></div><br><br>\n\n</td></tr></table><br><br>Index No. LT-300755-22/BX\n<br><br><br>Maurice Dobson, Special Assistant Corporation Counsel, New York City Department of Housing Preservation &amp; Development (Isidore Scipio, of counsel), New York, NY, for petitioner.<br><br>April Whitehead, Irvington, NY, for respondents Alexander Aqel and Aqel Sheet Metal Inc.<p></p><br>Jeffrey S. Zellan, J. <p>Recitation, as required by CPLR 2219(a), of the papers considered in the review of this motion:</p>""",
                {
                    "Docket": {
                        "docket_number": "Index No. LT-300755-22/BX",
                        "case_name_full": 'City of New York, Petitioner(s), against "John" "Doe"',
                    },
                    "Opinion": {"author_str": "Jeffrey S. Zellan"},
                    "OpinionCluster": {
                        "case_name_full": 'City of New York, Petitioner(s), against "John" "Doe"'
                    },
                },
            ),
            (
                # https://www.nycourts.gov/reporter/3dseries/2023/2023_51315.htm
                """n<table width="80%" border="1" cellspacing="2" cellpadding="5" align="center">\n<tr>\n<td align="center"><b>201 E. 164th St. Assoc., LLC v Calderon</b></td>\n</tr>\n<tr>\n<td align="center">2023 NY Slip Op 51315(U) [81 Misc 3d 1211(A)]</td>\n</tr>\n<tr>\n<td align="center">Decided on December 4, 2023</td>\n</tr>\n<tr>\n<td align="center">Civil Court Of The City Of New York, Bronx County</td>\n</tr>\n<tr>\n<td align="center">Ibrahim, J.</td>\n</tr>\n<tr>\n<td align="center">Published by New York State Law Reporting\nBureau pursuant to Judiciary Law § 431.</td>\n</tr>\n<tr>\n<td align="center">This opinion is uncorrected and will not be\npublished in the printed Official Reports.</td></tr>\n</table>\n<br><br>\n\nDecided on December 4, 2023\n<br><div align="center">Civil Court of the City of New York, Bronx County</div>\n\n<br><table width="75%" border="1" cellspacing="1" cellpadding="4" align="center"><tr><td><br><div align="center"><b>201 East 164th\nStreet Associates, LLC, Petitioner,\n\n<br><br>against<br><br>Pastora Calderon &amp; ROSA IDALIA\nABDELNOUR, Respondents, \n     <br>"JOHN DOE" &amp; "JANE DOE" A/K/A DUNIA GOMEZ\nRespondents-Undertenants.</b></div><br><br>\n\n</td></tr></table><br><br>Index No. 11523/2020\n<br><br>\n<br>For Petitioner: Hertz, Cherson &amp; Rosenthal, PC<br><br>For Respondent:\nThe Bronx Defenders by Adam Markovics, Esq.<p></p>\n\n\nShorab Ibrahim, J.\n\n<p>Recitation, as required by C.P.L.R. § 2219(a), of the papers considered in\nreview of this motion.</p>""",
                {
                    "Docket": {
                        "docket_number": "Index No. 11523/2020",
                        "case_name_full": '201 East 164th Street Associates, LLC, against Pastora Calderon & ROSA IDALIA ABDELNOUR, "JOHN DOE" & "JANE DOE" A/K/A DUNIA GOMEZ Respondents-Undertenants.',
                    },
                    "Opinion": {"author_str": "Shorab Ibrahim"},
                    "OpinionCluster": {
                        "case_name_full": '201 East 164th Street Associates, LLC, against Pastora Calderon & ROSA IDALIA ABDELNOUR, "JOHN DOE" & "JANE DOE" A/K/A DUNIA GOMEZ Respondents-Undertenants.'
                    },
                    "Citation": "81 Misc 3d 1211(A)",
                },
            ),
        ],
        "juriscraper.opinions.united_states.state.nysurct": [
            (
                # https://www.nycourts.gov/reporter/3dseries/2023/2023_50144.htm
                """<table width="80%" border="1" cellspacing="2" cellpadding="5" align="center">\n<tr>\n<td align="center"><b>Matter of Pia Jeong Yoon</b></td>\n</tr>\n<tr>\n<td align="center">2023 NY Slip Op 50144(U) [78 Misc 3d 1203(A)]</td>\n</tr>\n<tr>\n<td align="center">Decided on February 28, 2023</td>\n</tr>\n<tr>\n<td align="center">Surrogate\'s Court, Queens County</td>\n</tr>\n<tr>\n<td align="center">Kelly, S.</td>\n</tr>\n<tr>\n<td align="center">Published by New York State Law Reporting\nBureau pursuant to Judiciary Law § 431.</td>\n</tr>\n<tr>\n<td align="center">This opinion is uncorrected and will not be\npublished in the printed Official Reports.</td></tr>\n</table>\n<br><br>\n\nDecided on February 28, 2023\n<br><div align="center">Surrogate\'s Court, Queens County</div>\n\n<br><table width="75%" border="1" cellspacing="1" cellpadding="4" align="center"><tr><td><br><div align="center"><b>Probate\nProceeding, Will of Pia Jeong Yoon, a/k/a PIA JEONG AE YOON, \n     <br>a/k/a PIA J. YOON, a/k/a JEONG YOON, a/k/a JEONG AE YOON,\nDeceased.\n</b></div><br><br>\n</td></tr></table><br><br>File No. 2021-31/C\n<br><br>\n<br>Petitioner\'s Attorney: J. John Kim. Esq<br><br>\n<br>Petitioner's Attorney: J. John Kim. Esq.<br>Pashman Stein Walder Hayden,\nPC<br>2900 Westchester Avenue, Suite 204, Purchase, New York 10577<br>(201)\n270-5470<br><br>Respondent's Attorney: Charlotte C. Lee, Esq.<br>277\nBroadway, Suite 400<br>New York, NY 10007<br>(212) 732-3366<p></p>\n\n\nPeter J. Kelly, S.\n\n<p>Petitioner moves for summary judgment in this proceeding which seeks leave to""",
                {
                    "Docket": {
                        "docket_number": "File No. 2021-31/C",
                        "case_name_full": "Probate Proceeding, Will of Pia Jeong Yoon, a/k/a PIA JEONG AE YOON, a/k/a PIA J. YOON, a/k/a JEONG YOON, a/k/a JEONG AE YOON",
                    },
                    "Opinion": {"author_str": "Peter J. Kelly"},
                    "Citation": "78 Misc 3d 1203(A)",
                    "OpinionCluster": {
                        "case_name_full": "Probate Proceeding, Will of Pia Jeong Yoon, a/k/a PIA JEONG AE YOON, a/k/a PIA J. YOON, a/k/a JEONG YOON, a/k/a JEONG AE YOON"
                    },
                },
            ),
            (
                # https://www.nycourts.gov/reporter/pdfs/2020/2020_34495.pdf
                """Matter of Christopher J. A.\n2020 NY Slip Op 34495(U)\nMarch 16, 2020\nSurrogate\'s Court, Bronx County\nDocket Number: 81G1998/K\nJudge: Nelida Malave-Gonzalez\nCases posted with a "30000" identifier, i.e., 2013 NY Slip\nOp 30001(U)""",
                {
                    "Docket": {"docket_number": "81G1998/K"},
                    "Opinion": {"author_str": "Nelida Malave-Gonzalez"},
                },
            ),
        ],
        "juriscraper.opinions.united_states.state.nyfamct": [
            (
                # https://www.nycourts.gov/reporter/3dseries/2020/2020_50049.htm
                """<table width="80%" border="1" cellspacing="2" cellpadding="5" align="center">\n<tr>\n<td align="center"><b>Matter of Robyn C. v William M.J.</b></td>\n</tr>\n<tr>\n<td align="center">2020 NY Slip Op 50049(U) [66 Misc 3d 1210(A)]</td>\n</tr>\n<tr>\n<td align="center">Decided on January 16, 2020</td>\n</tr>\n<tr>\n<td align="center">Family Court, Kings County</td>\n</tr>\n<tr>\n<td align="center">Vargas, J.</td>\n</tr>\n<tr>\n<td align="center">Published by New York State Law Reporting Bureau\npursuant to Judiciary Law § 431.</td>\n</tr>\n<tr>\n<td align="center">This opinion is uncorrected and will not be\npublished in the printed Official Reports.</td></tr>\n</table>\n<br><br>\n\nDecided on January 16, 2020\n<br><div align="center">Family Court, Kings County</div>\n\n<br><table width="75%" border="1" cellspacing="1" cellpadding="4" align="center"><tr><td><br><div align="center"><b>In the Matter of a\nProceeding Under Article 6 of the Family Court Act Robyn C., Petitioner,\n\n<br><br>against<br><br>William M. J. (Deceased) and EVA JANE P.,\nRespondent.</b></div><br><br>\n\n</td></tr></table><br><br>G-10994-19\n<br><br><br>The mother was represented by Elaine McKnight, Esq., 457 56th Street, Brooklyn,\nNY 11220, Tel. (917) 476-2900; Paramour was represented by Sharyn M. Duncan, Esq., 32\nCourt St., Suite 707, Brooklyn, NY 11201, sharynmdrushing@msn.com, Phone: (718)\n625-6777; and the Child is represented by Alyana Love, Esq, Children's Law Center.<p></p>\n\n\n<br>Javier E. Vargas, J.\n\n<br><br>Papers Numbered<br><br>Summons, Petition, Affidavit &amp; Exhibits Annexed\n1<br><br>Notice of Motion, Affirmation &amp; Exhibits Annexed 2<br><br>Notice of""",
                {
                    "Docket": {
                        "docket_number": "G-10994-19",
                        "case_name_full": "In the Matter of a Proceeding Under Article 6 of the Family Court Act Robyn C., against William M. J. (Deceased) and EVA JANE P.",
                    },
                    "Opinion": {"author_str": "Javier E. Vargas"},
                    "Citation": "66 Misc 3d 1210(A)",
                    "OpinionCluster": {
                        "case_name_full": "In the Matter of a Proceeding Under Article 6 of the Family Court Act Robyn C., against William M. J. (Deceased) and EVA JANE P."
                    },
                },
            ),
            (
                # https://www.nycourts.gov/reporter/3dseries/2022/2022_50020.htm
                """<table width="80%" border="1" cellspacing="2" cellpadding="5" align="center">\n<tr>\n<td align="center"><b>Matter of Michelle B. v Thomas Y.</b></td>\n</tr>\n<tr>\n<td align="center">2022 NY Slip Op 50020(U) [73 Misc 3d 1238(A)]</td>\n</tr>\n<tr>\n<td align="center">Decided on January 11, 2022</td>\n</tr>\n<tr>\n<td align="center">Family Court, Kings County</td>\n</tr>\n<tr>\n<td align="center">Vargas, J.</td>\n</tr>\n<tr>\n<td align="center">Published by New York State Law Reporting Bureau\npursuant to Judiciary Law § 431.</td>\n</tr>\n<tr>\n<td align="center">This opinion is uncorrected and will not be\npublished in the printed Official Reports.</td></tr>\n</table>\n<br><br>\n\nDecided on January 11, 2022\n<br><div align="center">Family Court, Kings County</div>\n\n<br><table width="75%" border="1" cellspacing="1" cellpadding="4" align="center"><tr><td><br><div align="center"><b>In the Matter of a\nProceeding for Support Under Article 4 of the Family Court Act Michelle B., Petitioner,\n\n<br><br>against<br><br>Thomas Y., Respondent.</b></div><br><br>\n\n</td></tr></table><br><br>Docket No. F-30317/2004/19F\n<br><br><br>\n<br><br>The mother was represented by Rena C. Dawson, Esq., Karasayk &amp; Moschella,\nLLP, 233 Broadway, suite 2340, New York, NY 10006, Phone: (212) 233-3800,\nrdawson@kmattorneys.com ; the Father was unrepresented.<p></p>\n\n\n<br>Javier E. Vargas, J.\n""",
                {
                    "Docket": {
                        "docket_number": "Docket No. F-30317/2004/19F",
                        "case_name_full": "In the Matter of a Proceeding for Support Under Article 4 of the Family Court Act Michelle B., against Thomas Y.",
                    },
                    "Opinion": {"author_str": "Javier E. Vargas"},
                    "Citation": "73 Misc 3d 1238(A)",
                    "OpinionCluster": {
                        "case_name_full": "In the Matter of a Proceeding for Support Under Article 4 of the Family Court Act Michelle B., against Thomas Y."
                    },
                },
            ),
        ],
        "juriscraper.opinions.united_states.state.nycrimct": [
            (
                # https://www.nycourts.gov/reporter/3dseries/2018/2018_50128.htm
                """<table width="80%" border="1" cellspacing="2" cellpadding="5" align="center">\n<tr>\n<td align="center"><b>People v Hot</b></td>\n</tr>\n<tr>\n<td align="center">2018 NY Slip Op 50128(U) [58 Misc 3d 1215(A)]</td>\n</tr>\n<tr>\n<td align="center">Decided on January 18, 2018</td>\n</tr>\n<tr>\n<td align="center">Criminal Court Of The City Of New York, Kings County</td>\n</tr>\n<tr>\n<td align="center">Leo, J.</td>\n</tr>\n<tr>\n<td align="center">Published by New York State Law Reporting Bureau\npursuant to Judiciary Law § 431.</td>\n</tr>\n<tr>\n<td align="center">This opinion is uncorrected and will not be\npublished in the printed Official Reports.</td></tr>\n</table>\n<br><br>\n\nDecided on January 18, 2018\n<br><div align="center">Criminal Court of the City of New York, Kings County</div>\n\n<br><table width="75%" border="1" cellspacing="1" cellpadding="4" align="center"><tr><td><br><div align="center"><b>The People of the\nState of New York\n\n<br><br>against<br><br>Amela Hot, Defendant.</b></div><br><br>\n\n</td></tr></table><br><br>2017KN054132\n<br><br><br>Labe M. Richman, 305 Broadway, Suite 100, New York, New York, 10007, attorney\nfor defendant Amela Hot<br><br>Eric Gonzalez, District Attorney, Kings County, by Sapna\nKishnani Esq., Assistant District Attorney, Brooklyn, of Counsel for the People<p></p>\n\n\n<br>Donald Leo, J.\n""",
                {
                    "Docket": {
                        "docket_number": "2017KN054132",
                        "case_name_full": "The People of the State of New York against Amela Hot",
                    },
                    "Opinion": {"author_str": "Donald Leo"},
                    "Citation": "58 Misc 3d 1215(A)",
                    "OpinionCluster": {
                        "case_name_full": "The People of the State of New York against Amela Hot"
                    },
                },
            ),
            (
                # https://www.nycourts.gov/reporter/3dseries/2018/2018_50503.htm
                """<table width="80%" border="1" cellspacing="2" cellpadding="5" align="center">\n<tr>\n<td align="center"><b>People v Smith</b></td>\n</tr>\n<tr>\n<td align="center">2018 NY Slip Op 50503(U) [59 Misc 3d 1211(A)]</td>\n</tr>\n<tr>\n<td align="center">Decided on March 16, 2018</td>\n</tr>\n<tr>\n<td align="center">Criminal Court Of The City Of New York, Queens County</td>\n</tr>\n<tr>\n<td align="center">Drysdale, J.</td>\n</tr>\n<tr>\n<td align="center">Published by New York State Law Reporting Bureau\npursuant to Judiciary Law § 431.</td>\n</tr>\n<tr>\n<td align="center">This opinion is uncorrected and will not be\npublished in the printed Official Reports.</td></tr>\n</table>\n<br><br>\n\nDecided on March 16, 2018\n<br><div align="center">Criminal Court of the City of New York, Queens County</div>\n\n<br><table width="75%" border="1" cellspacing="1" cellpadding="4" align="center"><tr><td><br><div align="center"><b>The People of the\nState of New York, Plaintiff,\n\n<br><br>against<br><br>James Smith, Defendant.</b></div><br><br>\n\n</td></tr></table><br><br>CR-024874-17QN\n<br><br>\n<br><br>ADA Mattew Powers, ADA Kevin Timpone &amp; ADA Latoya Cryder, for the\nPeople<br><br>Virginia A. Conroy, Esq., for the Defendant<p></p>\n\n\n<br>Althea E. Drysdale, J.\n\n<p>The defendant, James Smith, is charged with driving while intoxicated (VTL §""",
                {
                    "Docket": {
                        "docket_number": "CR-024874-17QN",
                        "case_name_full": "The People of the State of New York, against James Smith",
                    },
                    "Opinion": {"author_str": "Althea E. Drysdale"},
                    "Citation": "59 Misc 3d 1211(A)",
                    "OpinionCluster": {
                        "case_name_full": "The People of the State of New York, against James Smith"
                    },
                },
            ),
        ],
        "juriscraper.opinions.united_states.state.nyclaimsct": [
            (
                # https://www.nycourts.gov/reporter/pdfs/2018/2018_34469.pdf
                """Lawrence v State of N.Y. Dept. of\nCommunity Supervision\n2018 NY Slip Op 34469(U)\nJanuary 10, 2018\nCourt of Claims\nDocket Number: Index No. 2010-038-505\nJudge: W. Brooks DeBow""",
                {
                    "Docket": {"docket_number": "Index No. 2010-038-505"},
                    "Opinion": {"author_str": "W. Brooks Debow"},
                },
            ),
            (
                # https://www.nycourts.gov/reporter/3dseries/2023/2023_50204.htm
                """<div>\n\nMartinaj v State of New York (2023 NY Slip Op 50204(U))\n<table width="80%" border="1" cellspacing="2" cellpadding="5" align="center">\n<tr>\n<td align="center"><b>Martinaj v State of New York</b></td>\n</tr>\n<tr>\n<td align="center">2023 NY Slip Op 50204(U) [78 Misc 3d 1211(A)]</td>\n</tr>\n<tr>\n<td align="center">Decided on March 2, 2023</td>\n</tr>\n<tr>\n<td align="center">Court Of Claims</td>\n</tr>\n<tr>\n<td align="center">Vargas, J.</td>\n</tr>\n<tr>\n<td align="center">Published by New York State Law Reporting\nBureau pursuant to Judiciary Law § 431.</td>\n</tr>\n<tr>\n<td align="center">This opinion is uncorrected and will not be\npublished in the printed Official Reports.</td></tr>\n</table>\n<br><br>\n\nDecided on March 2, 2023\n<br><div align="center">Court of Claims</div>\n\n<br><table width="75%" border="1" cellspacing="1" cellpadding="4" align="center"><tr><td><br><div align="center"><b>Bernardo\nMartinaj, Claimant,\n\n<br><br>against<br><br>State of New York, Defendant.</b></div><br><br>\n\n</td></tr></table><br><br>Claim No. 136323-A\n<br><br><br>\n<br>For Claimant:<br>Bernardo Martinaj, Pro se<br><br>For Defendant:<br>Hon. Letitia James, Attorney General of the State of New York<br>By: Douglas R.\nKemp, Esq. Assistant Attorney General<p></p>\n\n\nJavier E. Vargas, J.\n\n<p>This Court having presided over the instant trial on February 7, 2023, heard the""",
                {
                    "Docket": {
                        "docket_number": "Claim No. 136323-A",
                        "case_name_full": "Bernardo Martinaj, against State of New York",
                    },
                    "Opinion": {"author_str": "Javier E. Vargas"},
                    "OpinionCluster": {
                        "case_name_full": "Bernardo Martinaj, against State of New York"
                    },
                    "Citation": "78 Misc 3d 1211(A)",
                },
            ),
        ],
        "juriscraper.opinions.united_states.state.nydistct": [
            (
                # https://nycourts.gov/reporter/3dseries/2023/2023_51308.htm
                """<table width="80%" border="1" cellspacing="2" cellpadding="5" align="center">\n<tr>\n<td align="center"><b>Sims v Regis</b></td>\n</tr>\n<tr>\n<td align="center">2023 NY Slip Op 51308(U) [81 Misc 3d 1210(A)]</td>\n</tr>\n<tr>\n<td align="center">Decided on November 30, 2023</td>\n</tr>\n<tr>\n<td align="center">District Court Of Nassau County, Second District</td>\n</tr>\n<tr>\n<td align="center">Montesano, J.</td>\n</tr>\n<tr>\n<td align="center">Published by New York State Law Reporting\nBureau pursuant to Judiciary Law § 431.</td>\n</tr>\n<tr>\n<td align="center">This opinion is uncorrected and will not be\npublished in the printed Official Reports.</td></tr>\n</table>\n<br><br>\n\nDecided on November 30, 2023\n<br><div align="center">District Court of Nassau County, Second District</div>\n\n<br><table width="75%" border="1" cellspacing="1" cellpadding="4" align="center"><tr><td><br><div align="center"><b>Alistair Sims,\nClaimant,\n\n<br><br>against<br><br>Lance Frantz Regis A/K/A LANCE REGIS A/K/A\nLANCE F. REGIS A/K/A FRANTZ L. REGISTRE A/K/A REGISTRE FRANTZ\nA/K/A VANCE REGIS A/K/A REGIS LANCE A/K/A REGIS L. FRANTZ,\nDefendant(s).</b></div><br><br>\n\n</td></tr></table><br><br>Index No. SC-000830-23/NA \n<<br><br>\n<br>Alistair Sims; Lance Regis<br>\n\n\n<br>Michael A. Montesano, J.\n\n<p class="auto-style1">Papers Considered:</p>""",
                {
                    "Docket": {
                        "docket_number": "Index No. SC-000830-23/NA",
                        "case_name_full": "Alistair Sims, against Lance Frantz Regis A/K/A LANCE REGIS A/K/A LANCE F. REGIS A/K/A FRANTZ L. REGISTRE A/K/A REGISTRE FRANTZ A/K/A VANCE REGIS A/K/A REGIS LANCE A/K/A REGIS L. FRANTZ, Defendant(s).",
                    },
                    "Opinion": {"author_str": "Michael A. Montesano"},
                    "Citation": "81 Misc 3d 1210(A)",
                    "OpinionCluster": {
                        "case_name_full": "Alistair Sims, against Lance Frantz Regis A/K/A LANCE REGIS A/K/A LANCE F. REGIS A/K/A FRANTZ L. REGISTRE A/K/A REGISTRE FRANTZ A/K/A VANCE REGIS A/K/A REGIS LANCE A/K/A REGIS L. FRANTZ, Defendant(s)."
                    },
                },
            )
        ],
        "juriscraper.opinions.united_states.state.nyjustct": [
            (
                # https://nycourts.gov/reporter/3dseries/2023/2023_51421.htm
                """<table width="80%" border="1" cellspacing="2" cellpadding="5" align="center">\n<tr>\n<td align="center"><b>People v Brennan</b></td>\n</tr>\n<tr>\n<td align="center">2023 NY Slip Op 51421(U)</td>\n</tr>\n<tr>\n<td align="center">Decided on December 22, 2023</td>\n</tr>\n<tr>\n<td align="center">Justice Court Of The Village Of Piermont, Rockland County</td>\n</tr>\n<tr>\n<td align="center">Ruby, J.</td>\n</tr>\n<tr>\n<td align="center">Published by New York State Law Reporting Bureau pursuant to Judiciary Law § 431.</td>\n</tr>\n<tr>\n<td align="center">This opinion is uncorrected and will not be published in the printed Official Reports.</td></tr>\n</table>\n<br><br>\n\nDecided on December 22, 2023\n<br><div align="center">Justice Court of the Village of Piermont, Rockland County</div>\n\n<br><table width="75%" border="1" cellspacing="1" cellpadding="4" align="center"><tr><td><br><div align="center"><b>People of the State of New York, Plaintiff,\n\n<br><br>against<br><br>Matthew Brennan, Defendant.</b></div><br><br>\n\n</td></tr></table><br><br>Case No. 23-050020\n<br><br>\n<br><br>For the People:Denise L. Weiss, Esq., Deputy Town Attorney, Town of Clarkstown \n<br><br>For the Defendant:Matthew Brennan, pro se<p></p>\n\n\n<br>Marc R. Ruby, J.\n\n<p class="auto-style1">RELEVANT FACTS AND PROCEDURAL HISTORY</p>\n<p>This action was tra""",
                {
                    "Docket": {
                        "docket_number": "Case No. 23-050020",
                        "case_name_full": "People of the State of New York, against Matthew Brennan",
                    },
                    "Opinion": {"author_str": "Marc R. Ruby"},
                    "OpinionCluster": {
                        "case_name_full": "People of the State of New York, against Matthew Brennan"
                    },
                },
            )
        ],
        "juriscraper.opinions.united_states.state.nycityct": [
            (
                # https://nycourts.gov/reporter/3dseries/2023/2023_23374.htm
                """<div>\n\nPotentia Mgt. Group, LLC v D.W. (2023 NY Slip Op 23374)\n\n\n\n\n[*1]\n<table width="80%" border="1" cellspacing="2" cellpadding="5" align="center">\n<tr>\n<td align="center"><b>Potentia Mgt. Group, LLC v D.W.</b></td>\n</tr>\n<tr>\n<td align="center">2023 NY Slip Op 23374</td>\n</tr>\n<tr>\n<td align="center">Decided on December 1, 2023</td>\n</tr>\n<tr>\n<td align="center">Utica City Court</td>\n</tr>\n<tr>\n<td align="center">Giruzzi, J.</td>\n</tr>\n<tr>\n<td align="center">Published by New York State Law Reporting Bureau pursuant to Judiciary Law § 431.</td>\n</tr>\n<tr>\n<td align="center">This opinion is uncorrected and subject to revision before publication in the printed Official Reports.</td></tr>\n</table>\n<br><br>\nDecided on December 1, 2023\n<br><div align="center">Utica City Court</div>\n\n<br><table width="75%" border="1" cellspacing="1" cellpadding="4" align="center"><tr><td><br><div align="center"><b>Potentia Management Group, LLC\n\n<br><br>against<br><br>D.W.</b></div><br><br>\n\n</td></tr></table><br><br>Docket No. CV-00357-23\n<<br><br>Ralph W. Fusco, Esq., for the Plaintiff<br><br>Benjamin M. Burdick, Esq., for the Defendant<p></p>\n\n\n<br>F. Christopher Giruzzi, J.\n\n<p class="auto-style1">Procedural History</p>\n<i>a. Initial Filings</i><p>On February 10, 2023, Potentia Management Group, LLC, (hereinafter referred to as Potentia Management and / o""",
                {
                    "Docket": {
                        "docket_number": "Docket No. CV-00357-23",
                        "case_name_full": "Potentia Management Group, LLC against D.W.",
                    },
                    "Opinion": {"author_str": "F. Christopher Giruzzi"},
                    "OpinionCluster": {
                        "case_name_full": "Potentia Management Group, LLC against D.W."
                    },
                },
            ),
        ],
        "juriscraper.opinions.united_states.state.nd": [
            (
                # Case without paragraph numbers
                # https://www.courtlistener.com/api/rest/v3/opinions/10473075/
                """IN THE SUPREME COURT\n                  STATE OF NORTH DAKOTA\n\n                                2024 ND 143\n\nRonald Wayne Wootan,                                 Petitioner and Appellant\n      v.\nState of North Dakota,                              Respondent and Appellee\n\n                                No. 20240025\n\nAppeal from the District Court of Rolette County, Northeast Judicial District,\nthe Honorable Anthony S. Benson, Judge.\n\nAFFIRMED.\n\nPer Curiam.\n\nKiara C. Kraus-Parr, Grand Forks, ND, for petitioner and appellant.\n\nBrian D. Grosinger, State’s Attorney, Rolla, ND, for respondent and appellee.\n\f                               Wootan v. State\n                                No. 20240025\n\nPer Curiam.\n\n      Ronald Wootan appeals from an order denying his postconviction relief\napplication entered after the district court held an evidentiary hearing on\nremand. See Wootan v. State,""",
                {
                    "Citation": "2024 ND 143",
                },
            ),
            (
                # Example of a consolidated case
                # https://www.courtlistener.com/api/rest/v3/opinions/10473085/
                """IN THE SUPREME COURT\n                        STATE OF NORTH DAKOTA\n\n                                      2024 ND 141\n\nRenae Irene Gerszewski,                                           Petitioner and Appellee\n      v.\nConrad Keith Rostvet,                                          Respondent and Appellant\n\n\n\n                                     No. 20230361\n\n\n\nConrad Keith Rostvet,                                            Petitioner and Appellant\n      v.\nRenae Irene Gerszewski,                                         Respondent and Appellee\n\n\n\n                                     No. 20230362\n\n\n\nConrad Rostvet,                                                  Petitioner and Appellant\n      v.\nWayne Gerszewski,                                               Respondent and Appellee\n\n\n\n                                     No. 20230363\n\n\n\nAppeal from the District Court of Walsh County, Northeast Judicial District, the Honorable\nBarbara L. Whelan, Judge.\n\fAFFIRMED.\n\nOpinion of the Court by Tufte, Justice.\n\nSamuel A. Gereszek, Grand Forks, N.D., for appellees.\n\nTimothy C. Lamb, Grand Forks, N.D., for appellant.\n\f                                 Gerszewski v. Rostvet\n                                Nos. 20230361–20230363\n\nTufte, Justice.\n\n[¶1] Conrad Rostvet appeals from a district court’s order""",
                {
                    "Citation": "2024 ND 141",
                    "OpinionCluster": {"case_name": "Gerszewski v. Rostvet"},
                    "Docket": {
                        "case_name": "Gerszewski v. Rostvet",
                        "docket_number": "Nos. 20230361-20230363",
                    },
                },
            ),
        ],
        "juriscraper.opinions.united_states.state.wis": [
            (
                # https://www.wicourts.gov/sc/opinion/DisplayDocument.pdf?content=pdf&seqNo=669658
                """2023 WI 50\nS C W\nUPREME OURT OF ISCONSIN\nCASE NO.: 2021AP938-CR\nCOMPLETE TITLE: State of Wisconsin,""",
                {
                    "Citation": "2023 WI 50",
                },
            )
        ],
        "juriscraper.opinions.united_states.state.wisctapp": [
            (
                # https://www.wicourts.gov/ca/opinion/DisplayDocument.pdf?content=pdf&seqNo=799325
                """2024 WI App 36\nCOURT OF APPEALS OF WISCONSIN\nPUBLISHED OPINION""",
                {
                    "Citation": "2024 WI App 36",
                },
            )
        ],
        "juriscraper.opinions.united_states.state.conn": [
            # Example with Syllabus https://www.courtlistener.com/opinion/9505807/markley-v-state-elections-enforcement-commission/
            (
                """   2                                     ,0                          0 Conn. 1\n                    Markley v. State Elections Enforcement Commission\n\n\n              JOE MARKLEY ET AL. v. STATE ELECTIONS\n                   ENFORCEMENT COMMISSION\n                           (SC 20726)\n             Robinson, C. J., and McDonald, Mullins, Ecker and Alexander, Js.\n\n                                            Syllabus\n\n         The plaintiffs, M and S, candidates for state legislative offices in the 2014\n            general election, appealed to the trial court from the decision of the\n            defendant, the State Elections Enforcement Commission, which\n            assessed fines against the plaintiffs upon determining that they had\n            violated certain state statutes and regulations governing campaign\n            financing and the Citizens’ Election Program (program) (§ 9-700 et seq.).\n            The plaintiffs’ respective campaign committees had each applied for\n            and received public funding grants through the program. During the 2014\n            election cycle, the plaintiffs’ campaign committees published certain\n            communications and advertisements that made various references to\n            the record and policies of D, then the governor, who was running for\n            reelection at that time. The communications both touted the plaintiffs’\n            respective accomplishments and positions and referred to their opposi-\n            tion to the agenda advanced by D and D’s Democratic allies, including\n            tax hikes and increased spending. One of the communications high-\n            lighted votes taken by S’s opponent in the 2014 election, C, when C\n            was serving as a state representative. C filed a complaint with the\n            commission, alleging that the communications were impermissible cam-\n            paign expenditures under the program. C relied on an advisory opinion\n            previously issued by the commission, in which it interpreted the statutes\n            (§§ 9-601b and 9-607 (g)) defining the term ‘‘expenditure’’ and governing\n            the permissibility of campaign expenditures, as well as the state regula-\n            tions (§§ 9-706-1 and 9-706-2) implementing the program, and concluded\n            that, in the absence of a statutory exception to the definition of ‘‘expendi-\n            ture,’’ funds in a candidate committee’s account may not be used to\n            make a communication that is not directly related to the candidate’s\n            own electoral race and that also promotes the defeat of or attacks a\n            candidate who is not a direct opponent of the candidate sponsoring the\n            communication but who is running in a different race. After a hearing,\n            the commission found that the plaintiffs had violated the applicable\n            statutes and regulations by using their candidate committee funds to\n            pay for communications that criticized D in the course of promoting\n            their opposition to D’s policies. On appeal to the trial court, the plaintiffs\n            claimed that the statutes and regulations imposing expenditure limita-\n            tions as a condition of receiving public funding violated their rights\n            under the first amendment to the United States constitution by restricting\n            their ability to speak about other, nonopposing candidates. The trial\n            court agreed with the commission’s conclusion that the plaintiffs had\n\x0c0, 0                         CONNECTICUT LAW JOURNAL                                       Page 1\n\n\n\n\n       0 Conn. 1                             ,0                                       3\n                  Markley v. State Elections Enforcement Commission\n           violated the applicable statutes and regulations, insofar as the communi-\n           cations constituted the functional equivalent of express advocacy for\n           the defeat of D in his reelection bid, and the trial court further concluded\n           that the program constituted a valid, alternative route by which the\n           plaintiffs voluntarily had elected to exercise their first amendment rights\n           and that the program’s conditions did not abridge those rights. Accord-\n           ingly, the trial court rendered judgment upholding the commission’s\n           decision, from which the plaintiffs appealed. On appeal, the plaintiffs\n           claimed, inter alia, that the commission’s enforcement of the applicable\n           statutes and regulations to preclude publicly funded candidates from\n           using their candidate committee funds to pay for campaign communica-\n           tions, which, as a rhetorical device, invoke the name of a candidate in\n           a different electoral race to refer more broadly to the policies or political\n           party associated with that candidate, violated their first amendment\n           rights.\n\n       Held that the commission’s enforcement of the applicable statutes and\n          regulations in accordance with its advisory opinion imposed an unconsti-\n          tutional condition in violation of the first amendment to the extent that\n          it penalized the plaintiffs for mentioning D’s name in a manner that was\n          not the functional equivalent of speech squarely directed at D’s reelection\n          campaign, and, accordingly, this court reversed the trial court’s judgment\n          and remanded the case with direction to sustain the plaintiffs’ adminis-\n          trative appeal:\n\n          Following an examination of the United States Supreme Court’s decisions\n          considering the constitutionality of various campaign finance reform\n          laws under the first amendment and a discussion of the unconstitutional\n          conditions doctrine, pursuant to which the government may not deny a\n          benefit to a person on a basis that infringes his or her constitutionally\n          protected freedom of speech, even if that person is not otherwise entitled\n          to such a benefit, this court observed that, although laws that burden\n          political speech, including expenditure limitations, ordinarily are subject\n          to strict scrutiny, candidates who voluntarily accept public campaign\n          funding also accept reasonable terms and conditions attendant to such\n          programs that otherwise may abridge their free speech rights.\n\n          Nevertheless, the fact that a candidate voluntarily participates in a gov-\n          ernment program is not dispositive of the first amendment issue, when, as\n          in the present case, the program restrictions at issue are not generalized\n          expenditure limits but, rather, directly govern the specific content of\n          a publicly financed candidate’s communications, and, because public\n          campaign financing laws that restrict political expression operate to\n          burden a candidate’s core first amendment speech, the court must look\n          beyond voluntariness and apply strict scrutiny to determine whether the\n          restrictions are narrowly tailored to achieve the traditional goals of public\n          campaign financing, namely, promoting participation in the campaign\n          financing program, reducing fundraising burdens and the corrupting\n\x0cPage 2                          CONNECTICUT LAW JOURNAL                                       0, 0\n\n\n\n\n         4                                      ,0                          0 Conn. 1\n                     Markley v. State Elections Enforcement Commission\n             effects of contributions and the pursuit of contributions on government\n             decision making, facilitating candidate communications with the elector-\n             ate, and protecting the fiscal integrity of the program.\n\n             Prohibiting publicly funded candidates from engaging in campaign\n             speech concerning other electoral races survives strict scrutiny if it is\n             narrowly tailored to protect the public fisc by enforcing the limitations\n             of the program, and limitations on campaign speech that refer to a\n             candidate in another race are narrowly tailored to achieve that compel-\n             ling state interest only when the speech at issue is unquestionably the\n             functional equivalent of express advocacy or campaign speech concern-\n             ing the candidate involved in the other race, rather than a rhetorical\n             device intended to communicate where the speaker stands on the issues.\n\n             Moreover, this court recognized that candidates must be able to commu-\n             nicate where they stand on issues in relation to other candidates and\n             public officials, and invoking prominent political figures by name will\n             sometimes provide the most meaningful and effective way for a candidate\n             to explain to voters their political ideals, policy commitments, and the\n             values they hope to bring to the office they seek, even if some of those\n             political figures may happen to be candidates elsewhere on the ballot\n             in a particular election, and the rhetorical value of being able to categorize\n             oneself in relation to other political candidates is especially great in\n             state legislative races.\n\n             Nonetheless, the commission could apply the standard articulated in its\n             advisory opinion to preclude publicly funded candidates from using\n             committee funds to promote the defeat of or to attack a candidate who\n             is not a direct opponent of the candidate sponsoring the communication\n             but who is engaged in a different electoral race, as that standard was\n             not, on its face, an unconstitutional condition in violation of the first\n             amendment, to the extent that it ensured that public funds are spent\n             only on qualifying campaigns without exceeding the amount of the grant\n             allotted per race, but, if that standard is applied in a way that muzzles\n             a publicly funded candidate’s political speech beyond that necessary to\n             prevent the funding of campaign speech with respect to a clearly identi-\n             fied candidate running in a different electoral race, it is a content based\n             restriction that is an unconstitutional condition in violation of the\n             first amendment.\n\n             In determining whether campaign communications by a publicly funded\n             candidate who uses the name of a candidate engaged in a different\n             electoral race as a rhetorical device to refer to a set of policies opposed\n             or supported by the publicly funded candidate constitutes impermissible\n             electoral communications, rather than a constitutionally protected mes-\n             sage in direct furtherance of the publicly funded candidate’s own cam-\n             paign for office, this court relied on the opinion announcing the judgment\n             of the United States Supreme Court in Federal Election Commission v.\n\x0c0, 0                        CONNECTICUT LAW JOURNAL                                      Page 3\n\n\n\n\n       0 Conn. 1                           ,0                                       5\n                Markley v. State Elections Enforcement Commission\n         Wisconsin Right to Life, Inc. (551 U.S. 449), which held that a court\n         should find that a campaign communication is the functional equivalent\n         of express advocacy of election or defeat of a candidate, rather than\n         permissible discussion of issues and candidates who are intimately tied\n         to public issues, only if the communication is susceptible of no reasonable\n         interpretation other than as an appeal to vote for or against a specific can-\n         didate.\n\n         Furthermore, the functional equivalent of express advocacy standard is\n         objective and focuses on the substance of the communication rather\n         than on its effect or considerations of the speaker’s intent to affect the\n         election, and, although the distinction between permissible discussion\n         of issues and candidates, on the one hand, and prohibited advocacy of\n         election or defeat of candidates, on the other, may often dissolve in\n         practical application, the functional equivalency standard gives the bene-\n         fit of the doubt to protecting rather than stifling speech, such that, when\n         the first amendment is implicated, the tie goes to the speaker rather\n         than the censor.\n\n         With respect to the communications and advertisements at issue, this\n         court concluded that they were not the functional equivalent of express\n         advocacy with respect to D’s reelection, insofar as they could not reason-\n         ably be construed as anything more than a rhetorical device intended\n         to communicate the merits of the plaintiffs’ candidacies as bulwarks\n         against the policies endorsed by D and his Democratic allies.\n\n         Three of the communications at issue revealed nothing that rendered\n         them the functional equivalent of express advocacy with respect to D’s\n         reelection, as they lacked any express references thereto, did not suggest\n         that a vote for C would be tantamount to a vote for D or Democratic\n         Party policies, and did not indicate in any way that D was running for\n         reelection in 2014 or that support for the plaintiffs would be integral to\n         defeating the candidacy of D or any other Democrat seeking office,\n         and, instead, those communications highlighted the plaintiffs’ role as a\n         legislative check and balance against policies endorsed by D and his\n         Democratic allies, such that the communications did not convey a differ-\n         ent meaning in 2014, when D was running for reelection as an incumbent,\n         than they would have conveyed during the 2012 or 2016 midterm election\n         cycles, when D was simply serving as the governor.\n\n         Although the remaining two communications presented a closer question,\n         insofar as they either used words somewhat evocative of an ongoing\n         negative campaign against D, such as promoting a new direction and\n         imploring voters to ‘‘change course’’ and stop D’s agenda, or expressly\n         referred to D’s campaign for governor, this court could not concluded\n         that those communications were the functional equivalent of express\n         advocacy with respect to D’s reelection because they reasonably might\n         be understood as urging electoral resistance to the leadership and initia-\n\x0cPage 4                         CONNECTICUT LAW JOURNAL                                      0, 0\n\n\n\n\n         6                                     ,0                         0 Conn. 1\n                    Markley v. State Elections Enforcement Commission\n             tives of D and his Democratic allies, and, to the extent that the references\n             to ‘‘change’’ and a ‘‘campaign’’ could be understood to be the functional\n             equivalent of express advocacy, the tie went to the speakers, that is,\n             the plaintiffs.\n                Argued September 13, 2023—officially released May 21, 2024\n\n                                      Procedural History\n\n            Appeal from a decision of the defendant finding the\n         plaintiffs in violation of state election laws and regula-\n         tions, brought to the Superior Court in the judicial dis-\n         trict of New Britain, where the court, Joseph M. Shortall,\n         judge trial referee, granted the defendant’s motion to\n         dismiss and, exercising the powers of the Superior\n         Court, rendered judgment dismissing the action, from\n         which the plaintiffs appealed; thereafter, this court\n         reversed the trial court’s judgment and remanded the\n         case for further proceedings; subsequently, the case\n         was and tried to the court, Hon. Joseph M. Shortall,\n         judge trial referee, who, exercising the powers of the\n         Superior Court, rendered judgment affirming the deci-\n         sion of the defendant, from which the plaintiffs appealed.\n         Reversed; judgment directed.\n           Charles Miller, pro hac vice, with whom were Mario\n         Cerame and, on the brief, Adam J. Tragone, pro hac\n         vice, for the appellants (plaintiffs).\n            Maura Murphy Osborne, deputy associate attorney\n         general, with whom, on the brief, was William Tong,\n         attorney general, for the appellee (defendant).\n                                            Opinion\n\n            ROBINSON, C. J. This appeal presents an issue of\n         first impression under the first amendment to the United\n         States constitution, namely, the extent to which the stat-\n         utes and regulations governing the public funding of\n         state elections in connection with the Citizens’ Election\n         Program (program), General Statutes § 9-700 et seq.,\n         may be applied to preclude publicly funded candidates\n\x0c0, 0                         CONNECTICUT LAW JOURNAL                                     Page 5\n\n\n\n\n       0 Conn. 1                            ,0                                      7\n                  Markley v. State Elections Enforcement Commission\n\n       from using their candidate committee funds to pay for\n       campaign advertisements that, as a rhetorical device,\n       invoke the name of a candidate in a different race to refer\n       more broadly to the policies or political party associated\n       with that candidate. The defendant, the State Elections\n       Enforcement Commission (commission), imposed fines\n       on the plaintiffs, Joe Markley and Rob Sampson, who\n       were publicly funded candidates for state legislative\n       office during the 2014 general election cycle, on the\n       ground that they had violated the statutes and regula-\n       tions governing the program when they utilized their\n       candidate committee funds to pay for communications\n       that criticized then Governor Dannel Malloy, who was\n       seeking reelection to that office in that same election\n       cycle, in the course of promoting their opposition to\n       his policies. The plaintiffs now appeal1 from the judg-\n       ment of the trial court upholding the decision of the\n       commission, claiming that the commission’s enforce-\n       ment of the state election laws in that manner violated\n       their first amendment rights. Although a compelling\n       governmental interest is served by a condition that pre-\n       cludes publicly funded candidates from using program\n       funds to support or oppose candidates in other races,\n       we conclude that the commission violated the plaintiffs’\n       first amendment rights with respect to the five adver-\n       tisements at issue in this case because they could rea-\n       sonably be understood to be something other than an\n       appeal to vote against Governor Malloy. Accordingly,\n       we reverse the judgment of the trial court.\n         The record reveals the following undisputed facts\n       and procedural history. During the 2014 general election\n       cycle, Markley was an unopposed candidate for state\n       senator from the Sixteenth Senatorial District and regis-\n       tered the candidate committee ‘‘Joe Markley for State\n          1\n            The plaintiffs appealed from the judgment of the trial court to the Appel-\n       late Court, and we transferred the appeal to this court pursuant to General\n       Statutes § 51-199 (c) and Practice Book § 65-1.\n\x0cPage 6                    CONNECTICUT LAW JOURNAL                          0, 0\n\n\n\n\n         8                             ,0                      0 Conn. 1\n                 Markley v. State Elections Enforcement Commission\n\n         Senate 2014.’’ Sampson, who was an incumbent state\n         representative from the Eightieth General Assembly\n         District, was seeking reelection to that office during the\n         2014 general election cycle and registered the candidate\n         committee ‘‘Sampson for CT.’’ Sampson’s opponent in\n         that race was John ‘‘Corky’’ Mazurek, who is the com-\n         plainant before the commission in this case. Each of\n         the plaintiffs’ campaign committees applied for and\n         received public funding grants from the program, Mar-\n         kley in the amount of $56,814, and Sampson in the\n         amount of $27,850.\n            During the 2014 general election cycle, the plaintiffs\n         published five communications or advertisements that\n         are at issue in this appeal. The first communication,\n         exhibit 2 before the commission, was a large, double-\n         sided postcard, jointly paid for by the plaintiffs’ respec-\n         tive committees, the back side of which stated that\n         the plaintiffs ‘‘are who we need to turn Connecticut\n         around!’’ In addition to touting the plaintiffs’ work as\n         state legislators on behalf of Southington’s schools,\n         seniors, and veterans, and their opposition to criminal\n         justice reforms and the New Britain""",
                {
                    "OpinionCluster": {
                        "date_filed": date(2024, 5, 21),
                        "date_filed_is_approximate": False,
                        "judges": "Robinson; McDonald; Mullins; Ecker; Alexander",
                        "syllabus": "The plaintiffs, M and S, candidates for state legislative offices in the 2014 general election, appealed to the trial court from the decision of the defendant, the State Elections Enforcement Commission, which assessed fines against the plaintiffs upon determining that they had violated certain state statutes and regulations governing campaign financing and the Citizens' Election Program (program) (§ 9-700 et seq.). The plaintiffs' respective campaign committees had each applied for and received public funding grants through the program. During the 2014 election cycle, the plaintiffs' campaign committees published certain communications and advertisements that made various references to the record and policies of D, then the governor, who was running for reelection at that time. The communications both touted the plaintiffs' respective accomplishments and positions and referred to their opposi- tion to the agenda advanced by D and D's Democratic allies, including tax hikes and increased spending. One of the communications high- lighted votes taken by S's opponent in the 2014 election, C, when C was serving as a state representative. C filed a complaint with the commission, alleging that the communications were impermissible cam- paign expenditures under the program. C relied on an advisory opinion previously issued by the commission, in which it interpreted the statutes (§§ 9-601b and 9-607 (g)) defining the term ''expenditure'' and governing the permissibility of campaign expenditures, as well as the state regula- tions (§§ 9-706-1 and 9-706-2) implementing the program, and concluded that, in the absence of a statutory exception to the definition of ''expendi- ture,'' funds in a candidate committee's account may not be used to make a communication that is not directly related to the candidate's own electoral race and that also promotes the defeat of or attacks a candidate who is not a direct opponent of the candidate sponsoring the communication but who is running in a different race. After a hearing, the commission found that the plaintiffs had violated the applicable statutes and regulations by using their candidate committee funds to pay for communications that criticized D in the course of promoting their opposition to D's policies. On appeal to the trial court, the plaintiffs claimed that the statutes and regulations imposing expenditure limita- tions as a condition of receiving public funding violated their rights under the first amendment to the United States constitution by restricting their ability to speak about other, nonopposing candidates. The trial court agreed with the commission's conclusion that the plaintiffs had violated the applicable statutes and regulations, insofar as the communi- cations constituted the functional equivalent of express advocacy for the defeat of D in his reelection bid, and the trial court further concluded that the program constituted a valid, alternative route by which the plaintiffs voluntarily had elected to exercise their first amendment rights and that the program's conditions did not abridge those rights. Accord- ingly, the trial court rendered judgment upholding the commission's decision, from which the plaintiffs appealed. On appeal, the plaintiffs claimed, inter alia, that the commission's enforcement of the applicable statutes and regulations to preclude publicly funded candidates from using their candidate committee funds to pay for campaign communica- tions, which, as a rhetorical device, invoke the name of a candidate in a different electoral race to refer more broadly to the policies or political party associated with that candidate, violated their first amendment rights. Held that the commission's enforcement of the applicable statutes and regulations in accordance with its advisory opinion imposed an unconsti- tutional condition in violation of the first amendment to the extent that it penalized the plaintiffs for mentioning D's name in a manner that was not the functional equivalent of speech squarely directed at D's reelection campaign, and, accordingly, this court reversed the trial court's judgment and remanded the case with direction to sustain the plaintiffs' adminis- trative appeal: Following an examination of the United States Supreme Court's decisions considering the constitutionality of various campaign finance reform laws under the first amendment and a discussion of the unconstitutional conditions doctrine, pursuant to which the government may not deny a benefit to a person on a basis that infringes his or her constitutionally protected freedom of speech, even if that person is not otherwise entitled to such a benefit, this court observed that, although laws that burden political speech, including expenditure limitations, ordinarily are subject to strict scrutiny, candidates who voluntarily accept public campaign funding also accept reasonable terms and conditions attendant to such programs that otherwise may abridge their free speech rights. Nevertheless, the fact that a candidate voluntarily participates in a gov- ernment program is not dispositive of the first amendment issue, when, as in the present case, the program restrictions at issue are not generalized expenditure limits but, rather, directly govern the specific content of a publicly financed candidate's communications, and, because public campaign financing laws that restrict political expression operate to burden a candidate's core first amendment speech, the court must look beyond voluntariness and apply strict scrutiny to determine whether the restrictions are narrowly tailored to achieve the traditional goals of public campaign financing, namely, promoting participation in the campaign financing program, reducing fundraising burdens and the corrupting effects of contributions and the pursuit of contributions on government decision making, facilitating candidate communications with the elector- ate, and protecting the fiscal integrity of the program. Prohibiting publicly funded candidates from engaging in campaign speech concerning other electoral races survives strict scrutiny if it is narrowly tailored to protect the public fisc by enforcing the limitations of the program, and limitations on campaign speech that refer to a candidate in another race are narrowly tailored to achieve that compel- ling state interest only when the speech at issue is unquestionably the functional equivalent of express advocacy or campaign speech concern- ing the candidate involved in the other race, rather than a rhetorical device intended to communicate where the speaker stands on the issues. Moreover, this court recognized that candidates must be able to commu- nicate where they stand on issues in relation to other candidates and public officials, and invoking prominent political figures by name will sometimes provide the most meaningful and effective way for a candidate to explain to voters their political ideals, policy commitments, and the values they hope to bring to the office they seek, even if some of those political figures may happen to be candidates elsewhere on the ballot in a particular election, and the rhetorical value of being able to categorize oneself in relation to other political candidates is especially great in state legislative races. Nonetheless, the commission could apply the standard articulated in its advisory opinion to preclude publicly funded candidates from using committee funds to promote the defeat of or to attack a candidate who is not a direct opponent of the candidate sponsoring the communication but who is engaged in a different electoral race, as that standard was not, on its face, an unconstitutional condition in violation of the first amendment, to the extent that it ensured that public funds are spent only on qualifying campaigns without exceeding the amount of the grant allotted per race, but, if that standard is applied in a way that muzzles a publicly funded candidate's political speech beyond that necessary to prevent the funding of campaign speech with respect to a clearly identi- fied candidate running in a different electoral race, it is a content based restriction that is an unconstitutional condition in violation of the first amendment. In determining whether campaign communications by a publicly funded candidate who uses the name of a candidate engaged in a different electoral race as a rhetorical device to refer to a set of policies opposed or supported by the publicly funded candidate constitutes impermissible electoral communications, rather than a constitutionally protected mes- sage in direct furtherance of the publicly funded candidate's own cam- paign for office, this court relied on the opinion announcing the judgment of the United States Supreme Court in Federal Election Commission v. Wisconsin Right to Life, Inc. (551 U.S. 449), which held that a court should find that a campaign communication is the functional equivalent of express advocacy of election or defeat of a candidate, rather than permissible discussion of issues and candidates who are intimately tied to public issues, only if the communication is susceptible of no reasonable interpretation other than as an appeal to vote for or against a specific can- didate. Furthermore, the functional equivalent of express advocacy standard is objective and focuses on the substance of the communication rather than on its effect or considerations of the speaker's intent to affect the election, and, although the distinction between permissible discussion of issues and candidates, on the one hand, and prohibited advocacy of election or defeat of candidates, on the other, may often dissolve in practical application, the functional equivalency standard gives the bene- fit of the doubt to protecting rather than stifling speech, such that, when the first amendment is implicated, the tie goes to the speaker rather than the censor. With respect to the communications and advertisements at issue, this court concluded that they were not the functional equivalent of express advocacy with respect to D's reelection, insofar as they could not reason- ably be construed as anything more than a rhetorical device intended to communicate the merits of the plaintiffs' candidacies as bulwarks against the policies endorsed by D and his Democratic allies. Three of the communications at issue revealed nothing that rendered them the functional equivalent of express advocacy with respect to D's reelection, as they lacked any express references thereto, did not suggest that a vote for C would be tantamount to a vote for D or Democratic Party policies, and did not indicate in any way that D was running for reelection in 2014 or that support for the plaintiffs would be integral to defeating the candidacy of D or any other Democrat seeking office, and, instead, those communications highlighted the plaintiffs' role as a legislative check and balance against policies endorsed by D and his Democratic allies, such that the communications did not convey a differ- ent meaning in 2014, when D was running for reelection as an incumbent, than they would have conveyed during the 2012 or 2016 midterm election cycles, when D was simply serving as the governor. Although the remaining two communications presented a closer question, insofar as they either used words somewhat evocative of an ongoing negative campaign against D, such as promoting a new direction and imploring voters to ''change course'' and stop D's agenda, or expressly referred to D's campaign for governor, this court could not concluded that those communications were the functional equivalent of express advocacy with respect to D's reelection because they reasonably might be understood as urging electoral resistance to the leadership and initia- tives of D and his Democratic allies, and, to the extent that the references to ''change'' and a ''campaign'' could be understood to be the functional equivalent of express advocacy, the tie went to the speakers, that is, the plaintiffs. Argued September 13, 2023—officially released May 21, 2024",
                        "procedural_history": "Appeal from a decision of the defendant finding the plaintiffs in violation of state election laws and regula- tions, brought to the Superior Court in the judicial dis- trict of New Britain, where the court, Joseph M. Shortall, judge trial referee, granted the defendant's motion to dismiss and, exercising the powers of the Superior Court, rendered judgment dismissing the action, from which the plaintiffs appealed; thereafter, this court reversed the trial court's judgment and remanded the case for further proceedings; subsequently, the case was and tried to the court, Hon. Joseph M. Shortall, judge trial referee, who, exercising the powers of the Superior Court, rendered judgment affirming the deci- sion of the defendant, from which the plaintiffs appealed. Reversed; judgment directed. Charles Miller, pro hac vice, with whom were Mario Cerame and, on the brief, Adam J. Tragone, pro hac vice, for the appellants (plaintiffs). Maura Murphy Osborne, deputy associate attorney general, with whom, on the brief, was William Tong, attorney general, for the appellee (defendant).",
                    }
                },
            ),
            # Example of secondary opinion where nothing can be extracted
            # https://www.courtlistener.com/opinion/9499073/northland-investment-corp-v-public-utilities-regulatory-authority/
            (
                """fPage 0                        CONNECTICUT LAW JOURNAL                                   0, 0\n\n\n\n\n         2                                   ,0                        0 Conn. 0\n             Northland Investment Corp. v. Public Utilities Regulatory Authority\n\n\n            ECKER, J., with whom ROBINSON, C. J., and MUL-\n         LINS, J., join, dissenting. As a matter of good govern-\n         ment, I have no quarrel with the majority’s conclusion\n         that the result it reaches today advances a legitimate\n         and even praiseworthy public policy. If a residential\n         landlord who pays the utility bill for a multiunit apart-\n         ment bui""",
                {"OpinionCluster": {}},
            ),
            # Example without syllabus
            # https://www.courtlistener.com/opinion/9447934/state-v-gamer
            (
                """The “officially released” date that appears near the be-\nginning of each opinion is the date the opinion will be pub-\nlished in the Connecticut Law Journal or the date it was\nreleased as a slip opinion. The operative date for the be-\nginning of all time periods for filing postopinion motions\nand petitions for certification is the “officially released”\ndate appearing in the opinion.\n\n   All opinions are subject to modification and technical\ncorrection prior to official publication in the Connecticut\nReports and Connecticut Appellate Reports. In the event of\ndiscrepancies between the advance release version of an\nopinion and the latest version appearing in the Connecticut\nLaw Journal and subsequently in the Connecticut Reports\nor Connecticut Appellate Reports, the latest version is to\nbe considered authoritative.\n\n   The syllabus and procedural history accompanying the\nopinion as it appears in the Connecticut Law Journal and\nbound volumes of official reports are copyrighted by the\nSecretary of the State, State of Connecticut, and may not\nbe reproduced and distributed without the express written\npermission of the Commission on Official Legal Publica-\ntions, Judicial Branch, State of Connecticut.\n***********************************************\n\x0c             STATE OF CONNECTICUT v.\n               CHARLES GAMER, JR.\n                    (SC 20771)\n           Robinson, C. J., and D’Auria, Mullins, Ecker,\n               Alexander, Dannehy and Alvord, Js.\n      Argued October 20—officially released December 5, 2023\n\n                       Procedural History\n\n   Information charging the defendant with violation of\nprobation, brought to the Superior Court in the judicial\ndistrict of Stamford-Norwalk, geographical area num-\nber twenty, where the case was tried to the court,\nMcLaughlin, J.; judgment revoking the defendant’s pro-\nbation, from which the defendant appealed to the Appel-\nlate Court, Bright, C. J., and Moll and Pellegrino, Js.,\nwhich affirmed the trial court’s judgment, and the defen-\ndant, on the granting of certification, appealed to this\ncourt. Appeal dismissed.\n  James B. Streeto, senior assistant public defender,\nwith whom, on the brief, was Meaghan Kirby, for the\nappellant (defendant).\n  Laurie N. Feldman, assistant state’s attorney, with\nwhom, on the brief, were Suzanne M. Vieux, supervi-\nsory assistant state’s attorney, and Elizabeth Moran,\nformer assistant state’s attorney, for the appellee (state).\n\x0c                          Opinion\n\n   PER CURIAM. The defendant, Charles Gamer, Jr""",
                {
                    "OpinionCluster": {
                        "date_filed": date(2023, 12, 5),
                        "date_filed_is_approximate": False,
                        "judges": "Robinson; D’Auria; Mullins; Ecker; Alexander; Dannehy; Alvord",
                        "procedural_history": "Information charging the defendant with violation of probation, brought to the Superior Court in the judicial district of Stamford-Norwalk, geographical area num- ber twenty, where the case was tried to the court, McLaughlin, J.; judgment revoking the defendant's pro- bation, from which the defendant appealed to the Appel- late Court, Bright, C. J., and Moll and Pellegrino, Js., which affirmed the trial court's judgment, and the defen- dant, on the granting of certification, appealed to this court. Appeal dismissed. James B. Streeto, senior assistant public defender, with whom, on the brief, was Meaghan Kirby, for the appellant (defendant). Laurie N. Feldman, assistant state's attorney, with whom, on the brief, were Suzanne M. Vieux, supervi- sory assistant state's attorney, and Elizabeth Moran, former assistant state's attorney, for the appellee (state).",
                    }
                },
            ),
        ],
        "juriscraper.opinions.united_states.state.connappct": [
            (
                # https://www.courtlistener.com/opinion/9501662/coney-v-commissioner-of-correction/?q=court_id%3Aconnappct&type=o&order_by=dateFiled%20desc&stat_Published=on
                """Connecticut Law Jour-\nnal and subsequently in the Connecticut Reports or\nConnecticut Appellate Reports are copyrighted by the\nSecretary of the State, State of Connecticut, and may\nnot be reproduced or distributed without the express\nwritten permission of the Commission on Official Legal\nPublications, Judicial Branch, State of Connecticut.\n************************************************\n\x0cPage 0                        CONNECTICUT LAW JOURNAL                                    0, 0\n\n\n\n\n         2                         ,0                           0 Conn. App. 1\n                           Coney v. Commissioner of Correction\n\n\n         PAUL CONEY v. COMMISSIONER OF CORRECTION\n                         (AC 41747)\n                               Alvord, Cradle and Suarez, Js.\n\n                                           Syllabus\n\n         The petitioner, who had been convicted, following a jury trial, of the crimes\n            of murder and criminal possession of a pistol or revolver, filed a fourth\n            petition for a writ of habeas corpus. The habeas court, upon the request\n            of the respondent, the Commissioner of Correction, issued an order to\n            show cause why the petition should not be dismissed as untimely given\n            that it had been filed beyond the time limit for successive petitions set\n            forth in the applicable statute (§ 52-470 (d)). The court held an eviden-\n            tiary hearing, during which the petitioner testified that he had filed a\n            timely third habeas petition but withdrew it prior to trial on the advice\n            of his prior habeas counsel. The petitioner further testified that counsel\n            did not discuss § 52-470 (d) and that, if the petitioner had known that\n            withdrawing his third petition and refiling would result in an untimely\n            petition, he would not have done so. The habeas court dismissed the\n            fourth habeas petition as untimely, concluding that the petitioner had\n            failed to demonstrate good cause for the delay in filing the petition.\n            Thereafter, the petitioner, on the granting of certification, appealed to\n            this court, which affirmed the judgment of the habeas court. The peti-\n            tioner, on the granting of certification, appealed to the Supreme Court,\n            which granted the petition for certification, vacated the judgment of\n            this court, and remanded the case to this court for further consideration\n            in light of Rose v. Commissioner of Correction (348 Conn. 333). Held\n            that, after further consideration of the issue raised in this appeal, the\n            proper remedy was to remand the matter to the habeas court for a\n            new hearing and good cause determination under § 52-470 (d) and (e),\n            consistent with the principles set forth in Rose, Rapp v. Commissioner\n            of Correction (224 Conn. App. 336), and Hankerson v. Commissioner\n            of Correction (223 Conn. App. 562).\n                      Argued April 8—officially released May 14, 2024\n\n                                     Procedural History\n\n            Petition for a writ of habeas corpus, brought to the\n         Superior Court in the judicial district of Tolland, where\n         the court, Sferrazza, J., rendered judgment dismissing\n         the petition; thereafter, the petitioner, on the granting\n         of certification, appealed to this court, Alvord, Elgo and\n         Albis, Js., which affirmed the judgment of the habeas\n         court; subsequently, on the granting of certification,\n\x0c0, 0                    CONNECTICUT LAW JOURNAL                    Page 1\n\n\n\n\n       0 Conn. App. 1                       ,0                3\n                    Coney v. Commissioner of Correction\n\n       the petitioner appealed to the Supreme Court, which\n       granted the petition to appeal, vacated the judgment of\n       this court and remanded the case to this court for fur-\n       ther proceedings. Reversed; further proceedings.\n         Judie Marshall, assigned counsel, for the appellant\n       (petitioner).\n         Linda F. Rubertone, senior assistant state’s attorney,\n       for the appellee (respondent).\n                                 Opinion\n\n         SUAREZ, J. This appeal returns to this court on\n       remand from our Supreme Court with direction to fur-\n       ther consider the claim raised by the petitioner, Paul\n       Coney, that the habeas court erred in dismissing his\n       petition for a writ of habeas corpus as untimely pursu-\n       ant to General Statutes § 52-470 (d) and (e) because\n       he failed to demonstrate good cause to overcome the\n       statutory presumption of an unreasonable delay. See\n       Coney v. Commissioner of Correction, 348 Conn. 946,\n       308 A.3d 35 (2024). We reverse the judgment of the\n       habeas court and remand the matter for a new hearing\n       and good cause determinat""",
                {
                    "OpinionCluster": {
                        "date_filed": date(2024, 5, 14),
                        "date_filed_is_approximate": False,
                        "procedural_history": "Petition for a writ of habeas corpus, brought to the Superior Court in the judicial district of Tolland, where the court, Sferrazza, J., rendered judgment dismissing the petition; thereafter, the petitioner, on the granting of certification, appealed to this court, Alvord, Elgo and Albis, Js., which affirmed the judgment of the habeas court; subsequently, on the granting of certification, the petitioner appealed to the Supreme Court, which granted the petition to appeal, vacated the judgment of this court and remanded the case to this court for fur- ther proceedings. Reversed; further proceedings. Judie Marshall, assigned counsel, for the appellant (petitioner). Linda F. Rubertone, senior assistant state's attorney, for the appellee (respondent).",
                        "syllabus": "The petitioner, who had been convicted, following a jury trial, of the crimes of murder and criminal possession of a pistol or revolver, filed a fourth petition for a writ of habeas corpus. The habeas court, upon the request of the respondent, the Commissioner of Correction, issued an order to show cause why the petition should not be dismissed as untimely given that it had been filed beyond the time limit for successive petitions set forth in the applicable statute (§ 52-470 (d)). The court held an eviden- tiary hearing, during which the petitioner testified that he had filed a timely third habeas petition but withdrew it prior to trial on the advice of his prior habeas counsel. The petitioner further testified that counsel did not discuss § 52-470 (d) and that, if the petitioner had known that withdrawing his third petition and refiling would result in an untimely petition, he would not have done so. The habeas court dismissed the fourth habeas petition as untimely, concluding that the petitioner had failed to demonstrate good cause for the delay in filing the petition. Thereafter, the petitioner, on the granting of certification, appealed to this court, which affirmed the judgment of the habeas court. The peti- tioner, on the granting of certification, appealed to the Supreme Court, which granted the petition for certification, vacated the judgment of this court, and remanded the case to this court for further consideration in light of Rose v. Commissioner of Correction (348 Conn. 333). Held that, after further consideration of the issue raised in this appeal, the proper remedy was to remand the matter to the habeas court for a new hearing and good cause determination under § 52-470 (d) and (e), consistent with the principles set forth in Rose, Rapp v. Commissioner of Correction (224 Conn. App. 336), and Hankerson v. Commissioner of Correction (223 Conn. App. 562). Argued April 8—officially released May 14, 2024",
                        "judges": "Alvord; Cradle; Suarez",
                    }
                },
            ),
            (
                # 2 docket numbers
                # https://www.courtlistener.com/opinion/9497599/lepkowski-v-planning-commission/?q=court_id%3Aconnappct&type=o&order_by=dateFiled+desc&stat_Published=on&page=2
                """Connecticut Law Jour-\nnal and subsequently in the Connecticut Reports or\nConnecticut Appellate Reports are copyrighted by the\nSecretary of the State, State of Connecticut, and may\nnot be reproduced or distributed without the express\nwritten permission of the Commission on Official Legal\nPublications, Judicial Branch, State of Connecticut.\n************************************************\n\x0cPage 0                         CONNECTICUT LAW JOURNAL                                     0, 0\n\n\n\n\n         2                          ,0                            0 Conn. App. 1\n                             Lepkowski v. Planning Commission\n\n\n         BRIAN LEPKOWSKI v. PLANNING COMMISSION OF\n                THE TOWN OF EAST LYME ET AL.\n                         (AC 46146)\n                         (AC 46159)\n                          Bright, C. J., and Moll and Westbrook, Js.\n\n                                           Syllabus\n\n         Pursuant to a provision of the East Lyme Subdivision Regulations (§ 4-14-\n            3), ‘‘[s]ubdivisions of 20 lots or more where more than 50% of the\n            parcel(s) to be subdivided consist of environmentally sensitive resources\n            such as wetlands, steep slopes (>25%), watercourses, flood hazard areas\n            or ridge lines, shall be subject to an [Environmental Review Team]\n            evaluation . . . .’’\n         The plaintiff appealed to the Superior Court from a decision of the defendant\n            Planning Commission of the Town of East Lyme, approving the defen-\n            dant R Co.’s resubdivision application. The plaintiff, an abutting land-\n            owner, opposed the application, claiming, inter alia, that, pursuant to\n            § 4-14-3 of the subdivision regulations, the defendants were required to\n            obtain an evaluation to assess the natural resources on the property\n            before the application was approved. The defendants were unable to\n            obtain such an evaluation prior to the approval of the application\n            because, when the commission contacted E Co., the entity that per-\n            formed the evaluations, E Co. informed the commission that it was\n            forgoing such evaluations until it had time to develop a new protocol\n            for the reviews. E Co. did not specify a date on which it would resume\n            conducting the evaluations. In light of this, the commission determined\n            that it was impossible for R Co. to comply with § 4-14-3, and it approved\n            the application. The Superior Court sustained the plaintiff’s appeal only\n            with respect to his claim regarding R Co.’s failure to obtain an evaluation.\n            The court determined that § 4-14-3 applied to the application, that the\n            evaluation was a mandatory requirement pursuant to § 4-14-3, that the\n            subdivision regulations did not expressly convey to the commission the\n            authority to waive the requirement, and that, therefore, the commission\n            illegally waived § 4-14-3. On the granting of certification, the defendants\n            filed separate appeals to this court. Held that the Superior Court improp-\n            erly sustained the plaintiff’s appeal with respect to his claim premised\n            on § 4-14-3 of the subdivision regulations: the commission complied\n            with § 4-14-3 of the subdivision regulations, which required it to request\n            an evaluation in connection with R Co.’s application and to give E Co.\n            a reasonable opportunity to perform the evaluation but did not mandate\n            that the evaluation had to be completed, as, in contrast to other provi-\n            sions in § 4-14 of the East Lyme Subdivision Regulations, § 4-14-3 does\n            not indicate that a report with respect to an evaluation must be submitted\n            to the commission, nor does it restrict the commission’s ability to act\n\x0c0, 0                       CONNECTICUT LAW JOURNAL                                    Page 1\n\n\n\n\n       0 Conn. App. 1                               ,0                           3\n                         Lepkowski v. Planning Commission\n          on the application if an evaluation is not performed or assign the weight\n          that the commission must afford to such a report; moreover, the interpre-\n          tation that the evaluation was not mandatory aligned with the broader\n          dictionary definitions of the phrase ‘‘subject to’’ as used in § 4-14-3;\n          furthermore, as a municipal legislative enactment, § 4-14-3 was entitled\n          to a presumption of validity and construing the regulation to mandate\n          the completion of an evaluation would have rendered the provision\n          invalid as an impermissible delegation of authority by the commission\n          to E Co.; accordingly, by requesting the evaluation, the commission\n          complied with § 4-14-3 despite that E Co. did not perform the evaluation\n          and indicated that it had no intention of doing so until it established a\n          new protocol for such evaluations at some unspecified future date.\n                Argued January 10—officially released April 30, 2024\n\n                                  Procedural History\n\n          Appeal from the decision of the named defendant\n       approving a resubdivision application filed by the defen-\n       dant Real Estate Service of Conn., Inc., brought to the\n       Superior Court in the judicial district of New London\n       and tried to the court, O’Hanlan, J.; judgment sus-\n       taining in part the plaintiff’s appeal, from which the\n       defendants, on the granting of certification, filed sepa-\n       rate appeals to this court. Reversed in part; judgment\n       directed.\n         Mark S. Zamarka, for the appellant in Docket No.\n       AC 46146 and the appellee in Docket No. AC 46159\n       (named defendant).\n         Matthew Ranelli, with whom was Chelsea C. McCal-\n       lum, for the appellant in Docket No. AC 46159 and the\n       appellee in Docket No. AC 46146 (defendant Real Estate\n       Service of Conn., Inc.).\n          Paul H. D. Stoughton, with whom, on the brief, was\n       John F. Healey, for the appellee in both appeals (plain-\n       tiff).\n                                        Opinion\n\n          MOLL, J. The defendants, the Planning Commission\n       of the Town of East Lyme (commission) and Real Estate\n\x0cPage 2                        CONNECTICUT LAW JOURNAL                                     0, 0\n\n\n\n\n         4                 """,
                {
                    "OpinionCluster": {
                        "date_filed": date(2024, 4, 30),
                        "date_filed_is_approximate": False,
                        "procedural_history": "Appeal from the decision of the named defendant approving a resubdivision application filed by the defen- dant Real Estate Service of Conn., Inc., brought to the Superior Court in the judicial district of New London and tried to the court, O'Hanlan, J.; judgment sus- taining in part the plaintiff's appeal, from which the defendants, on the granting of certification, filed sepa- rate appeals to this court. Reversed in part; judgment directed. Mark S. Zamarka, for the appellant in Docket No. AC 46146 and the appellee in Docket No. AC 46159 (named defendant). Matthew Ranelli, with whom was Chelsea C. McCal- lum, for the appellant in Docket No. AC 46159 and the appellee in Docket No. AC 46146 (defendant Real Estate Service of Conn., Inc.). Paul H. D. Stoughton, with whom, on the brief, was John F. Healey, for the appellee in both appeals (plain- tiff).",
                        "syllabus": "Pursuant to a provision of the East Lyme Subdivision Regulations (§ 4-14- 3), ''[s]ubdivisions of 20 lots or more where more than 50% of the parcel(s) to be subdivided consist of environmentally sensitive resources such as wetlands, steep slopes (>25%), watercourses, flood hazard areas or ridge lines, shall be subject to an [Environmental Review Team] evaluation . . . .'' The plaintiff appealed to the Superior Court from a decision of the defendant Planning Commission of the Town of East Lyme, approving the defen- dant R Co.'s resubdivision application. The plaintiff, an abutting land- owner, opposed the application, claiming, inter alia, that, pursuant to § 4-14-3 of the subdivision regulations, the defendants were required to obtain an evaluation to assess the natural resources on the property before the application was approved. The defendants were unable to obtain such an evaluation prior to the approval of the application because, when the commission contacted E Co., the entity that per- formed the evaluations, E Co. informed the commission that it was forgoing such evaluations until it had time to develop a new protocol for the reviews. E Co. did not specify a date on which it would resume conducting the evaluations. In light of this, the commission determined that it was impossible for R Co. to comply with § 4-14-3, and it approved the application. The Superior Court sustained the plaintiff's appeal only with respect to his claim regarding R Co.'s failure to obtain an evaluation. The court determined that § 4-14-3 applied to the application, that the evaluation was a mandatory requirement pursuant to § 4-14-3, that the subdivision regulations did not expressly convey to the commission the authority to waive the requirement, and that, therefore, the commission illegally waived § 4-14-3. On the granting of certification, the defendants filed separate appeals to this court. Held that the Superior Court improp- erly sustained the plaintiff's appeal with respect to his claim premised on § 4-14-3 of the subdivision regulations: the commission complied with § 4-14-3 of the subdivision regulations, which required it to request an evaluation in connection with R Co.'s application and to give E Co. a reasonable opportunity to perform the evaluation but did not mandate that the evaluation had to be completed, as, in contrast to other provi- sions in § 4-14 of the East Lyme Subdivision Regulations, § 4-14-3 does not indicate that a report with respect to an evaluation must be submitted to the commission, nor does it restrict the commission's ability to act on the application if an evaluation is not performed or assign the weight that the commission must afford to such a report; moreover, the interpre- tation that the evaluation was not mandatory aligned with the broader dictionary definitions of the phrase ''subject to'' as used in § 4-14-3; furthermore, as a municipal legislative enactment, § 4-14-3 was entitled to a presumption of validity and construing the regulation to mandate the completion of an evaluation would have rendered the provision invalid as an impermissible delegation of authority by the commission to E Co.; accordingly, by requesting the evaluation, the commission complied with § 4-14-3 despite that E Co. did not perform the evaluation and indicated that it had no intention of doing so until it established a new protocol for such evaluations at some unspecified future date. Argued January 10—officially released April 30, 2024",
                        "judges": "Bright; Moll; Westbrook",
                    }
                },
            ),
        ],
        "juriscraper.opinions.united_states.state.vt": [
            (
                # https://www.courtlistener.com/api/rest/v3/opinions/10566596/
                """NOTICE: This opinion is subject to motions for reargument under V.R.A.P. 40 as well as formal\nrevision before publication in the Vermont Reports. Readers are requested to notify the Reporter\nof Decisions by email at: JUD.Reporter@vtcourts.gov or by mail at: Vermont Supreme Court, 109\nState Street, Montpelier, Vermont 05609-0801, of any errors in order that corrections may be made\nbefore this opinion goes to press.\n\n\n                                            2024 VT 52\n\n                                          No. 23-AP-226\n\nState of Vermont   """,
                {
                    "Citation": "2024 VT 52",
                    "OpinionCluster": {"precedential_status": "Published"},
                },
            ),
            (
                # https://www.courtlistener.com/api/rest/v4/opinions/10823232/
                """VERMONT SUPREME COURT
                Case No.
                24-AP-136\n109 State Street\nMontpelier VT 05609-0801\n802-828-4774
                \nwww.vermontjudiciary.org\n\n\nNote: In the case title, an asterisk
                (*) indicates an appellant and a double asterisk (**) indicates a
                cross-\nappellant. Decisions of a three-justice panel are not to be considered as precedent before any tribunal.\n\n\n
                ENTRY ORDER\n\n
                in denying his request for a continuance and entering summary judgment for\ndefendants.\n\n       Affirmed.\n\n\n                                              BY THE COURT:\n\n\n\n                                              Harold E. Eaton, Jr., Associate Justice\n\n\n                                              William D. Cohen, Associate Justice\n\n\n                                              Nancy J. Waples, Associate Justice\n\n\n\n\n                                                6\n\f""",
                {
                    "OpinionCluster": {
                        "precedential_status": "Unpublished",
                        "judges": "Harold E. Eaton, Jr.; William D. Cohen; Nancy J. Waples",
                    }
                },
            ),
        ],
        "juriscraper.opinions.united_states.state.vt_criminal": [
            (
                # https://www.courtlistener.com/api/rest/v3/clusters/7854285/
                """NOTICE: This opinion is subject to motions for reargument under V.R.A.P. 40 as well as formal\nrevision before publication in the Vermont Reports. Readers are requested to notify the Reporter\nof Decisions by email at: JUD.Reporter@vermont.gov or by mail at: Vermont Supreme Court, 109\nState Street, Montpelier, Vermont 05609-0801, of any errors in order that corrections may be made\nbefore this opinion goes to press.\n\n\n                                            2022 VT 35\n\n                                           No. 2021-059\n\nState of Vermont                                                 Supreme Court\n\n                                                                 On Appeal from\n   v.                                                            Superior Court, Chittenden Unit,\n                                                                 Criminal Division\n\nRandy F. Therrien    """,
                {
                    "Citation": "2022 VT 35",
                    "OpinionCluster": {"precedential_status": "Published"},
                },
            ),
        ],
        "juriscraper.opinions.united_states.state.vtsuperct_environmental": [
            (
                # https://www.courtlistener.com/opinion/10274910/in-re-windham-windsor-housing-trust-jo-appeal-deborah-lazar-laura/
                """NOTICE: This opinion is subject to motions for reargument under V.R.A.P. 40 as well as formal\nrevision before publication in the Vermont Reports. Readers are requested to notify the Reporter\nof Decisions by email at: JUD.Reporter@vtcourts.gov or by mail at: Vermont Supreme Court,\n109 State Street, Montpelier, Vermont 05609-0801, of any errors in order that corrections may\nbe made before this opinion goes to press.\n\n\n                                        2024 VT 73\n\n                                       No. 24-AP-079\n\nIn re Windham  """,
                {
                    "Citation": "2024 VT 73",
                    "Docket": {"court_id": "vt"},
                    "OpinionCluster": {"precedential_status": "Published"},
                },
            )
        ],
        "juriscraper.opinions.united_states.state.vtsuperct_family": [
            (
                # https://www.courtlistener.com/opinion/4707491/jason-c-barrows-v-jessica-easton/
                """NOTICE: This opinion is subject to motions for reargument under V.R.A.P. 40 as well as formal\nrevision before publication in the Vermont Reports. Readers are requested to notify the Reporter\nof Decisions by email at: JUD.Reporter@vermont.gov or by mail at: Vermont Supreme Court, 109\nState Street, Montpelier, Vermont 05609-0801, of any errors in order that corrections may be made\nbefore this opinion goes to press.\n\n\n                                             2020 VT 2\n\n                                            No. 2019-149\n\nJason C. Barrows      """,
                {
                    "Citation": "2020 VT 2",
                    "OpinionCluster": {"precedential_status": "Published"},
                    "Docket": {"court_id": "vt"},
                },
            )
        ],
        "juriscraper.opinions.united_states.state.vtsuperct_probate": [
            (
                # haven't found a proper example yet
                """""",
                {},
            )
        ],
        "juriscraper.opinions.united_states.state.vtsuperct_civil": [
            (
                # haven't found a proper example yet, let's use a negative example
                # where a neutral citation is within the range of search
                """Guildhall VT 0590\n802-676-3910 .vermontjudiciary.org\n\nLisa Rote v. Town of Concord\n\nDECISION ON MOTION TO DISMISS\nIn this case, plaintiff Lisa Rote\nFactual Background\nThe well-pleaded factual allegations in this case are few. For the purpose of this motion, the court accepts as true the following facts, drawn from the complaint and incorporate documents. See Coutu v. Town of Cavendish, 2011 VT 27,""",
                {},
            )
        ],
        "juriscraper.opinions.united_states.state.ny": [
            (
                # https://www.nycourts.gov/reporter/3dseries/2024/2024_04236.htm
                '<div>\n\nStefanik v Hochul (2024 NY Slip Op 04236)\n\n\n\n<table width="80%" border="1" cellspacing="2" cellpadding="5" align="center">\n<tr>\n<td align="center"><b>Stefanik v Hochul</b></td>\n</tr>\n<tr>\n<td align="center">2024 NY Slip Op 04236</td>\n</tr>\n<tr>\n<td align="center">Decided on August 20, 2024</td>\n</tr>\n<tr>\n<td align="center">Court of Appeals</td>\n</tr>\n<tr>\n<td align="center">Wilson, Ch. J.</td>\n</tr>\n\n<tr>\n<td align="center">Published by New York State Law Reporting Bureau pursuant to Judiciary Law § 431.</td>\n</tr>\n<tr>\n<td align="center">This opinion is uncorrected and subject to revision before publication in the Official Reports.</td>\n</tr>\n</table>\n<br><br>\nDecided on August 20, 2024\n<div align="center"></div>\n<br>No. 86 \n\n<br><br><div align="center"><b>[*1]Elise Stefanik, et al., Appellants,\n<br><br>v<br><br>Kathy Hochul, &amp; c., et al., Respondents.\n</b></div><br><br>\n<br><br>\n<p>Michael Y. Hawrylchak, for appellants.</p>\n<p>Jeffrey W. Lang, for respondents Kathy Hochul et al.</p>\n<p>Nicholas J. Faso, for respondent Peter S. Kosinski.</p>\n<p>Aria C. Branch, for respondents Democratic Congressional Campaign Committee et al.</p>\n<p>Public Interest Legal Foundation, Common Cause New York, Richard Briffault, et al., Center for Election Confidence, Government Justice Center, Inc., amici curiae.</p>\n<br><br>\n\n<br>\n',
                {
                    "Docket": {
                        "docket_number": "No. 86",
                    },
                },
            )
        ],
        "juriscraper.opinions.united_states.state.nyappdiv_1st": [
            (
                # https://www.nycourts.gov/reporter/3dseries/2024/2024_04182.htm
                "Matter of Michael F.\n2024 NY Slip Op 04182\nDecided on August 08, 2024\nAppellate Division, First Department\nPublished by New York State Law Reporting Bureau pursuant to Judiciary Law § 431.\nThis opinion is uncorrected and subject to revision before publication in the Official Reports.\n\n\nDecided and Entered: August 08, 2024\nBefore: Kern, J.P., Oing, Kapnick, Higgitt, Michael, JJ.\n\n<br>Docket No. D-01854/23 Appeal No. 2333 Case No. 2023-05467\n\n[*1]In the Matter of Michael F., A Person Alleged to be a Juvenile Delinquent, Appellant.",
                {
                    "Docket": {
                        "docket_number": "Docket No. D-01854/23 Appeal No. 2333 Case No. 2023-05467",
                    },
                },
            )
        ],
        "juriscraper.opinions.united_states.state.nyappdiv_2nd": [
            (
                # https://www.nycourts.gov/reporter/3dseries/2024/2024_04118.htm
                "\nAWR Group, Inc. v 240 Echo Place Hous. Dev. Fund Corp.\n2024 NY Slip Op 04118\nDecided on August 7, 2024\nAppellate Division, Second Department\nPublished by New York State Law Reporting Bureau pursuant to Judiciary Law § 431.\nThis opinion is uncorrected and subject to revision before publication in the Official Reports.\n\n\nDecided on August 7, 2024 SUPREME COURT OF THE STATE OF NEW YORK Appellate Division, Second Judicial Department\nMARK C. DILLON, J.P.\nCHERYL E. CHAMBERS\nLARA J. GENOVESI\nLOURDES M. VENTURA, JJ.\n\n<br>2023-03266\n<br>(Index No. 705239/20)\n\n[*1]AWR Group, Inc., respondent,\n",
                {
                    "Docket": {
                        "docket_number": "2023-03266; Index No. 705239/20",
                    },
                },
            )
        ],
        "juriscraper.opinions.united_states.state.nyappdiv_3rd": [
            (
                # https://www.nycourts.gov/reporter/3dseries/2024/2024_04173.htm
                "\nMatter of Attorneys in Violation of Judiciary Law § 468-a (Miyazaki)\n2024 NY Slip Op 04173\nDecided on August 8, 2024\nAppellate Division, Third Department\nPublished by New York State Law Reporting Bureau pursuant to Judiciary Law § 431.\nThis opinion is uncorrected and subject to revision before publication in the Official Reports.\n\n\nDecided and Entered:August 8, 2024\n\n<br>PM-154-24\n\n[*1]In the Matter of Att",
                {
                    "Docket": {
                        "docket_number": "PM-154-24",
                    },
                },
            ),
            (
                # https://www.nycourts.gov/reporter/3dseries/2024/2024_04171.htm
                "\nMatter of First United Methodist Church in Flushing v Assessor, Town of Callicoon\n2024 NY Slip Op 04171\nDecided on August 8, 2024\nAppellate Division, Third Department\nPublished by New York State Law Reporting Bureau pursuant to Judiciary Law § 431.\nThis opinion is uncorrected and subject to revision before publication in the Official Reports.\n\n\nDecided and Entered:August 8, 2024\n\n<br>CV-23-1597\n\n",
                {
                    "Docket": {
                        "docket_number": "CV-23-1597",
                    },
                },
            ),
        ],
        "juriscraper.opinions.united_states.federal_special.uscfc_vaccine": [
            (
                # https://ecf.cofc.uscourts.gov/cgi-bin/show_public_doc?2018vv1562-53-0=   / https://www.courtlistener.com/api/rest/v3/opinions/5119138/
                "       In the United States Court of Federal Claims\n                          OFFICE OF SPECIAL MASTERS\n\n*********************\nLINDA WIRTSHAFTER,                    *\n                                      *      No. 18-1562V\n                  Petitioner,         *      Special Master Christian J. Moran\n                                      *\nv.                                    *      Filed: September 22, 2021\n                                      *\nSECRETARY OF HEALTH                   *      Attorneys’ fees and costs; remand\nAND HUMAN SERVICES,                   *\n                                      *\n                  Respondent.         *\n*********************\nHoward D. Mishkind, Mishkind Law Firm Co., L.P.A., Beachwood, OH, for\npetitioner;\nRyan D. Pyles, United States Dep’t of Justice, Washington, DC, for respondent.\n\nPUBLISHED DECISION AWARDING ATTORNEYS’ FEES AND COSTS1\n\n      An April 16, 2021 decision found that Linda Wirtshafter was not eligible for\nan award of attorneys’ fees and costs because she did not establish that a\nreasonable basis supported the claim that",
                {
                    "OpinionCluster": {
                        "precedential_status": "Published",
                    },
                },
            ),
            (
                # https://www.courtlistener.com/api/rest/v3/opinions/4184749/
                "                 In the United States Court of Federal Claims\n                                    OFFICE OF SPECIAL MASTERS\n                                            No. 15-1404V\n                                         (not to be published)\n\n*****************************\n                            *\nJEFFREY TREADWAY,           *                                            Special Master Corcoran\n                            *\n                            *\n                Petitioner, *                                            Filed: May 16, 2017\n                            *\n           v.               *                                            Decision; Attorney’s Fees and Costs.\n                            *\n                            *\nSECRETARY OF HEALTH AND     *\nHUMAN SERVICES,             *\n                            *\n                Respondent. *\n                            *\n*****************************\n\nWilliam E. Cochran, Black McLaren, et al., P.C., Memphis, TN, for Petitioner.\n\nAlexis B. Babcock, U. S. Dep’t of Justice, Washington, DC, for Respondent.\n\n                  DECISION GRANTING ATTORNEY’S FEES AND COSTS 1\n\n       On November 11, 2015, Jeffrey Treadway filed a petition seeking compensation under the\nNational Vaccine Injury Compensation Program (the “Vaccine Program”), alleging that he suffers\nfrom Bell’s palsy as a result of his October 10, 2014 receipt of the influenza vaccine.2 The parties\neventually filed a stipulation for damages on February 14, 2017 (ECF No. 24), which I adopted as\nmy dec",
                {},
            ),
        ],
        "juriscraper.opinions.united_states.state.pasuperct": [
            (
                "J-A13044-21\n\n                                   2021 PA Super 113\n\n\n  COMMONWEALTH OF PENNSYLVANIA                 :   IN THE SUPERIOR COURT OF\n                                               :        PENNSYLVANIA\n                                               :\n  ",
                {
                    "Citation": "2021 PA Super 113",
                },
            )
        ],
        "juriscraper.opinions.united_states.state.sc": [
            (
                # https://www.courtlistener.com/api/rest/v4/opinions/10744852/
                "                   THE STATE OF SOUTH CAROLINA\n                        In The Supreme Court\n\n             In the Matter of Lawrence J. Purvis, Jr., Respondent.\n\n             Appellate Case No. 2024-000453\n\n\n                              Opinion No. 28244\n             Submitted October 30, 2024 – Filed November 20, 2024\n\n\n",
                {
                    "Docket": {
                        "docket_number": "2024-000453",
                    },
                },
            )
        ],
        "juriscraper.opinions.united_states.state.sc_u": [
            (
                # https://www.courtlistener.com/api/rest/v4/opinions/10732544/
                "THIS OPINION HAS NO PRECEDENTIAL VALUE. IT SHOULD NOT BE\n   CITED OR RELIED ON AS PRECEDENT IN ANY PROCEEDING\n        EXCEPT AS PROVIDED BY RULE 268(d)(2), SCACR.\n\n                 THE STATE OF SOUTH CAROLINA\n                      In The Supreme Court\n\n        Robin Allen, Petitioner,\n\n        v.\n\n        Richard Winn Academy, Kristen Chaisson (in her\n        individual capacity and as Head of School), and John\n        Ryan II, Respondents.\n\n        Appellate Case No. 2023-000805\n\n\n\n     ON WRIT OF CERTIORARI TO THE COURT OF APPEALS\n\n\n                     Appeal from Fairfield County\n                Eugene C. Griffith, Jr., Circuit Court Judge\n\n\n                Memorandum Opinion No. 2024-MO-024\n       ",
                {
                    "Docket": {
                        "docket_number": "2023-000805",
                    },
                },
            )
        ],
        "juriscraper.opinions.united_states.state.scctapp_u": [
            (
                # https://www.courtlistener.com/api/rest/v4/opinions/10756176/
                "THIS OPINION HAS NO PRECEDENTIAL VALUE. IT SHOULD NOT BE\n   CITED OR RELIED ON AS PRECEDENT IN ANY PROCEEDING\n        EXCEPT AS PROVIDED BY RULE 268(d)(2), SCACR.\n\n                THE STATE OF SOUTH CAROLINA\n                    In The Court of Appeals\n\n        South Carolina Department of Social Services,\n        Respondent,\n\n        v.\n\n        Corey M. Nelson, Appellant.\n\n        In the interest of a minor under the age of eighteen.\n\n        Appellate Case No. 2024-000816\n\n\n\n                     Appeal From Richland County\n                  M. Scott Rankin, Family Court Judge\n\n\n ",
                {
                    "Docket": {
                        "docket_number": "2024-000816",
                    },
                },
            )
        ],
        "juriscraper.opinions.united_states.state.scctapp": [
            (
                # https://www.courtlistener.com/api/rest/v4/opinions/10744853/
                "                     THE STATE OF SOUTH CAROLINA\n                         In The Court of Appeals\n\n             Crescent Homes SC, LLC, Appellant,\n\n             v.\n\n             CJN, LLC, Respondent.\n\n             Appellate Case No. 2022-000897\n\n\n\n                        Appeal From Greenville County\n                    Charles B. Simmons, Jr., Master-in-Equity\n\n\n                               Opinion No. 6093\n                  Heard May 9, 2024 – Filed November 20, 2024\n\n\n                                   AFFIRMED\n\n\n             Ellis Reed-Hill Lesemann and Benjamin Houston Joyce,\n             both of Lesemann & Associates, LLC, of Charleston, for\n   ",
                {
                    "Docket": {
                        "docket_number": "2022-000897",
                    },
                },
            )
        ],
        "juriscraper.opinions.united_states.state.lactapp_2": [
            (
                # https://www.la2nd.org/wp-content/uploads/2025/04/56139-40ca.pdf,
                "Appealed from the\n                   Fourth Judicial District Court for the\n                       Parish of Ouachita, Louisiana\n                Trial Court Nos. 2015-3872 and 2024-2434\n\n                    Honorable Wilson Rambo, Judge\n\n                                *****\n\nDIANNE HILL                                          Counsel for Appellant,\n                                                     Darryl Michael Miller\n\nCUMMINS AND FITTS, LLC                               Counsel for Appellee,\nBy: Jessica L. Fitts                                 Cleo Miller\n\nTHE JONES LAW GROUP, LLC\nBy: Charles D. Jones\n\n\n                                *****\n\n         Before PITMAN, THOMPSON, and MARCOTTE, JJ.",
                {
                    "Docket": {
                        "appeal_from_str": "Fourth Judicial District Court for the Parish of Ouachita"
                    },
                    "OpinionCluster": {"judges": "PITMAN; THOMPSON; MARCOTTE"},
                },
            )
        ],
        "juriscraper.opinions.united_states.state.mont": [
            (
                # https://www.courtlistener.com/api/rest/v4/opinions/10801442/
                "'02/18/2025\n\n\n                                        DA 23-0746\n\n                IN THE SUPREME COURT OF THE STATE OF MONTANA\n\n                                         2025 MT 35\n\n\n\nIN THE MATTER OF THE ESTATE OF:\n\nWARREN DAN EDDLEMAN,",
                {
                    "Citation": "2025 MT 35",
                },
            )
        ],
        "juriscraper.opinions.united_states.state.ga": [
            # https://www.courtlistener.com/opinion/3186280/in-the-matter-of-tony-c-jones/
            (
                "298 Ga. 313\nFINAL COPY\n\nS11Y1626, S13Y0138, S15Y1641",
                {
                    "Citation": "298 Ga. 313",
                },
            )
        ],
        "juriscraper.opinions.united_states.state.me": [
            (
                "MAINE SUPREME JUDICIAL COURT Decision: 2025 ME 25\nDocket: Sag-24-5\nSubmitted\nOn Briefs: November 25, 2024\nDecided: March 11, 2025\nPanel: STANFILL, C.J., and HORTON, CONNORS, and DOUGLAS, JJ.\nReporter of Decisions\nSTEPHEN A. CLARK JR. et al.\nv.\nTOWN OF PHIPPSBURG et al.\nCONNORS, J.\n[¶1] This appeal pursuant to Maine Rule of Civil Procedure 80B",
                {
                    "Docket": {
                        "date_argued": "2024-11-25",
                        "docket_number": "Sag-24-5",
                    },
                    "Opinion": {
                        "author_str": "CONNORS, J.",
                        "per_curiam": False,
                    },
                    "OpinionCluster": {
                        "judges": "STANFILL, C.J., and HORTON, CONNORS, and DOUGLAS, JJ.",
                    },
                },
            ),
            (
                "MAINE SUPREME JUDICIAL COURT Decision: 2025 ME 26\nDocket: Pen-24-253\nSubmitted\nOn Briefs: February 7, 2025\nDecided: March 13, 2025\nPanel: STANFILL, C.J., and MEAD, CONNORS, LAWRENCE, and DOUGLAS, JJ.\nReporter of Decisions\nSTATE OF MAINE\nv.\nJEFF BELONY\nPER CURIAM\n[¶1] Jeff Belony appeals from",
                {
                    "Opinion": {"author_str": "", "per_curiam": True},
                    "OpinionCluster": {
                        "judges": "STANFILL, C.J., and MEAD, CONNORS, LAWRENCE, and DOUGLAS, JJ.",
                    },
                    "Docket": {
                        "date_argued": "2025-02-07",
                        "docket_number": "Pen-24-253",
                    },
                },
            ),
            (
                "MAINE SUPREME JUDICIAL COURT Decision: 2025 ME 32\nDocket: Han-23-466\nArgued: October 8, 2024\nDecided: March 27, 2025\nReporter of Decisions\nPanel: STANFILL, C.J., and MEAD, HORTON, CONNORS, LAWRENCE, and DOUGLAS, JJ.\nSTATE OF MAINE\nv.\nCRAIG A. WOODARD\nSTANFILL, C.J.\n[¶1]",
                {
                    "Opinion": {
                        "author_str": "STANFILL, C.J.",
                        "per_curiam": False,
                    },
                    "OpinionCluster": {
                        "judges": "STANFILL, C.J., and MEAD, HORTON, CONNORS, LAWRENCE, and DOUGLAS, JJ.",
                    },
                    "Docket": {
                        "date_argued": "2024-10-08",
                        "docket_number": "Han-23-466",
                    },
                },
            ),
        ],
        "juriscraper.opinions.united_states.state.or": [
            # https://www.courtlistener.com/opinion/10160687/mclaughlin-v-wilson/
            (
                """"                                        535\n\n   Argued and submitted May 15, at Mt. Hood Community College, Gresham,\n    Oregon; decision of Court of Appeals affirmed, judgment of circuit court\n  reversed in part, and case remanded to circuit court for further proceedings\n                               September 12, 2019\n\n\n\n                    Nicole McLAUGHLIN,\n                    Respondent on Review,\n                               v.\n                   Kenneth WILSON, M.D.,\n                     Petitioner on Review.\n           (CC 13C21746) (CA A160000) (SC S066047)\n                                    449 P3d 492\n\n     Plaintiff filed complaint alleging """,
                {"Citation": "449 P3d 492"},
            )
        ],
        "juriscraper.opinions.united_states.state.orctapp": [
            # https://www.courtlistener.com/opinion/10161013/state-v-oxford/pdf/
            (
                """"                                      184\n\n    On appellant’s petition for reconsideration filed June 29, reconsideration\nallowed, former opinion (302 Or App 407, 461 P3d 249) withdrawn; reversed and\n                           remanded October 7, 2020\n\n\n                       STATE OF OREGON,\n                        Plaintiff-Respondent,\n                                  v.\n                       NATHAN OXFORD,\n                    aka Nathan Daniel Oxford,\n                       Defendant-Appellant.\n                  Multnomah County Circuit Court\n                        140230856; A161408\n                                   474 P3d 465\n\n    Defendant, who was convicted of various sex crimes, seeks reconsideration""",
                {"Citation": "474 P3d 465"},
            ),
        ],
        "juriscraper.opinions.united_states.state.tenn": [
            (
                """"  IN THE SUPREME COURT OF TENNESSEE\n                      AT KNOXVILLE\n                  September 5, 2024 Session\nPAYTON CASTILLO v. DAVID LLOYD REX, M.D. ET AL.\n      Appeal by Permission from the Court of Appeals\n             Circuit Court for Hamilton County\n    No. 20C1270       Ward Jeffrey Holl""",
                {
                    "Docket": {
                        "appeal_from_str": "Circuit Court for Hamilton County"
                    },
                    "OpinionCluster": {"precedential_status": "Published"},
                },
            ),
            (
                """ 03/11/2025\n                   IN THE COURT OF APPEALS OF TENNESSEE\n                                AT JACKSON\n\n              MANOUCHEKA THERMITUS v. SCHILLER JEROME\n\n                     Appeal from the Chancery Court for Shelby County\n                      No. CH-22-0257 JoeDae L. Jenkins, Chancellor\n                          ___________________________________\n\n                                No. W2024-01508-COA-R3-CV\n                            ___________________________________\n\n\nAppellant, Schiller Jerome, has appealed an order of the Shelby County Chancery Court\nthat was entered on September 3, 2024. We determine that the trial court’s order does not\nconstitute a final appealable judgment. As a result, this Court lacks jurisdiction to consider\nthis appeal. The appeal is, therefore, dismissed.\n\n                  Tenn. R. App. P. 3 Appeal as of Right; Appeal Dismissed.\n\nJ. STEVEN STAFFORD, P.J., W.S.; KENNY ARMSTRONG, J.; CARMA DENNIS MCGEE, J.\n\nLinda Kendall Garner, Memphis, Tennessee, for the appellant, Schiller Jerome.\n\nZachary Michael Moore, Memphis, Tennessee, for the appellee, Manoucheka Thermitus.\n\n\n                                   MEMORANDUM OPINION1\n""",
                {
                    "Docket": {
                        "appeal_from_str": "Chancery Court for Shelby County"
                    },
                    "OpinionCluster": {"precedential_status": "Unpublished"},
                },
            ),
        ],
        "juriscraper.opinions.united_states.state.tenncrimapp": [
            (
                """05/28/2025\nIN THE COURT OF CRIMINAL APPEALS OF TENNESSEE\nAT KNOXVILLE\nAssigned on Briefs May 20, 2025\nSTATE OF TENNESSEE v. TRA’SHAWN GLASS\nAppeal from the Criminal Court for Knox County\nNo. 125669 Steven Wayne Sword, Judge\n___________________________________\n""",
                {
                    "Docket": {
                        "appeal_from_str": "Criminal Court for Knox County"
                    },
                    "OpinionCluster": {"precedential_status": "Published"},
                },
            ),
        ],
        "juriscraper.opinions.united_states.state.tennctapp": [
            (
                """05/28/2025\nIN THE COURT OF APPEALS OF TENNESSEE\nAT NASHVILLE\nApril 2, 2024 Session\nHEATHER MARIE BAILEY v. DANIEL MICHAEL BAILEY\nAppeal from the General Sessions Court for Warren County\nNo. 21-DV-9505 L. Craig Johnson, Judge1""",
                {
                    "Docket": {
                        "appeal_from_str": "General Sessions Court for Warren County"
                    },
                    "OpinionCluster": {"precedential_status": "Published"},
                },
            ),
        ],
        "juriscraper.opinions.united_states.state.lactapp_4": [
            (
                """PLAQUEMINES PORT                         *       NO. 2024-CA-0614\nHARBOR & TERMINAL\nDISTRICT                                 *\n                                                 COURT OF APPEAL\nVERSUS                                   *\n                                                 FOURTH CIRCUIT\nTUAN NGUYEN                              *\n                                                 STATE OF LOUISIANA\n                                   *******\n\n\n\n                               APPEAL FROM\n                   25TH JDC, PARISH OF PLAQUEMINES\n                          NO. 68-734, DIVISION “A”\n                          Honorable Kevin D. Conner\n                                  ******\n                          Judge Monique G. Morial\n                                  ******\n(Court composed of Judge Daniel L. Dysart, Judge Rosemary Ledet, Judge Tiffany\nGautier Chase, Judge Nakisha Ervin-Knott, Judge Monique G. Morial)""",
                {
                    "Docket": {
                        "panel_str": "Judge Daniel L. Dysart; Judge Rosemary Ledet; Judge Tiffany Gautier Chase; Judge Nakisha Ervin-Knott; Judge Monique G. Morial"
                    },
                    "Opinion": {
                        "author_str": "Judge Monique G. Morial",
                        "type": "020lead",
                    },
                    "OpinionCluster": {
                        "judges": "Judge Daniel L. Dysart; Judge Rosemary Ledet; Judge Tiffany Gautier Chase; Judge Nakisha Ervin-Knott; Judge Monique G. Morial"
                    },
                },
            ),
            (
                """      STERLING DOUCETTE, * NO. 2024sCAs0585\nDAVID NIXON, AND LEON\nRICHARD * COURT OF APPEAL\n\nVERSUS * FOURTH CIRCUIT\n\nEASTOVER PROPERTY * STATE OF LOUISIANA\nOWNERS" ASSOCIATION,\nINC. AND EASTOVER *\nNEIGHBORHOOD\nIMPROVEMENT AND *\nSECURITY DISTRICT *******\n\n\nJCL LOBRANO, J., CONCURS IN THE RESULT""",
                {
                    "Docket": {},
                    "Opinion": {
                        "author_str": "Lobrano",
                        "type": "030concurrence",
                    },
                    "OpinionCluster": {},
                },
            ),
        ],
        "juriscraper.opinions.united_states.state.indtc": [
            (
                """PETITIONERS APPEARING PRO SE: ATTORNEY FOR RESPONDENT:\nLAWRENCE PACHNIAK MARILYN S. MEIGHEN\nCulver, IN MEIGHEN & ASSOCIATES, P.C.\nCarmel, IN\n_____________________________________________________________________\nIN THE\nINDIANA TAX COURT\n_____________________________________________________________________\nLAWRENCE and GLENDA PACHNIAK, )\nPetitioners, )\nv. ) Cause No. 49T10-0904-TA-18\nMARSHALL COUNTY ASSESSOR, )\n)\n)\n)\n)\nRespondent. )\n______________________________________________________________________\nON APPEAL FROM A FINAL DETERMINATION OF\nTHE INDIANA BOARD OF TAX REVIEW\nNOT FOR PUBLICATION\nJune 8, 2010\nFISHER, J.\nLawrence and Glenda Pachniak (the Pachniaks) challenge the final""",
                {
                    "OpinionCluster": {"precedential_status": "Unpublished"},
                },
            ),
        ],
        # https://www.courtlistener.com/api/rest/v4/opinions/2684767/
        "juriscraper.opinions.united_states.state.neb": [
            (
                "SYLISSA J.\t607\n\t                             Cite as 288 Neb. 607\n\namended ",
                {"Citation": "288 Neb. 607"},
            )
        ],
        # https://www.courtlistener.com/api/rest/v4/opinions/2810802/
        "juriscraper.opinions.united_states.state.nebctapp": [
            (
                "TRUST\t999\n\t                        Cite as 22 Neb. App. 999\n\nthe iss",
                {"Citation": "22 Neb. App. 999"},
            )
        ],
        "juriscraper.opinions.united_states.state.texbizct": [
            (
                """\nThe Business Court of Texas,\n11th Division\nWESTLAKE LONGVIEW CORP. and §\nWESTLAKE CHEMICAL OPCO LP,  §\nPlaintiffs,             § Cause No. 24-BC11B-0023 \nv.                          §\nEASTMAN CHEMICAL CO.,       §\nDefendant.              §\n═══════════════════════════════════════\nOPINION ON MOTION FOR PROTECTIVE ORDER\n══\nsuch evidence in the future, if a party moves to modify the protective order to allow\nspecific in-house attorneys access to AEO material.\nDate signed: May 16, 2025""",
                {
                    "OpinionCluster": {
                        "date_filed": "2025-05-16",
                        "date_filed_is_approximate": False,
                    },
                },
            ),
        ],
<<<<<<< HEAD
        "juriscraper.opinions.united_states.federal_appellate.ca5": [
            (
                "         United States Court of Appealsfor the Fifth Circuit____________United States Court of AppealsFifth CircuitNo. 25-30051Summary Calendar                                  FILED____________                                August 26, 2025Lyle W. CayceUnited States of America,                                                          ClerkPlaintiff—Appellee,versus Bobby Glenn Wall, Jr.,Defendant—Appellant.______________________________ Appeal from the United States District Court for the Middle District of Louisiana USDC No. 3:24-CR-20-2 ______________________________ Before Jones, Richman, and Duncan, Circuit Judges.Per Curiam: *Bobby Glenn Wall, Jr. pleaded guilty to the distribution of childpornography. He was sentenced above the advisory guidelines to 192 monthsof imprisonment and 15 years of supervised release. Wall challenges thesubstantive reasonableness of his sentence.",
                {
                    "Docket": {
                        "appeal_from_str": "United States District Court for the Middle District of Louisiana",
                    }
                },
            )
        ],
        "juriscraper.opinions.united_states.federal_appellate.ca7": [
            (
                "                               In the\n\n    United States Court of Appeals\n                 For the Seventh Circuit\n                     ____________________\nNo. 24-2572\nCHRISTOPHER GEORGE PABLE,\n                                                  Plaintiff-Appellant,\n                                and\n\nTIMOTHY A. DUFFY,\n                                                            Appellant,\n\n                                 v.\n\nCHICAGO TRANSIT AUTHORITY\nand CLEVER DEVICES, LTD.,\n                                               Defendants-Appellees.\n                     ____________________\n\n         Appeal from the United States District Court for the\n           Northern District of Illinois, Eastern Division.\n          No. 1:19-cv-07868 — Robert W. Gettleman, Judge.\n                     ____________________\n\n      ARGUED APRIL 16, 2025 — DECIDED JULY 28, 2025\n                ____________________\n\n   Before SYKES, Chief Judge, and ST. EVE and JACKSON-\nAKIWUMI, Circuit Judges.\n   JACKSON-AKIWUMI, Circuit Judge. In this appeal, an attor-\ney and client seek review of the court order sanctioning both\n2                                                 No. 24-2572\n",
                {
                    "Docket": {
                        "appeal_from_str": "United States District Court for the Northern District of Illinois, Eastern Division",
                    }
                },
            )
        ],
        "juriscraper.opinions.united_states.federal_appellate.ca11_p": [
            (
                "USCA11 Case: 23-12178      Document: 72-1      Date Filed: 05/08/2025   Page: 1 of 17\n\n\n\n\n                                                                [PUBLISH]\n                                      In the\n                 United States Court of Appeals\n                           For the Eleventh Circuit\n\n                            ____________________\n\n                                   No. 23-12178\n                            ____________________\n\n        JEREMY JONES,\n                                                         Plaintiﬀ-Appellant,\n        versus\n        DAVID CEINSKI, JR.,\n        Oﬃcer, in his individual capacity,\n\n\n                                                       Defendant-Appellee.\n\n\n                            ____________________\n\n                  Appeal from the United States District Court\n                       for the Middle District of Florida\n                     D.C. Docket No. 8:22-cv-00231-AAS\n                           ____________________\nUSCA11 Case: 23-12178      Document: 72-1      Date Filed: 05/08/2025     Page: 2 of 17",
                {
                    "Docket": {
                        "appeal_from_str": "United States District Court for the Middle District of Florida",
                    }
                },
            )
        ],
        "juriscraper.opinions.united_states.federal_appellate.ca11_u": [
            (
                "USCA11 Case: 23-12178      Document: 72-1      Date Filed: 05/08/2025   Page: 1 of 17\n\n\n\n\n                                                                [PUBLISH]\n                                      In the\n                 United States Court of Appeals\n                           For the Eleventh Circuit\n\n                            ____________________\n\n                                   No. 23-12178\n                            ____________________\n\n        JEREMY JONES,\n                                                         Plaintiﬀ-Appellant,\n        versus\n        DAVID CEINSKI, JR.,\n        Oﬃcer, in his individual capacity,\n\n\n                                                       Defendant-Appellee.\n\n\n                            ____________________\n\n                  Appeal from the United States District Court\n                       for the Middle District of Florida\n                     D.C. Docket No. 8:22-cv-00231-AAS\n                           ____________________\nUSCA11 Case: 23-12178      Document: 72-1      Date Filed: 05/08/2025     Page: 2 of 17",
                {
                    "Docket": {
                        "appeal_from_str": "United States District Court for the Middle District of Florida",
                    }
                },
            )
        ],
        "juriscraper.opinions.united_states.federal_appellate.cadc": [
            (
                "FOR THE DISTRICT OF COLUMBIA CIRCUIT\n\n\n\nArgued March 6, 2025               Decided August 19, 2025\n\n                       No. 24-7077\n\n                   EUGENE HUDSON, JR.,\n                       APPELLANT\n\n                             v.\n\n   AMERICAN FEDERATION OF GOVERNMENT EMPLOYEES,\n                     APPELLEE\n\n\n        Appeal from the United States District Court\n                for the District of Columbia\n                    (No. 1:17-cv-01867)\n\n\n\n    Harold C. Bone II argued the cause for appellant.\nElizabeth Clark Bone and Kimberly S. Estelle entered\nappearances.",
                {
                    "Docket": {
                        "appeal_from_str": "United States District Court for the District of Columbia",
                    }
                },
            )
        ],
        "juriscraper.opinions.united_states.federal_appellate.cadc_u": [
            (
                "United States Court of Appeals\n                             FOR THE DISTRICT OF COLUMBIA CIRCUIT\n                                      ____________\nNo. 25-5003                                                 September Term, 2024\n                                                                        1:24-cv-02139-UNA\n                                                        Filed On: July 28, 2025\nLori Ann Henriques,\n\n              Appellant\n\n       v.\n\nUnited States Government,\n\n              Appellee\n\n            ON APPEAL FROM THE UNITED STATES DISTRICT COURT\n                     FOR THE DISTRICT OF COLUMBIA\n\n       BEFORE:        Katsas, Rao, and Walker, Circuit Judges\n\n                                     JUDGMENT\n\n        This appeal was considered on the record from the United States District Court\nfor the District of Columbia and on the brief filed by appellant. See Fed. R. App. P.\n34(a)(2); D.C. Cir. Rule 34(j). It is",
                {
                    "Docket": {
                        "appeal_from_str": "United States District Court for the District of Columbia",
                    }
                },
            )
        ],
        "juriscraper.opinions.united_states.federal_appellate.ca9_u": [
            (
                "NOT FOR PUBLICATION                          FILED\n                    UNITED STATES COURT OF APPEALS                       AUG 22 2025\n                                                                     MOLLY C. DWYER, CLERK\n                                                                       U.S. COURT OF APPEALS\n                            FOR THE NINTH CIRCUIT\n\nGRISEL PALLARES-MEDINA; L. A.                   No. 24-3184\nGUZMAN-PALLARES; G. G. GUZMAN-                  Agency Nos.\nPALLARES,                                       A246-597-420\n                                                A246-597-421\n             Petitioners,\n                                                A246-597-422\n v.\n                                                MEMORANDUM*\nPAMELA BONDI, Attorney General,\n\n             Respondent.\n\n                     On Petition for Review of an Order of the\n                         Board of Immigration Appeals\n\n                            Submitted August 13, 2025**\n                               Seattle, Washington\n\nBefore: HAWKINS, McKEOWN, and WARDLAW, Circuit Judges.",
                {
                    "Docket": {
                        "appeal_from_str": "Board of Immigration Appeals",
                    }
                },
            )
        ],
        "juriscraper.opinions.united_states.federal_appellate.ca9_p": [
            (
                "FILED\n                    UNITED STATES COURT OF APPEALS                       AUG 22 2025\n                                                                     MOLLY C. DWYER, CLERK\n                                                                       U.S. COURT OF APPEALS\n                            FOR THE NINTH CIRCUIT\n\nGRISEL PALLARES-MEDINA; L. A.                   No. 24-3184\nGUZMAN-PALLARES; G. G. GUZMAN-                  Agency Nos.\nPALLARES,                                       A246-597-420\n                                                A246-597-421\n             Petitioners,\n                                                A246-597-422\n v.\n                                                MEMORANDUM*\nPAMELA BONDI, Attorney General,\n\n             Respondent.\n\n                     On Petition for Review of an Order of the\n                         Board of Immigration Appeals\n\n                            Submitted August 13, 2025**\n                               Seattle, Washington\n\nBefore: HAWKINS, McKEOWN, and WARDLAW, Circuit Judges.",
                {
                    "Docket": {
                        "appeal_from_str": "Board of Immigration Appeals",
                    }
                },
            )
        ],
        "juriscraper.opinions.united_states.federal_appellate.cafc": [
            (
                "Case: 24-1479    Document: 50     Page: 1   Filed: 08/26/2025\n\n\n\n\n           NOTE: This order is nonprecedential.\n\n\n   United States Court of Appeals\n       for the Federal Circuit\n                  ______________________\n\n           PHILIPS NORTH AMERICA, LLC,\n                  Plaintiff-Appellant\n\n                             v.\n\n                      FITBIT LLC,\n                        Defendant\n                  ______________________\n\n                        2024-1479\n                  ______________________\n\n     Appeal from the United States District Court for the\n District of Massachusetts in No. 1:19-cv-11586-FDS, Judge\n F. Dennis Saylor, IV.\n                  ______________________\n\n                      ON MOTION\n                  ______________________\n\n                        ORDER\n     Upon consideration of ECF No. 49, which the court con-\n strues as a motion to dismiss the appeal under Federal\n Rule of Appellate Procedure 42(b),\nCase: 24-1479    Document: 50     Page: 2    Filed: 08/26/2025",
                {
                    "Docket": {
                        "appeal_from_str": "United States District Court for the District of Massachusetts",
                    }
                },
            )
=======
        "juriscraper.opinions.united_states.federal_bankruptcy.bap9": [
            (
                """                                                                                  FILED\n                                                                                   AUG 22 2025\n                          NOT FOR PUBLICATION                                 SUSAN M. SPRAUL, CLERK\n                                                                                 U.S. BKCY. APP. PANEL\n                                                                                 OF THE NINTH CIRCUIT\n\n           UNITED STATES BANKRUPTCY APPELLATE PANEL\n                     OF THE NINTH CIRCUIT\n\n In re:                                              BAP No. OR-24-1134-GBL\n NATALIA ALEKSANDROVNA NEAL,\n             Debtor.                                 Bk. No. 3:22-bk-31714-PCM\n\nSHARON ELIZABETH NEAL,\n             Appellant,\n v.                                                  MEMORANDUM*\n NATALIA ALEKSANDROVNA NEAL,\n             Appellee.\n\n               Appeal from the United States Bankruptcy Court\n                          for the District of Oregon\n               Peter C. McKittrick, Bankruptcy Judge, Presiding\nBefore: GAN, BRAND, and LAFFERTY, Bankruptcy Judges.\n\n                                 INTRODUCTION\nCreditor Sharon Elizabeth Neal (“Sharon”)1 appeals the bankruptcy\n\ncourt’s orders denying her motion to dismiss the chapter 13 2 case of debtor""",
                {
                    "Docket": {
                        "appeal_from_str": "United States Bankruptcy Court for the District of Oregon",
                    },
                },
            ),
>>>>>>> 8775ee93
        ],
    }

    def test_extract_from_text(self):
        """Test that extract_from_text returns the expected data."""
        # prevent logger.error calls to be triggered
        logging.disable(logging.CRITICAL)
        for module_string, test_cases in self.test_data.items():
            package, module = module_string.rsplit(".", 1)
            mod = __import__(
                f"{package}.{module}", globals(), locals(), [module]
            )
            site = mod.Site()

            # ensure that if no data is parsed, a dict is returned
            # also, this ensures that there are no uncontrolled exceptions
            self.assertTrue(
                isinstance(
                    site.extract_from_text("Lorem ipsum dolorem..."), dict
                )
            )
            for test_case in test_cases:
                self.assertEqual(
                    site.extract_from_text(test_case[0]), test_case[1]
                )
        logging.disable(logging.NOTSET)

    def test_extract_from_text_properly_implemented(self):
        """Ensure that extract_from_text is properly implemented."""

        module_strings = build_module_list(
            "juriscraper.opinions.united_states"
        )
        for module_string in module_strings:
            package, module = module_string.rsplit(".", 1)
            mod = __import__(
                f"{package}.{module}", globals(), locals(), [module]
            )
            if mod.Site.extract_from_text == OpinionSite.extract_from_text:
                # Method is not overridden, so skip it.
                continue
            self.assertIn(
                module_string,
                self.test_data.keys(),
                msg=f"{module_string} not yet added to extract_from_text test data.",
            )

    def test_valid_date_format(self):
        """Is the returned date format valid for a Django model date field?

        Django models will accept date objects and strings. If a string is not
        in the database datestring format, it will error

        ```
        django.core.exceptions.ValidationError:
        [“July 29, 2022" value has an invalid date format. It must be in YYYY-MM-DD format.]
        ```

        Even if the database accepts a disambiguation format, let's standardize
        to the ISO format YYYY-MM-DD or YYYY/MM/DD

        psql $ show datestyle
        > ISO, MDY
        """
        for module_string, test_cases in self.test_data.items():
            for test_case in test_cases:
                for dic in test_case[1].values():
                    if isinstance(dic, str):  # skip citation string
                        continue

                    for key, value in dic.items():
                        if "date" not in key or key in [
                            "date_blocked",
                            "date_filed_is_approximate",
                        ]:
                            continue

                        if isinstance(value, str):
                            try:
                                datetime.strptime(value, "%Y/%m/%d")
                            except ValueError:
                                try:
                                    datetime.strptime(value, "%Y-%m-%d")
                                except ValueError:
                                    self.fail(
                                        f"Date string not in valid ISO format {module_string} '{key}' '{value}'"
                                    )
                        elif not isinstance(value, date):
                            self.fail(
                                f"Not an accepted type for a date field {module_string} '{key}' '{value}'"
                            )<|MERGE_RESOLUTION|>--- conflicted
+++ resolved
@@ -959,7 +959,16 @@
                 },
             ),
         ],
-<<<<<<< HEAD
+        "juriscraper.opinions.united_states.federal_bankruptcy.bap9": [
+            (
+                """                                                                                  FILED\n                                                                                   AUG 22 2025\n                          NOT FOR PUBLICATION                                 SUSAN M. SPRAUL, CLERK\n                                                                                 U.S. BKCY. APP. PANEL\n                                                                                 OF THE NINTH CIRCUIT\n\n           UNITED STATES BANKRUPTCY APPELLATE PANEL\n                     OF THE NINTH CIRCUIT\n\n In re:                                              BAP No. OR-24-1134-GBL\n NATALIA ALEKSANDROVNA NEAL,\n             Debtor.                                 Bk. No. 3:22-bk-31714-PCM\n\nSHARON ELIZABETH NEAL,\n             Appellant,\n v.                                                  MEMORANDUM*\n NATALIA ALEKSANDROVNA NEAL,\n             Appellee.\n\n               Appeal from the United States Bankruptcy Court\n                          for the District of Oregon\n               Peter C. McKittrick, Bankruptcy Judge, Presiding\nBefore: GAN, BRAND, and LAFFERTY, Bankruptcy Judges.\n\n                                 INTRODUCTION\nCreditor Sharon Elizabeth Neal (“Sharon”)1 appeals the bankruptcy\n\ncourt’s orders denying her motion to dismiss the chapter 13 2 case of debtor""",
+                {
+                    "Docket": {
+                        "appeal_from_str": "United States Bankruptcy Court for the District of Oregon",
+                    },
+                },
+            ),
+        ],
         "juriscraper.opinions.united_states.federal_appellate.ca5": [
             (
                 "         United States Court of Appealsfor the Fifth Circuit____________United States Court of AppealsFifth CircuitNo. 25-30051Summary Calendar                                  FILED____________                                August 26, 2025Lyle W. CayceUnited States of America,                                                          ClerkPlaintiff—Appellee,versus Bobby Glenn Wall, Jr.,Defendant—Appellant.______________________________ Appeal from the United States District Court for the Middle District of Louisiana USDC No. 3:24-CR-20-2 ______________________________ Before Jones, Richman, and Duncan, Circuit Judges.Per Curiam: *Bobby Glenn Wall, Jr. pleaded guilty to the distribution of childpornography. He was sentenced above the advisory guidelines to 192 monthsof imprisonment and 15 years of supervised release. Wall challenges thesubstantive reasonableness of his sentence.",
@@ -1049,17 +1058,6 @@
                     }
                 },
             )
-=======
-        "juriscraper.opinions.united_states.federal_bankruptcy.bap9": [
-            (
-                """                                                                                  FILED\n                                                                                   AUG 22 2025\n                          NOT FOR PUBLICATION                                 SUSAN M. SPRAUL, CLERK\n                                                                                 U.S. BKCY. APP. PANEL\n                                                                                 OF THE NINTH CIRCUIT\n\n           UNITED STATES BANKRUPTCY APPELLATE PANEL\n                     OF THE NINTH CIRCUIT\n\n In re:                                              BAP No. OR-24-1134-GBL\n NATALIA ALEKSANDROVNA NEAL,\n             Debtor.                                 Bk. No. 3:22-bk-31714-PCM\n\nSHARON ELIZABETH NEAL,\n             Appellant,\n v.                                                  MEMORANDUM*\n NATALIA ALEKSANDROVNA NEAL,\n             Appellee.\n\n               Appeal from the United States Bankruptcy Court\n                          for the District of Oregon\n               Peter C. McKittrick, Bankruptcy Judge, Presiding\nBefore: GAN, BRAND, and LAFFERTY, Bankruptcy Judges.\n\n                                 INTRODUCTION\nCreditor Sharon Elizabeth Neal (“Sharon”)1 appeals the bankruptcy\n\ncourt’s orders denying her motion to dismiss the chapter 13 2 case of debtor""",
-                {
-                    "Docket": {
-                        "appeal_from_str": "United States Bankruptcy Court for the District of Oregon",
-                    },
-                },
-            ),
->>>>>>> 8775ee93
         ],
     }
 
