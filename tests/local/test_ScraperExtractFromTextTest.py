--- conflicted
+++ resolved
@@ -972,43 +972,6 @@
                 },
             ),
         ],
-<<<<<<< HEAD
-        "juriscraper.opinions.united_states.state.ariz": [
-            (
-                "IN THE\n\n   SUPREME COURT OF THE STATE OF ARIZONA\n\n          PHOENIX UNION HIGH SCHOOL DISTRICT NO. 210,\n                          Petitioner,\n\n                                  v.\n\n  THE HON. JOAN M. SINCLAIR, JUDGE OF THE SUPERIOR COURT OF THE\n      STATE OF ARIZONA, IN AND FOR THE COUNTY OF MARICOPA,\n                            Respondent,\n\n                                And\n\nCHRISTOPHER A. LUCERO, A MINOR CHILD, BY AND THROUGH HIS NATURAL\n                 FATHER, CHRISTOPHER J. LUCERO,\n                       Real Party in Interest.\n\n\n\n\n                         No. CV-24-0307-PR\n                         Filed July 15, 2025\n\n\nPetition for Special Action from the Superior Court in Maricopa County\n                 The Honorable Joan M. Sinclair, Judge\n                           No. CV2022-005719\n\n      REVERSED AND REMANDED WITH INSTRUCTIONS\n\n\n           Order from the Court of Appeals, Division One\n                         1 CA-SA 24-0205\n                      Filed December 4, 2024\n\n                             VACATED\n                   PUSD 210 V. HON. SINCLAIR/LUCERO\n                         Opinion of the Court",
-                {
-                    "Docket": {
-                        "appeal_from_str": "Superior Court in Maricopa County",
-                    },
-                    "OriginatingCourtInformation": {
-                        "assigned_to_str": "Honorable Joan M. Sinclair"
-                    },
-                },
-            ),
-        ],
-        "juriscraper.opinions.united_states.state.arizctapp_div_1": [
-            (
-                "IN THE\n\n   SUPREME COURT OF THE STATE OF ARIZONA\n\n          PHOENIX UNION HIGH SCHOOL DISTRICT NO. 210,\n                          Petitioner,\n\n                                  v.\n\n  THE HON. JOAN M. SINCLAIR, JUDGE OF THE SUPERIOR COURT OF THE\n      STATE OF ARIZONA, IN AND FOR THE COUNTY OF MARICOPA,\n                            Respondent,\n\n                                And\n\nCHRISTOPHER A. LUCERO, A MINOR CHILD, BY AND THROUGH HIS NATURAL\n                 FATHER, CHRISTOPHER J. LUCERO,\n                       Real Party in Interest.\n\n\n\n\n                         No. CV-24-0307-PR\n                         Filed July 15, 2025\n\n\nPetition for Special Action from the Superior Court in Maricopa County\n                 The Honorable Joan M. Sinclair, Judge\n                           No. CV2022-005719\n\n      REVERSED AND REMANDED WITH INSTRUCTIONS\n\n\n           Order from the Court of Appeals, Division One\n                         1 CA-SA 24-0205\n                      Filed December 4, 2024\n\n                             VACATED\n                   PUSD 210 V. HON. SINCLAIR/LUCERO\n                         Opinion of the Court",
-                {
-                    "Docket": {
-                        "appeal_from_str": "Superior Court in Maricopa County",
-                    },
-                    "OriginatingCourtInformation": {
-                        "assigned_to_str": "Honorable Joan M. Sinclair"
-                    },
-                },
-            ),
-        ],
-        "juriscraper.opinions.united_states.state.arizctapp_div_2": [
-            (
-                "IN THE\n\n   SUPREME COURT OF THE STATE OF ARIZONA\n\n          PHOENIX UNION HIGH SCHOOL DISTRICT NO. 210,\n                          Petitioner,\n\n                                  v.\n\n  THE HON. JOAN M. SINCLAIR, JUDGE OF THE SUPERIOR COURT OF THE\n      STATE OF ARIZONA, IN AND FOR THE COUNTY OF MARICOPA,\n                            Respondent,\n\n                                And\n\nCHRISTOPHER A. LUCERO, A MINOR CHILD, BY AND THROUGH HIS NATURAL\n                 FATHER, CHRISTOPHER J. LUCERO,\n                       Real Party in Interest.\n\n\n\n\n                         No. CV-24-0307-PR\n                         Filed July 15, 2025\n\n\nPetition for Special Action from the Superior Court in Maricopa County\n                 The Honorable Joan M. Sinclair, Judge\n                           No. CV2022-005719\n\n      REVERSED AND REMANDED WITH INSTRUCTIONS\n\n\n           Order from the Court of Appeals, Division One\n                         1 CA-SA 24-0205\n                      Filed December 4, 2024\n\n                             VACATED\n                   PUSD 210 V. HON. SINCLAIR/LUCERO\n                         Opinion of the Court",
-                {
-                    "Docket": {
-                        "appeal_from_str": "Superior Court in Maricopa County",
-                    },
-                    "OriginatingCourtInformation": {
-                        "assigned_to_str": "Honorable Joan M. Sinclair"
-=======
         "juriscraper.opinions.united_states.state.va": [
             (
                 "\nPRESENT: All the Justices\n\nTOLL ROAD INVESTORS PARTNERSHIP II, L.P.\n                                                               OPINION BY\nv. Record No. 250002                                 JUSTICE STEPHEN R. McCULLOUGH\n                                                                July 17, 2025\nSTATE CORPORATION COMMISSION, et al.\n\n\n                     FROM THE STATE CORPORATION COMMISSION\n\n\n       Toll Road Investors Partnership II, L.P. (“TRIP II”), the operator of a toll road in\n\nLoudoun County, appeals from a decision of the State Corporation Commission (“the\n\nCommission”) denying a toll increase. TRIP II contends that the Commission misapplied the\n\nrelevant statutory criteria and, further, that denying it a toll increase would constitute an\n\nuncompensated taking in violation of the United States and Virginia Constitutions. For the\n\nforegoing reasons, we conclude that the decision of the State Corporation Commission should be\n\naffirmed.\n",
@@ -1029,7 +992,45 @@
                     "OriginatingCourtInformation": {
                         "assigned_to_str": "Adam T. Mow",
                         "docket_number": "190907183",
->>>>>>> 68eee399
+                    },
+                },
+            ),
+        ],
+        "juriscraper.opinions.united_states.state.ariz": [
+            (
+                "IN THE\n\n   SUPREME COURT OF THE STATE OF ARIZONA\n\n          PHOENIX UNION HIGH SCHOOL DISTRICT NO. 210,\n                          Petitioner,\n\n                                  v.\n\n  THE HON. JOAN M. SINCLAIR, JUDGE OF THE SUPERIOR COURT OF THE\n      STATE OF ARIZONA, IN AND FOR THE COUNTY OF MARICOPA,\n                            Respondent,\n\n                                And\n\nCHRISTOPHER A. LUCERO, A MINOR CHILD, BY AND THROUGH HIS NATURAL\n                 FATHER, CHRISTOPHER J. LUCERO,\n                       Real Party in Interest.\n\n\n\n\n                         No. CV-24-0307-PR\n                         Filed July 15, 2025\n\n\nPetition for Special Action from the Superior Court in Maricopa County\n                 The Honorable Joan M. Sinclair, Judge\n                           No. CV2022-005719\n\n      REVERSED AND REMANDED WITH INSTRUCTIONS\n\n\n           Order from the Court of Appeals, Division One\n                         1 CA-SA 24-0205\n                      Filed December 4, 2024\n\n                             VACATED\n                   PUSD 210 V. HON. SINCLAIR/LUCERO\n                         Opinion of the Court",
+                {
+                    "Docket": {
+                        "appeal_from_str": "Superior Court in Maricopa County",
+                    },
+                    "OriginatingCourtInformation": {
+                        "assigned_to_str": "Honorable Joan M. Sinclair"
+                    },
+                },
+            ),
+        ],
+        "juriscraper.opinions.united_states.state.arizctapp_div_1": [
+            (
+                "IN THE\n\n   SUPREME COURT OF THE STATE OF ARIZONA\n\n          PHOENIX UNION HIGH SCHOOL DISTRICT NO. 210,\n                          Petitioner,\n\n                                  v.\n\n  THE HON. JOAN M. SINCLAIR, JUDGE OF THE SUPERIOR COURT OF THE\n      STATE OF ARIZONA, IN AND FOR THE COUNTY OF MARICOPA,\n                            Respondent,\n\n                                And\n\nCHRISTOPHER A. LUCERO, A MINOR CHILD, BY AND THROUGH HIS NATURAL\n                 FATHER, CHRISTOPHER J. LUCERO,\n                       Real Party in Interest.\n\n\n\n\n                         No. CV-24-0307-PR\n                         Filed July 15, 2025\n\n\nPetition for Special Action from the Superior Court in Maricopa County\n                 The Honorable Joan M. Sinclair, Judge\n                           No. CV2022-005719\n\n      REVERSED AND REMANDED WITH INSTRUCTIONS\n\n\n           Order from the Court of Appeals, Division One\n                         1 CA-SA 24-0205\n                      Filed December 4, 2024\n\n                             VACATED\n                   PUSD 210 V. HON. SINCLAIR/LUCERO\n                         Opinion of the Court",
+                {
+                    "Docket": {
+                        "appeal_from_str": "Superior Court in Maricopa County",
+                    },
+                    "OriginatingCourtInformation": {
+                        "assigned_to_str": "Honorable Joan M. Sinclair"
+                    },
+                },
+            ),
+        ],
+        "juriscraper.opinions.united_states.state.arizctapp_div_2": [
+            (
+                "IN THE\n\n   SUPREME COURT OF THE STATE OF ARIZONA\n\n          PHOENIX UNION HIGH SCHOOL DISTRICT NO. 210,\n                          Petitioner,\n\n                                  v.\n\n  THE HON. JOAN M. SINCLAIR, JUDGE OF THE SUPERIOR COURT OF THE\n      STATE OF ARIZONA, IN AND FOR THE COUNTY OF MARICOPA,\n                            Respondent,\n\n                                And\n\nCHRISTOPHER A. LUCERO, A MINOR CHILD, BY AND THROUGH HIS NATURAL\n                 FATHER, CHRISTOPHER J. LUCERO,\n                       Real Party in Interest.\n\n\n\n\n                         No. CV-24-0307-PR\n                         Filed July 15, 2025\n\n\nPetition for Special Action from the Superior Court in Maricopa County\n                 The Honorable Joan M. Sinclair, Judge\n                           No. CV2022-005719\n\n      REVERSED AND REMANDED WITH INSTRUCTIONS\n\n\n           Order from the Court of Appeals, Division One\n                         1 CA-SA 24-0205\n                      Filed December 4, 2024\n\n                             VACATED\n                   PUSD 210 V. HON. SINCLAIR/LUCERO\n                         Opinion of the Court",
+                {
+                    "Docket": {
+                        "appeal_from_str": "Superior Court in Maricopa County",
+                    },
+                    "OriginatingCourtInformation": {
+                        "assigned_to_str": "Honorable Joan M. Sinclair"
                     },
                 },
             ),
