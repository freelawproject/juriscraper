--- conflicted
+++ resolved
@@ -1463,7 +1463,32 @@
                 },
             )
         ],
-<<<<<<< HEAD
+        "juriscraper.opinions.united_states.state.ky": [
+            (
+                "\n                                                   RENDERED: JUNE 20, 2025\n                                                             TO BE PUBLISHED\n\n\n                Supreme Court of Kentucky\n                                 2023-SC-0124-MR\n\n\nEARL K.JOHNSON                                                          APPELLANT\n\n\n                 ON APPEAL FROM LOGAN CIRCUIT COURT\nV.HONORABLE JOE W.HENDRICKS, JR., JUDGE\n                            NO.19-CR-00158\n\n\nCOMMONWEALTH OF KENTUCKY                                                   APPELLEE\n\n\n\n              OPINION OF THE COURT BY JUSTICE THOMPSON\n\n       AFFIRMING IN PART, REVERSING IN PART, AND REMANDING\n\n      Earl K.Johnson was convicted after a jury trial on four counts of\n",
+                {
+                    "Docket": {
+                        "appeal_from_str": "Logan Circuit Court",
+                    },
+                    "OriginatingCourtInformation": {
+                        "docket_number": "19-CR-00158"
+                    },
+                },
+            )
+        ],
+        "juriscraper.opinions.united_states.state.kyctapp": [
+            (
+                "\n                                                   RENDERED: JUNE 20, 2025\n                                                             TO BE PUBLISHED\n\n\n                Supreme Court of Kentucky\n                                 2023-SC-0124-MR\n\n\nEARL K.JOHNSON                                                          APPELLANT\n\n\n                 ON APPEAL FROM LOGAN CIRCUIT COURT\nV.HONORABLE JOE W.HENDRICKS, JR., JUDGE\n                            NO.19-CR-00158\n\n\nCOMMONWEALTH OF KENTUCKY                                                   APPELLEE\n\n\n\n              OPINION OF THE COURT BY JUSTICE THOMPSON\n\n       AFFIRMING IN PART, REVERSING IN PART, AND REMANDING\n\n      Earl K.Johnson was convicted after a jury trial on four counts of\n",
+                {
+                    "Docket": {
+                        "appeal_from_str": "Logan Circuit Court",
+                    },
+                    "OriginatingCourtInformation": {
+                        "docket_number": "19-CR-00158"
+                    },
+                },
+            )
+        ],
         "juriscraper.opinions.united_states.state.la": [
             (
                 "\nFOR IMMEDIATE NEWS RELEASE                                                       NEWS RELEASE #031\n\n\nFROM: CLERK OF SUPREME COURT OF LOUISIANA\n\n\nThe Opinions handed down on the 27th day of June, 2025 are as follows:\n\nBY Hughes, J.:\n\n 2024-C-00676             KELLY O. ORGERON VS. EDWARD J. ORGERON, JR. (Parish of St.\n                          Tammany)\n\n                          JUDGMENT IN FAVOR OF DEFENDANT REVERSED; JUDGMENT\n                          RENDERED IN FAVOR OF PLAINTIFF. SEE OPINION.\n\n                          Retired Judge John Conery, appointed Justice ad hoc, sitting for Chief\n                          Justice Weimer, recused.\n\n                          Retired Judge E. Joseph Bleich, appointed Justice ad hoc, sitting for Justice\n                          Crain, recused.\n\n                          Retired Judge Martin E. Coady, appointed Justice ad hoc, sitting for Justice\n                          Guidry, recused.\n\n                          McCallum, J., dissents and assigns reasons.\n                          Cole, J., dissents for the reasons assigned by Justice McCallum.\n                          Bleich, A.H.J., additionally concurs and assigns reasons.\n SUPREME COURT OF LOUISIANA\n\n                                    NUMBER 2024-C-00676\n\n                                     KELLY O.ORGERON\n\n                                              VERSUS\n\n                                 EDWARD J.ORGERON, JR.\n\n\n              On Writ of Certiorari to the Court of Appeal, First Circuit, \n                               Parish of St.Tammany\n\n\nHUGHES, J.* \n\n          The plaintiff / ex-wife in this case contends the lower courts erred in failing to\n\naward her a community property share of the $16, 949, 000 in “liquidated damages”\n\npaid to her defendant / ex-husband, upon the termination of his employment as a\n",
@@ -1471,31 +1496,6 @@
                     "Docket": {
                         "appeal_from_str": "Court of Appeal, First Circuit, Parish of St.Tammany",
                     }
-=======
-        "juriscraper.opinions.united_states.state.ky": [
-            (
-                "\n                                                   RENDERED: JUNE 20, 2025\n                                                             TO BE PUBLISHED\n\n\n                Supreme Court of Kentucky\n                                 2023-SC-0124-MR\n\n\nEARL K.JOHNSON                                                          APPELLANT\n\n\n                 ON APPEAL FROM LOGAN CIRCUIT COURT\nV.HONORABLE JOE W.HENDRICKS, JR., JUDGE\n                            NO.19-CR-00158\n\n\nCOMMONWEALTH OF KENTUCKY                                                   APPELLEE\n\n\n\n              OPINION OF THE COURT BY JUSTICE THOMPSON\n\n       AFFIRMING IN PART, REVERSING IN PART, AND REMANDING\n\n      Earl K.Johnson was convicted after a jury trial on four counts of\n",
-                {
-                    "Docket": {
-                        "appeal_from_str": "Logan Circuit Court",
-                    },
-                    "OriginatingCourtInformation": {
-                        "docket_number": "19-CR-00158"
-                    },
-                },
-            )
-        ],
-        "juriscraper.opinions.united_states.state.kyctapp": [
-            (
-                "\n                                                   RENDERED: JUNE 20, 2025\n                                                             TO BE PUBLISHED\n\n\n                Supreme Court of Kentucky\n                                 2023-SC-0124-MR\n\n\nEARL K.JOHNSON                                                          APPELLANT\n\n\n                 ON APPEAL FROM LOGAN CIRCUIT COURT\nV.HONORABLE JOE W.HENDRICKS, JR., JUDGE\n                            NO.19-CR-00158\n\n\nCOMMONWEALTH OF KENTUCKY                                                   APPELLEE\n\n\n\n              OPINION OF THE COURT BY JUSTICE THOMPSON\n\n       AFFIRMING IN PART, REVERSING IN PART, AND REMANDING\n\n      Earl K.Johnson was convicted after a jury trial on four counts of\n",
-                {
-                    "Docket": {
-                        "appeal_from_str": "Logan Circuit Court",
-                    },
-                    "OriginatingCourtInformation": {
-                        "docket_number": "19-CR-00158"
-                    },
->>>>>>> 9764e6bb
                 },
             )
         ],
