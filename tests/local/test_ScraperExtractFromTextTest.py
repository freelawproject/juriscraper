--- conflicted
+++ resolved
@@ -972,114 +972,6 @@
                 },
             ),
         ],
-<<<<<<< HEAD
-        "juriscraper.opinions.united_states.state.cal": [
-            (
-                "IN THE SUPREME COURT OF\n               CALIFORNIA\n\n                     TY WHITEHEAD,\n                  Plaintiff and Appellant,\n                              v.\n                   CITY OF OAKLAND,\n                 Defendant and Respondent.\n\n                           S284303\n\n            First Appellate District, Division Three\n                           A164483\n\n               Alameda County Superior Court\n                       RG18896233\n\n\n\n                         May 1, 2025\n\nJustice Evans authored the opinion of the Court, in which\nChief Justice Guerrero and Justices Corrigan, Liu, Kruger,\nGroban, and Jenkins concurred.\n\nJustice Kruger filed a concurring opinion.\n             WHITEHEAD v. CITY OF OAKLAND\n                            S284303\n\n\n               Opinion of the Court by Evans, J.",
-                {
-                    "Docket": {
-                        "appeal_from_str": "First Appellate District, Division Three",
-                    },
-                },
-            ),
-        ],
-        "juriscraper.opinions.united_states.state.calctapp_1st": [
-            (
-                "Filed 8/28/25\n                      CERTIFIED FOR PUBLICATION\n\n       IN THE COURT OF APPEAL OF THE STATE OF CALIFORNIA\n\n                        FIRST APPELLATE DISTRICT\n\n                                DIVISION TWO\n\n\n THE PEOPLE,\n         Plaintiff and Respondent,\n                                              A168758\n v.\n ROBERT ALLEN MIDELL,                         (San Mateo County Super. Ct.\n                                               No. 20NF012926A)\n         Defendant and Appellant.\n\n\n       Robert Midell, who is Black, seeks reversal of his multiple felony\nconvictions including attempted premediated murder, torture, and assault\nbecause his attorney compared him to an animal, he contends, in violation of\nthe California Racial Justice Act of 2020 (RJA) (Pen. Code, 1 § 745, et seq.).\nBecause the comparisons made here were part of a tactically developed\ndefense theme designed to negate the intent elements of the most serious\noffenses charged, Midell is procedurally barred from now using them as a\nbasis for reversal on appeal. Midell's additional arguments challenging the\ncourt's evidentiary rulings and sentencing are also unpersuasive; thus, we\naffirm the judgment.",
-                {
-                    "Docket": {
-                        "appeal_from_str": "San Mateo County Super. Ct.",
-                    },
-                },
-            ),
-        ],
-        "juriscraper.opinions.united_states.state.calctapp_2nd": [
-            (
-                "Filed 7/31/25; Certified for Publication 8/27/25 (order attached)\n\n\n\n\nIN THE COURT OF APPEAL OF THE STATE OF CALIFORNIA\n\n                       SECOND APPELLATE DISTRICT\n\n                                     DIVISION ONE\n\n\n O.B.,                                                    B339555\n\n          Plaintiff and Appellant,                        (Los Angeles County\n                                                          Super. Ct. No. 21STCV05971)\n          v.\n\n LOS ANGELES UNIFIED\n SCHOOL DISTRICT,\n\n          Defendant and\n          Respondent.\n\n\n      APPEAL from an order of the Superior Court of Los\nAngeles County, John J. Kralik, Judge. Reversed and remanded\nwith directions.\n      Herman Law and Allegra P. Rineer for Plaintiff and\nAppellant.\n      Artiano Shinoff, Paul V. Carelli IV, and Jeffrey P. Wade for\nDefendant and Respondent.",
-                {
-                    "Docket": {
-                        "appeal_from_str": "Superior Court of Los Angeles County",
-                    },
-                },
-            ),
-        ],
-        "juriscraper.opinions.united_states.state.calctapp_3rd": [
-            (
-                "Filed 7/31/25; Certified for Publication 8/27/25 (order attached)\n\n\n\n\nIN THE COURT OF APPEAL OF THE STATE OF CALIFORNIA\n\n                       SECOND APPELLATE DISTRICT\n\n                                     DIVISION ONE\n\n\n O.B.,                                                    B339555\n\n          Plaintiff and Appellant,                        (Los Angeles County\n                                                          Super. Ct. No. 21STCV05971)\n          v.\n\n LOS ANGELES UNIFIED\n SCHOOL DISTRICT,\n\n          Defendant and\n          Respondent.\n\n\n      APPEAL from an order of the Superior Court of Los\nAngeles County, John J. Kralik, Judge. Reversed and remanded\nwith directions.\n      Herman Law and Allegra P. Rineer for Plaintiff and\nAppellant.\n      Artiano Shinoff, Paul V. Carelli IV, and Jeffrey P. Wade for\nDefendant and Respondent.",
-                {
-                    "Docket": {
-                        "appeal_from_str": "Superior Court of Los Angeles County",
-                    },
-                },
-            ),
-        ],
-        "juriscraper.opinions.united_states.state.calctapp_4th_div1": [
-            (
-                "Filed 7/31/25; Certified for Publication 8/27/25 (order attached)\n\n\n\n\nIN THE COURT OF APPEAL OF THE STATE OF CALIFORNIA\n\n                       SECOND APPELLATE DISTRICT\n\n                                     DIVISION ONE\n\n\n O.B.,                                                    B339555\n\n          Plaintiff and Appellant,                        (Los Angeles County\n                                                          Super. Ct. No. 21STCV05971)\n          v.\n\n LOS ANGELES UNIFIED\n SCHOOL DISTRICT,\n\n          Defendant and\n          Respondent.\n\n\n      APPEAL from an order of the Superior Court of Los\nAngeles County, John J. Kralik, Judge. Reversed and remanded\nwith directions.\n      Herman Law and Allegra P. Rineer for Plaintiff and\nAppellant.\n      Artiano Shinoff, Paul V. Carelli IV, and Jeffrey P. Wade for\nDefendant and Respondent.",
-                {
-                    "Docket": {
-                        "appeal_from_str": "Superior Court of Los Angeles County",
-                    },
-                },
-            ),
-        ],
-        "juriscraper.opinions.united_states.state.calctapp_4th_div2": [
-            (
-                "Filed 7/31/25; Certified for Publication 8/27/25 (order attached)\n\n\n\n\nIN THE COURT OF APPEAL OF THE STATE OF CALIFORNIA\n\n                       SECOND APPELLATE DISTRICT\n\n                                     DIVISION ONE\n\n\n O.B.,                                                    B339555\n\n          Plaintiff and Appellant,                        (Los Angeles County\n                                                          Super. Ct. No. 21STCV05971)\n          v.\n\n LOS ANGELES UNIFIED\n SCHOOL DISTRICT,\n\n          Defendant and\n          Respondent.\n\n\n      APPEAL from an order of the Superior Court of Los\nAngeles County, John J. Kralik, Judge. Reversed and remanded\nwith directions.\n      Herman Law and Allegra P. Rineer for Plaintiff and\nAppellant.\n      Artiano Shinoff, Paul V. Carelli IV, and Jeffrey P. Wade for\nDefendant and Respondent.",
-                {
-                    "Docket": {
-                        "appeal_from_str": "Superior Court of Los Angeles County",
-                    },
-                },
-            ),
-        ],
-        "juriscraper.opinions.united_states.state.calctapp_4th_div3": [
-            (
-                "Filed 7/31/25; Certified for Publication 8/27/25 (order attached)\n\n\n\n\nIN THE COURT OF APPEAL OF THE STATE OF CALIFORNIA\n\n                       SECOND APPELLATE DISTRICT\n\n                                     DIVISION ONE\n\n\n O.B.,                                                    B339555\n\n          Plaintiff and Appellant,                        (Los Angeles County\n                                                          Super. Ct. No. 21STCV05971)\n          v.\n\n LOS ANGELES UNIFIED\n SCHOOL DISTRICT,\n\n          Defendant and\n          Respondent.\n\n\n      APPEAL from an order of the Superior Court of Los\nAngeles County, John J. Kralik, Judge. Reversed and remanded\nwith directions.\n      Herman Law and Allegra P. Rineer for Plaintiff and\nAppellant.\n      Artiano Shinoff, Paul V. Carelli IV, and Jeffrey P. Wade for\nDefendant and Respondent.",
-                {
-                    "Docket": {
-                        "appeal_from_str": "Superior Court of Los Angeles County",
-                    },
-                },
-            ),
-        ],
-        "juriscraper.opinions.united_states.state.calctapp_5th": [
-            (
-                "Filed 7/31/25; Certified for Publication 8/27/25 (order attached)\n\n\n\n\nIN THE COURT OF APPEAL OF THE STATE OF CALIFORNIA\n\n                       SECOND APPELLATE DISTRICT\n\n                                     DIVISION ONE\n\n\n O.B.,                                                    B339555\n\n          Plaintiff and Appellant,                        (Los Angeles County\n                                                          Super. Ct. No. 21STCV05971)\n          v.\n\n LOS ANGELES UNIFIED\n SCHOOL DISTRICT,\n\n          Defendant and\n          Respondent.\n\n\n      APPEAL from an order of the Superior Court of Los\nAngeles County, John J. Kralik, Judge. Reversed and remanded\nwith directions.\n      Herman Law and Allegra P. Rineer for Plaintiff and\nAppellant.\n      Artiano Shinoff, Paul V. Carelli IV, and Jeffrey P. Wade for\nDefendant and Respondent.",
-                {
-                    "Docket": {
-                        "appeal_from_str": "Superior Court of Los Angeles County",
-                    },
-                },
-            ),
-        ],
-        "juriscraper.opinions.united_states.state.calctapp_6th": [
-            (
-                "Filed 7/31/25; Certified for Publication 8/27/25 (order attached)\n\n\n\n\nIN THE COURT OF APPEAL OF THE STATE OF CALIFORNIA\n\n                       SECOND APPELLATE DISTRICT\n\n                                     DIVISION ONE\n\n\n O.B.,                                                    B339555\n\n          Plaintiff and Appellant,                        (Los Angeles County\n                                                          Super. Ct. No. 21STCV05971)\n          v.\n\n LOS ANGELES UNIFIED\n SCHOOL DISTRICT,\n\n          Defendant and\n          Respondent.\n\n\n      APPEAL from an order of the Superior Court of Los\nAngeles County, John J. Kralik, Judge. Reversed and remanded\nwith directions.\n      Herman Law and Allegra P. Rineer for Plaintiff and\nAppellant.\n      Artiano Shinoff, Paul V. Carelli IV, and Jeffrey P. Wade for\nDefendant and Respondent.",
-                {
-                    "Docket": {
-                        "appeal_from_str": "Superior Court of Los Angeles County",
-                    },
-                },
-            ),
-        ],
-        "juriscraper.opinions.united_states.state.calctapp_app_div": [
-            (
-                "Filed 7/31/25; Certified for Publication 8/27/25 (order attached)\n\n\n\n\nIN THE COURT OF APPEAL OF THE STATE OF CALIFORNIA\n\n                       SECOND APPELLATE DISTRICT\n\n                                     DIVISION ONE\n\n\n O.B.,                                                    B339555\n\n          Plaintiff and Appellant,                        (Los Angeles County\n                                                          Super. Ct. No. 21STCV05971)\n          v.\n\n LOS ANGELES UNIFIED\n SCHOOL DISTRICT,\n\n          Defendant and\n          Respondent.\n\n\n      APPEAL from an order of the Superior Court of Los\nAngeles County, John J. Kralik, Judge. Reversed and remanded\nwith directions.\n      Herman Law and Allegra P. Rineer for Plaintiff and\nAppellant.\n      Artiano Shinoff, Paul V. Carelli IV, and Jeffrey P. Wade for\nDefendant and Respondent.",
-                {
-                    "Docket": {
-                        "appeal_from_str": "Superior Court of Los Angeles County",
-                    },
-                },
-            ),
-        ],
-        "juriscraper.opinions.united_states.state.calctapp_u": [
-            (
-                "Filed 7/31/25; Certified for Publication 8/27/25 (order attached)\n\n\n\n\nIN THE COURT OF APPEAL OF THE STATE OF CALIFORNIA\n\n                       SECOND APPELLATE DISTRICT\n\n                                     DIVISION ONE\n\n\n O.B.,                                                    B339555\n\n          Plaintiff and Appellant,                        (Los Angeles County\n                                                          Super. Ct. No. 21STCV05971)\n          v.\n\n LOS ANGELES UNIFIED\n SCHOOL DISTRICT,\n\n          Defendant and\n          Respondent.\n\n\n      APPEAL from an order of the Superior Court of Los\nAngeles County, John J. Kralik, Judge. Reversed and remanded\nwith directions.\n      Herman Law and Allegra P. Rineer for Plaintiff and\nAppellant.\n      Artiano Shinoff, Paul V. Carelli IV, and Jeffrey P. Wade for\nDefendant and Respondent.",
-                {
-                    "Docket": {
-                        "appeal_from_str": "Superior Court of Los Angeles County",
-=======
         "juriscraper.opinions.united_states.state.va": [
             (
                 "\nPRESENT: All the Justices\n\nTOLL ROAD INVESTORS PARTNERSHIP II, L.P.\n                                                               OPINION BY\nv. Record No. 250002                                 JUSTICE STEPHEN R. McCULLOUGH\n                                                                July 17, 2025\nSTATE CORPORATION COMMISSION, et al.\n\n\n                     FROM THE STATE CORPORATION COMMISSION\n\n\n       Toll Road Investors Partnership II, L.P. (“TRIP II”), the operator of a toll road in\n\nLoudoun County, appeals from a decision of the State Corporation Commission (“the\n\nCommission”) denying a toll increase. TRIP II contends that the Commission misapplied the\n\nrelevant statutory criteria and, further, that denying it a toll increase would constitute an\n\nuncompensated taking in violation of the United States and Virginia Constitutions. For the\n\nforegoing reasons, we conclude that the decision of the State Corporation Commission should be\n\naffirmed.\n",
@@ -1113,7 +1005,116 @@
                     },
                     "OriginatingCourtInformation": {
                         "assigned_to_str": "Bobbi Dean Overfield"
->>>>>>> 730626c6
+                    },
+                },
+            ),
+        ],
+        "juriscraper.opinions.united_states.state.cal": [
+            (
+                "IN THE SUPREME COURT OF\n               CALIFORNIA\n\n                     TY WHITEHEAD,\n                  Plaintiff and Appellant,\n                              v.\n                   CITY OF OAKLAND,\n                 Defendant and Respondent.\n\n                           S284303\n\n            First Appellate District, Division Three\n                           A164483\n\n               Alameda County Superior Court\n                       RG18896233\n\n\n\n                         May 1, 2025\n\nJustice Evans authored the opinion of the Court, in which\nChief Justice Guerrero and Justices Corrigan, Liu, Kruger,\nGroban, and Jenkins concurred.\n\nJustice Kruger filed a concurring opinion.\n             WHITEHEAD v. CITY OF OAKLAND\n                            S284303\n\n\n               Opinion of the Court by Evans, J.",
+                {
+                    "Docket": {
+                        "appeal_from_str": "First Appellate District, Division Three",
+                    },
+                },
+            ),
+        ],
+        "juriscraper.opinions.united_states.state.calctapp_1st": [
+            (
+                "Filed 8/28/25\n                      CERTIFIED FOR PUBLICATION\n\n       IN THE COURT OF APPEAL OF THE STATE OF CALIFORNIA\n\n                        FIRST APPELLATE DISTRICT\n\n                                DIVISION TWO\n\n\n THE PEOPLE,\n         Plaintiff and Respondent,\n                                              A168758\n v.\n ROBERT ALLEN MIDELL,                         (San Mateo County Super. Ct.\n                                               No. 20NF012926A)\n         Defendant and Appellant.\n\n\n       Robert Midell, who is Black, seeks reversal of his multiple felony\nconvictions including attempted premediated murder, torture, and assault\nbecause his attorney compared him to an animal, he contends, in violation of\nthe California Racial Justice Act of 2020 (RJA) (Pen. Code, 1 § 745, et seq.).\nBecause the comparisons made here were part of a tactically developed\ndefense theme designed to negate the intent elements of the most serious\noffenses charged, Midell is procedurally barred from now using them as a\nbasis for reversal on appeal. Midell's additional arguments challenging the\ncourt's evidentiary rulings and sentencing are also unpersuasive; thus, we\naffirm the judgment.",
+                {
+                    "Docket": {
+                        "appeal_from_str": "San Mateo County Super. Ct.",
+                    },
+                },
+            ),
+        ],
+        "juriscraper.opinions.united_states.state.calctapp_2nd": [
+            (
+                "Filed 7/31/25; Certified for Publication 8/27/25 (order attached)\n\n\n\n\nIN THE COURT OF APPEAL OF THE STATE OF CALIFORNIA\n\n                       SECOND APPELLATE DISTRICT\n\n                                     DIVISION ONE\n\n\n O.B.,                                                    B339555\n\n          Plaintiff and Appellant,                        (Los Angeles County\n                                                          Super. Ct. No. 21STCV05971)\n          v.\n\n LOS ANGELES UNIFIED\n SCHOOL DISTRICT,\n\n          Defendant and\n          Respondent.\n\n\n      APPEAL from an order of the Superior Court of Los\nAngeles County, John J. Kralik, Judge. Reversed and remanded\nwith directions.\n      Herman Law and Allegra P. Rineer for Plaintiff and\nAppellant.\n      Artiano Shinoff, Paul V. Carelli IV, and Jeffrey P. Wade for\nDefendant and Respondent.",
+                {
+                    "Docket": {
+                        "appeal_from_str": "Superior Court of Los Angeles County",
+                    },
+                },
+            ),
+        ],
+        "juriscraper.opinions.united_states.state.calctapp_3rd": [
+            (
+                "Filed 7/31/25; Certified for Publication 8/27/25 (order attached)\n\n\n\n\nIN THE COURT OF APPEAL OF THE STATE OF CALIFORNIA\n\n                       SECOND APPELLATE DISTRICT\n\n                                     DIVISION ONE\n\n\n O.B.,                                                    B339555\n\n          Plaintiff and Appellant,                        (Los Angeles County\n                                                          Super. Ct. No. 21STCV05971)\n          v.\n\n LOS ANGELES UNIFIED\n SCHOOL DISTRICT,\n\n          Defendant and\n          Respondent.\n\n\n      APPEAL from an order of the Superior Court of Los\nAngeles County, John J. Kralik, Judge. Reversed and remanded\nwith directions.\n      Herman Law and Allegra P. Rineer for Plaintiff and\nAppellant.\n      Artiano Shinoff, Paul V. Carelli IV, and Jeffrey P. Wade for\nDefendant and Respondent.",
+                {
+                    "Docket": {
+                        "appeal_from_str": "Superior Court of Los Angeles County",
+                    },
+                },
+            ),
+        ],
+        "juriscraper.opinions.united_states.state.calctapp_4th_div1": [
+            (
+                "Filed 7/31/25; Certified for Publication 8/27/25 (order attached)\n\n\n\n\nIN THE COURT OF APPEAL OF THE STATE OF CALIFORNIA\n\n                       SECOND APPELLATE DISTRICT\n\n                                     DIVISION ONE\n\n\n O.B.,                                                    B339555\n\n          Plaintiff and Appellant,                        (Los Angeles County\n                                                          Super. Ct. No. 21STCV05971)\n          v.\n\n LOS ANGELES UNIFIED\n SCHOOL DISTRICT,\n\n          Defendant and\n          Respondent.\n\n\n      APPEAL from an order of the Superior Court of Los\nAngeles County, John J. Kralik, Judge. Reversed and remanded\nwith directions.\n      Herman Law and Allegra P. Rineer for Plaintiff and\nAppellant.\n      Artiano Shinoff, Paul V. Carelli IV, and Jeffrey P. Wade for\nDefendant and Respondent.",
+                {
+                    "Docket": {
+                        "appeal_from_str": "Superior Court of Los Angeles County",
+                    },
+                },
+            ),
+        ],
+        "juriscraper.opinions.united_states.state.calctapp_4th_div2": [
+            (
+                "Filed 7/31/25; Certified for Publication 8/27/25 (order attached)\n\n\n\n\nIN THE COURT OF APPEAL OF THE STATE OF CALIFORNIA\n\n                       SECOND APPELLATE DISTRICT\n\n                                     DIVISION ONE\n\n\n O.B.,                                                    B339555\n\n          Plaintiff and Appellant,                        (Los Angeles County\n                                                          Super. Ct. No. 21STCV05971)\n          v.\n\n LOS ANGELES UNIFIED\n SCHOOL DISTRICT,\n\n          Defendant and\n          Respondent.\n\n\n      APPEAL from an order of the Superior Court of Los\nAngeles County, John J. Kralik, Judge. Reversed and remanded\nwith directions.\n      Herman Law and Allegra P. Rineer for Plaintiff and\nAppellant.\n      Artiano Shinoff, Paul V. Carelli IV, and Jeffrey P. Wade for\nDefendant and Respondent.",
+                {
+                    "Docket": {
+                        "appeal_from_str": "Superior Court of Los Angeles County",
+                    },
+                },
+            ),
+        ],
+        "juriscraper.opinions.united_states.state.calctapp_4th_div3": [
+            (
+                "Filed 7/31/25; Certified for Publication 8/27/25 (order attached)\n\n\n\n\nIN THE COURT OF APPEAL OF THE STATE OF CALIFORNIA\n\n                       SECOND APPELLATE DISTRICT\n\n                                     DIVISION ONE\n\n\n O.B.,                                                    B339555\n\n          Plaintiff and Appellant,                        (Los Angeles County\n                                                          Super. Ct. No. 21STCV05971)\n          v.\n\n LOS ANGELES UNIFIED\n SCHOOL DISTRICT,\n\n          Defendant and\n          Respondent.\n\n\n      APPEAL from an order of the Superior Court of Los\nAngeles County, John J. Kralik, Judge. Reversed and remanded\nwith directions.\n      Herman Law and Allegra P. Rineer for Plaintiff and\nAppellant.\n      Artiano Shinoff, Paul V. Carelli IV, and Jeffrey P. Wade for\nDefendant and Respondent.",
+                {
+                    "Docket": {
+                        "appeal_from_str": "Superior Court of Los Angeles County",
+                    },
+                },
+            ),
+        ],
+        "juriscraper.opinions.united_states.state.calctapp_5th": [
+            (
+                "Filed 7/31/25; Certified for Publication 8/27/25 (order attached)\n\n\n\n\nIN THE COURT OF APPEAL OF THE STATE OF CALIFORNIA\n\n                       SECOND APPELLATE DISTRICT\n\n                                     DIVISION ONE\n\n\n O.B.,                                                    B339555\n\n          Plaintiff and Appellant,                        (Los Angeles County\n                                                          Super. Ct. No. 21STCV05971)\n          v.\n\n LOS ANGELES UNIFIED\n SCHOOL DISTRICT,\n\n          Defendant and\n          Respondent.\n\n\n      APPEAL from an order of the Superior Court of Los\nAngeles County, John J. Kralik, Judge. Reversed and remanded\nwith directions.\n      Herman Law and Allegra P. Rineer for Plaintiff and\nAppellant.\n      Artiano Shinoff, Paul V. Carelli IV, and Jeffrey P. Wade for\nDefendant and Respondent.",
+                {
+                    "Docket": {
+                        "appeal_from_str": "Superior Court of Los Angeles County",
+                    },
+                },
+            ),
+        ],
+        "juriscraper.opinions.united_states.state.calctapp_6th": [
+            (
+                "Filed 7/31/25; Certified for Publication 8/27/25 (order attached)\n\n\n\n\nIN THE COURT OF APPEAL OF THE STATE OF CALIFORNIA\n\n                       SECOND APPELLATE DISTRICT\n\n                                     DIVISION ONE\n\n\n O.B.,                                                    B339555\n\n          Plaintiff and Appellant,                        (Los Angeles County\n                                                          Super. Ct. No. 21STCV05971)\n          v.\n\n LOS ANGELES UNIFIED\n SCHOOL DISTRICT,\n\n          Defendant and\n          Respondent.\n\n\n      APPEAL from an order of the Superior Court of Los\nAngeles County, John J. Kralik, Judge. Reversed and remanded\nwith directions.\n      Herman Law and Allegra P. Rineer for Plaintiff and\nAppellant.\n      Artiano Shinoff, Paul V. Carelli IV, and Jeffrey P. Wade for\nDefendant and Respondent.",
+                {
+                    "Docket": {
+                        "appeal_from_str": "Superior Court of Los Angeles County",
+                    },
+                },
+            ),
+        ],
+        "juriscraper.opinions.united_states.state.calctapp_app_div": [
+            (
+                "Filed 7/31/25; Certified for Publication 8/27/25 (order attached)\n\n\n\n\nIN THE COURT OF APPEAL OF THE STATE OF CALIFORNIA\n\n                       SECOND APPELLATE DISTRICT\n\n                                     DIVISION ONE\n\n\n O.B.,                                                    B339555\n\n          Plaintiff and Appellant,                        (Los Angeles County\n                                                          Super. Ct. No. 21STCV05971)\n          v.\n\n LOS ANGELES UNIFIED\n SCHOOL DISTRICT,\n\n          Defendant and\n          Respondent.\n\n\n      APPEAL from an order of the Superior Court of Los\nAngeles County, John J. Kralik, Judge. Reversed and remanded\nwith directions.\n      Herman Law and Allegra P. Rineer for Plaintiff and\nAppellant.\n      Artiano Shinoff, Paul V. Carelli IV, and Jeffrey P. Wade for\nDefendant and Respondent.",
+                {
+                    "Docket": {
+                        "appeal_from_str": "Superior Court of Los Angeles County",
+                    },
+                },
+            ),
+        ],
+        "juriscraper.opinions.united_states.state.calctapp_u": [
+            (
+                "Filed 7/31/25; Certified for Publication 8/27/25 (order attached)\n\n\n\n\nIN THE COURT OF APPEAL OF THE STATE OF CALIFORNIA\n\n                       SECOND APPELLATE DISTRICT\n\n                                     DIVISION ONE\n\n\n O.B.,                                                    B339555\n\n          Plaintiff and Appellant,                        (Los Angeles County\n                                                          Super. Ct. No. 21STCV05971)\n          v.\n\n LOS ANGELES UNIFIED\n SCHOOL DISTRICT,\n\n          Defendant and\n          Respondent.\n\n\n      APPEAL from an order of the Superior Court of Los\nAngeles County, John J. Kralik, Judge. Reversed and remanded\nwith directions.\n      Herman Law and Allegra P. Rineer for Plaintiff and\nAppellant.\n      Artiano Shinoff, Paul V. Carelli IV, and Jeffrey P. Wade for\nDefendant and Respondent.",
+                {
+                    "Docket": {
+                        "appeal_from_str": "Superior Court of Los Angeles County",
                     },
                 },
             ),
