--- conflicted
+++ resolved
@@ -972,7 +972,6 @@
                 },
             ),
         ],
-<<<<<<< HEAD
         "juriscraper.opinions.united_states.state.va": [
             (
                 "\nPRESENT: All the Justices\n\nTOLL ROAD INVESTORS PARTNERSHIP II, L.P.\n                                                               OPINION BY\nv. Record No. 250002                                 JUSTICE STEPHEN R. McCULLOUGH\n                                                                July 17, 2025\nSTATE CORPORATION COMMISSION, et al.\n\n\n                     FROM THE STATE CORPORATION COMMISSION\n\n\n       Toll Road Investors Partnership II, L.P. (“TRIP II”), the operator of a toll road in\n\nLoudoun County, appeals from a decision of the State Corporation Commission (“the\n\nCommission”) denying a toll increase. TRIP II contends that the Commission misapplied the\n\nrelevant statutory criteria and, further, that denying it a toll increase would constitute an\n\nuncompensated taking in violation of the United States and Virginia Constitutions. For the\n\nforegoing reasons, we conclude that the decision of the State Corporation Commission should be\n\naffirmed.\n",
@@ -980,7 +979,9 @@
                     "Docket": {
                         "appeal_from_str": "State Corporation Commission"
                     }
-=======
+                },
+            )
+        ],
         "juriscraper.opinions.united_states.state.utah": [
             (
                 "\nThis opinion is subject to revision before final\n                     publication in the Pacific Reporter\n                                2025 UT 17\n\n\n                                   IN THE\n\n      SUPREME COURT OF THE STATE OF UTAH\n\n                         UNIVERSITY OF UTAH,\n                             Appellant,\n                                      v.\n                JOHN TULLIS and AMELIA TULLIS,\n        individually and as parents and natural guardians\n                      of P.T., a minor child,\n                            Appellees.\n\n                           No. 20230672\n                       Heard October 25, 2024\n                         Filed June 5, 2025\n\n                On Appeal of Interlocutory Order\n\n              Third District Court, Salt Lake County\n                  The Honorable Adam T. Mow\n                          No. 190907183\n\n\n                                Attorneys∗:\nCarolyn S. Stevens, Amy F. Sorenson, Cameron J. Cutler, Annika\n L. Jones, Salt Lake City, Derek J. Williams, Millcreek, LaMar F.\n      Jost, Clarissa M. Collier, Denver, Colo., for appellant\n    Christine Durham, Deno Himonas, Sarah Smith, Caitlin\nMcKelvie, Cate Vaden, Charles H. Thronson, Michael A. Worel,\nSalt Lake City, Mark R. Yohalem, Los Angeles, Cal., for appellees\n",
@@ -992,7 +993,6 @@
                         "assigned_to_str": "Adam T. Mow",
                         "docket_number": "190907183",
                     },
->>>>>>> 8de3e3b7
                 },
             ),
         ],
