--- conflicted
+++ resolved
@@ -11,11 +11,7 @@
 Releases are also tagged in git, if that's helpful.
 
 ## Coming up
-
-<<<<<<< HEAD
 - New scraper `lactapp_2` for Lousiana Court of Appeals, Second Circuit
-=======
->>>>>>> 0a46db69
 
 ## Current
 
