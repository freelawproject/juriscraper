--- conflicted
+++ resolved
@@ -20,12 +20,8 @@
 
 Changes:
 - Update README.rst
-<<<<<<< HEAD
 - Add CONTRIBUTING.md
-=======
-- Add CHANGES.md
 - Update `lactapp_1` scraper, site has changed #1357
->>>>>>> 0b2f7f0a
 
 Fixes:
 -
