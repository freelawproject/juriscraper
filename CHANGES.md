--- conflicted
+++ resolved
@@ -14,11 +14,8 @@
 
 - Fix `me` Update maine scraper and add backscraper
 - Update `sd` backscraper and extract from text
-<<<<<<< HEAD
 - Implement datestring format validation in test_ScraperExtractFromTextTest #838
-=======
 - Implement `or` extract_from_text to collection regional citations #1226
->>>>>>> 5f372de0
 - Fix `bia` scraper
 
 ## Current
