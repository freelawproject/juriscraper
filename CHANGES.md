--- conflicted
+++ resolved
@@ -15,12 +15,8 @@
 The following changes are not yet released, but are code complete:
 
 Features:
-<<<<<<< HEAD
-- Add support for downloading ACMS NDA free look documents.
-=======
 - Implement scraper for texas 15th court of appeals  `texapp_15`  #1436
--
->>>>>>> aca39ad8
+- Add support for downloading ACMS NDA free look documents. #1510
 
 Changes:
 -
