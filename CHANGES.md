--- conflicted
+++ resolved
@@ -23,11 +23,8 @@
 Fixes:
 - Forces proper html structure for `colo` #1538
 - remove should_have_results flag from `wis` `mass` to prevent false positives #1513
-<<<<<<< HEAD
+- Fixes parsing of email ACMS and `ord` docket entry short description variations
 - Fix `ky` scraper to handle missing document text to prevent errors #1540
-=======
-- Fixes parsing of email ACMS and `ord` docket entry short description variations
->>>>>>> ceaf7628
 
 ## Current
 
