# Change Log

As of this writing, in late 2020, we have issued over 400 releases. The vast
majority of these releases fix a scraper so it works better on a particular
court's website. When that's the case, we don't update the changelog, we simply
do the change, and you can find it in the git log.

The changes below represent changes in ambition, goals, or interface. In other
words, they're the ones you'll want to watch, and the others are mostly noise.

Releases are also tagged in git, if that's helpful.

## Coming up

The following changes are not yet released, but are code complete:

Features:
-

Changes:
-

Fixes:
-

## Current

**2.6.96 - 2025-11-21**

Changes:
- Add scotus_email to parse SCOTUS email notifications
- Update scotus_email scraper to handle subscription confirmation emails

Fixes:
- fix `mich` and `michctapp` bad docket numbers #1648
- fix `nyappdiv`, `nyappterm` and `nytrail` extract_from_text to get docket numbers #1655
- remove unnecessary print statements from test cases
<<<<<<< HEAD
- fix `ky` and `kyctapp` IndexError when API returns empty document details #1666
=======
- fix `illappct` oral args scrapers to handle nested HTML elements in case names #1668.
- fix `illappct` oral argument scraper skipping the first row of HTML tables
>>>>>>> 57e81c0d

## Past

**2.6.95 - 2025-11-02**

Changes:
- update cleanup_content method for `ny` #1637
- Update ga ct app backscraper

Fixes:
- cleanup_content method called twice in sample_caller.py



**2.6.94 - 2025-10-28**

Changes:
- update `guam` domain #1635

Fixes:
- handle different table structures in `uscgcoca` scraper #1526
- update cleanup_content method for `ny` #1637
- add expected content types for document handling in 'texapp' scraper #1636
- update `delaware`, `delch`, `delsuperct` and `delctcompl` scrapers and examples #1641


**2.6.93 - 2025-10-17**

Changes:
- add backscraper for haw #1583

Fixes:
- fix download_content call in sample_caller #1619
- fix `cal` rename key in OriginatingCourtInformation for accuracy #1625
- fix `texbizct` improve error handling for name and citation extraction from titles #1629
- add `ncbizct` to init #1631


**2.6.92 - 2025-10-01**

Features:
- Add new method `download_content` to `AbstractSite` for improved file retrieval #1535

Changes:
- Retrieve lower court information in `sc` #1569


**2.6.91 - 2025-09-26**

Changes:
- Retrieve lower court information in `vt` #1569
- Retrieve lower court information in `sd` #1569
- Retrieve lower court information in `va` #1569
- Retrieve lower court information in `utah` #1569
- Retrieve lower court information in `wyo` #1569
- Retrieve lower court information in `dc` #1569
- Retrieve lower court information in `cal` scrapers #1569
- Retrieve lower court information in 'alaska' #1569
- Add lower court extraction to `federal_appellate` scrapers #1560
- Add lower court extraction to `iowa` scrapers #1569
- Retrieve lower court information in `delaware` scrapers #1569
- Retrieve lower court information in `idaho` #1569
- Retrieve lower court information in `ky` #1569
- Retrieve lower court information in `la` #1569
- Retrieve lower court information in `mont` #1569
- Retrieve lower court information in `nd` #1569
- Retrieve lower court information in `nj` #1569
- Retrieve lower court information in `neb` #1569
- Clean up `haw` names #1582
- Retrieve lower court information in `nm` #1569
- Retrieve lower court information in `or` #1569
- Update `mdag` scraper, site has changed #1598
- Retrieve lower court information in `pa` #1569

Fixes:
- fix `tax` scraper #1599
- Fix `conn` to handle unusual HTML #1601


**2.6.90 - 2025-09-10**
Features:
- Add scotus_docket_report_html to parse SCOTUS HTML dockets
- Add scotus_docket_report_htm to parse SCOTUS HTM dockets

Fixes:
- Fix connappct #1580
- fix `bia` scraper #1574

**2.6.89 - 2025-09-02**

Features:
- Add scotus_docket_report to parse SCOTUS JSON dockets
- Add support for downloading documents from the ACMS court API.

Changes:
- Retrieve lower court information in `bap9` and `bap10` #1567
- Retrieve lower court information in `ariz`  #1569

Fixes:
- fix `cafc` oral arguments scraper #1570

**2.6.88 - 2025-08-27**

Features:
- add `texbizct` new scraper for Texas Business Court #1437

Fixes:
- Fix `nd` use empty string when no summary is found #1561


**2.6.87 - 2025-08-25**

Features:
- add `bap8` scraper, inherits from `ca8` #1544
- add `bap6` scraper, inherits from `ca6` #1544
- implement `neb` and `nebctapp` extract_from_text #1549


**2.6.86 - 2025-08-15**

Fixes:
- Update `bap1` backscraper #1539
- Fix `ky` scraper to handle missing document text to prevent errors #1540

**2.6.85 - 2025-08-14**

Fixes:
- Forces proper html structure for `colo` #1538
- remove should_have_results flag from `wis` `mass` to prevent false positives #1513
- Fixes parsing of email ACMS and `ord` docket entry short description variations


**2.6.84 - 2025-08-07**

Features:
- add `indctapp_reclassified` new scraper for reclassified opinions #1509
-

Changes:
- Update `uscgcoca` scraper, site has changed #1526

Fixes:
- Add new validation to `mont.Site.cleanup_content` to ensure that the content is not an error page #1520
- Improve `nd` scraper to extract citations from the html #1301


**2.6.83 - 2025-08-05**

Features:
- Implement scraper for texas 15th court of appeals  `texapp_15`  #1436
- Add support for downloading ACMS NDA free look documents. #1510


**2.6.82 - 2025-07-31**

Changes:
- Update README.rst
- Add CONTRIBUTING.md
- Update `lactapp_1` scraper, site has changed #1357


Fixes:
- Fix `ca9` download URLs #1515

**2.6.81 - 2025-07-28**

Features:
- Add `masssuperct` new scraper for Massachusetts Superior Court #1498
- Fix document URL parsing in plain‑text email minute‑entry notifications #1362
- Add `bap9` backscraper #1008
- Add `ca9` backscraper

Changes:
- Update `lactapp_1` scraper, site has changed #1357
- improve `ind` add new fields for lower court details and judge names #1266


**2.6.80 - 2025-07-16**

Features:
- Add error handling for scrapers with expected results #1447
- Add a check to verify ACMS user data is loaded before querying attachment pages #1495
- Add `alaska_slip` and `alaska_u` new scrapers #1478

Changes:
- Expanded ACMS URL matching to support both HTTP and HTTPS protocols.

Fixes:
- Fix `visuper_p` adaptation to new html tags #1489
- Fix `ariz` update download URLs #1474
- handle empty cases in `ca7` scraper #1484
- fix `idaho_civil` preformat date to prevent parsing errors #1284


**2.6.79 - 2025-07-08**

Changes:
- Updates `PacerSession` class to make ACMS authentication optional, and disabled it by default.

**2.6.78 - 2025-06-18**

Features:
- Added support for parsing ACMS NDA notifications
- Enhances `PacerSession` class to support ACMS authentication.
- Adds case purchasing functionality to `ACMSDocketReport`.
- Added support for parsing docket numbers with case types with up to five letters
- Introduces logic to purchase ACMS docket entry attachment pages.

Changes:
- Refactor `ACMSDocketReport` to handle missing "date entered" values gracefully
  and expands the use of raw data fields for reliable date information. #1459
- make `nytrial` back scraping dynamic #1402
- Improve `alaska` scraper to handle case page to retrieve download_url #937

Fixes:
- Improve `ny` cleanup_content to remove email protection that was causing
  duplicates #1450
- Fix `minn` move `need_special_headers` to `__init__` #1470

**2.6.77 - 2025-06-17**

Changes:
- New scraper `lactapp_4` for Lousiana Court of Appeals, Fourth Circuit
- Update `uscgcoca` add backscraper #1431
- Update `tenn` add backscraper #1425

Fixes:
- Add "lower_court_ids" to fields returned by OpinionSite #1432
- Fix `va` collecting bad docket_number values #1441
- Fix `mich` change date expected key to `date_filed` #1445

**2.6.76 - 2025-06-12**

Changes:
-  Fix `tex` get opinions from the orders on causes page #1410
-  Fix `sd`
-  Fix `bap1` not scraping recent data #1422

**2.6.75 - 2025-06-09**

Changes:
- Update kan and kanctapp scrapers
- update `nc` scraper to OpinionSiteLinear and new website #1373

**2.6.74 - 2025-06-04**

- Add `test_hashes` optional argument to `sample_caller`. Helpful to detect
timestamped opinions and check if `Site.cleanup_content` is working #1392
- fix tenn scraper parsing error #1413
- fix package release process #1426

**2.6.71 - 2025-05-30**

Changes:
- Added support for Python 3.13

Fixes:
- Improve test speed by reducing the size of the uscfc_vaccine example array
- Fix `asbca` scraper to use special headers #1411
- Fix `uscgcoca` by using `self.needs_special_headers` #1419

**2.6.70 - 2025-05-23**

Features:
- Fix for CA4 - minor edge case bug

**2.6.69 - 2025-05-21**

Features:
- New scraper `ncbizct` for North Carolina Business Court

Fixes:
- Fixes for `prapp` with backscraper

**2.6.68 - 2025-05-12**

- Add auth token to ny trial courts
- Clean up ala scraped case names #1272


**2.6.67 - 2025-05-08**

- New scraper `lactapp_2` for Lousiana Court of Appeals, Second Circuit
- Fix `me` Update maine scraper and add backscraper
- Update `sd` backscraper and extract from text
- Fix `bia` scraper and add extract from text test cases
- Implement `cleanup_content` for `ny` sites #1393


**2.6.66 - 2025-04-29**

- Add backscraper for `dcd` #1336
- Update `sd` backscraper and extract from text
- Implement datestring format validation in test_ScraperExtractFromTextTest #838
- Implement `or` extract_from_text to collection regional citations #1226
- Fix `bia` scraper

**2.6.65 - 2025-04-11**

- `nh` was blocking; fixed by updating the user agent string #1370
- Update `vtsuperct_*` scrapers to inherit `extract_from_text` from `vt` #1150


**2.6.64 - 2025-04-10**

- Fix `me` Update maine scraper and add backscraper #1360
- Sites were blocking `cafc` scrapers. Fixed by passing a browser user agent #1366


**2.6.63 - 2025-03-25**

- Make `ga` backscraper take kwargs; fix a bug in 2018 #1349
- Implement extract from text for `ga` #1349
- Fix `ill` oral argument scraper #1356

**2.6.62 - 2025-03-19**

- Fix `uscgcoca` and `asbca` by replicating browser request headers #1352
- Fix `uscgcoca` citation regex #1351

**2.6.61 - 2025-03-06**

- Fix `ca8` opinion scraper by setting `request.verify = False` #1346

**2.6.60 - 2025-03-05**

- Fix `ca7` scrapers url from http to https

**2.6.59 - 2025-03-04**

- Change `colo` user agent to prevent site block #1341

**2.6.58 - 2025-02-26**

- Fixes:
  - Add backscraper for `mesuperct` #1328
  - Fix `mont` cleanup_content, would fail when content was bytes #1323

**2.6.57 - 2025-02-25**

- Fixes:
  - fix cafc oral argument scraper PR (#1325)[https://github.com/freelawproject/juriscraper/pull/1325]
  - ignore future date sanity check when date filed is approximate #1321
  - new exception InvalidDocumentError to be raised when an error page is detected #1329
  - update mont parsing; and raise InvalidDocumentError #1329

- Features
  - Add workflow to check for new entries in CHANGES.md file


**2.6.56 - 2025-02-19**

- Fixes:
  - n/a

- Features:
  - MT upgrade to opinion site linear
  - Add citation extraction and author for MT


**2.6.55 - 2025-02-10**

- Fixes:
  - `cafc` opinion scraper now requests using `verify=False` #1314
  - recap: support for parsing docket_numbers wrapped in a `tel:` href tag
     in appellate dockets. #915

- Features:
  - recap: improvement to the download_pdf method to handle cases where
  attachment pages are returned instead of the expected PDF documents. #1309

**2.6.54 - 2025-01-24**

- Fixes:
  - `ca6` oral argument scraper is no longer failing
  - update the pypi.yml github actions workflow to solve a bug with twine and
    packaging packages interaction. It now forces the update of packaging
  - due to that bug, we discarded the 2.6.53 version

**2.6.52 - 2025-01-20**

- Fixes:
  - `AppellateDocketReport.download_pdf` now returns a two-tuple containing the
    response object or None and a str. This aligns with the changes introduced
    in v 2.5.1.

**2.6.51 - 2025-01-14**

- Fixes:
  - `extract_from_text` now returns plain citation strings, instead of parsed dicts

**2.6.50 - 2025-01-10**

- Fixes:
  - add tests to ensure that `extract_from_text` does not fail
    when it does not find what it looks for; and that it always
    returns a dict
  - updated `pasuperct`, `bia`, `bap1`, `nm` and `sd` `extract_from_text` methods
  - refactored `pacer.email._parse_bankruptcy_short_description`
  - added tests for new courts `flsb`, `nceb`
  - added tests for multi docket NEFs

- Features
  - `pacer.email._parse_bankruptcy_short_description` now supports Multi Docket NEFs

**2.6.49 - 2025-01-08**

- Fixes:
  - `nh` scrapers no longer depend on harcoded year filter
  - Fixed `absca` tests that were failing due to change of year
  - `pasuperct` now collects citations
  - `pa`, `pasuperct` and `pacommcwt` now paginate results


**2.6.48 - 2024-12-31**

- Fixes:
  - updated `idaho_*` scrapers to OpinionSiteLinear
  - updated `cadc` scrapers to new site
  - `okla` now skips rows with no docket number
  - fixes for PACER appellate dockets parsing

**2.6.47 - 2024-12-12**

- Fixes:
  - standardize usage of download methods in scrapers (_download, _request_url_get, _request_url_post)
  - refactor scrapers to do not return "Per Curiam" as value for "author_str" or "judges"

- Features
  - added `extract_from_text` to `sc`


**2.6.46 - 2024-12-10**

- Fixes:
  - Support for parsing the new format of appellate attachment pages has been added

**2.6.45 - 2024-12-05**

- Features:
  - AbstractSite now supports saving responses and response headers.
  Use it with new optional argument for the sample caller `save-responses`.
  - Delete `--daemon` and `--report` options

**2.6.44 - 2024-11-27**

- Fixes:
  - Fixes `colo`

**2.6.43 - 2024-11-21**

- Fixes:
  - Fixes `ky` and `colo`

**2.6.42 - 2024-11-21**

- Fixes:
  - Fix `mass` and `massctapp` cleanup content method

**2.6.40 - 2024-11-20**

- Fixes:
  - Fix `mass` and `massctapp` scrapers, scrape new endpoint
  - Exclude "Commonwealth" string from short case names

**2.6.39 - 2024-11-18**

- Fixes:
  - Fix `Kansas, Ohio Ct App's 1-13` opinion scraper

**2.6.38 - 2024-11-08**

- Fixes:
  - Fix `uscfc` opinion scraper

- Features:
  - RECAP: add new sealed document phrase

**2.6.37 - 2024-10-22**

Fixes:
  - Fix for `okla` cleanup_content

**2.6.35 - 2024-10-22**

Fixes:
  - Fix for `okla` cleanup_content

**2.6.34 - 2024-10-22**

Fixes:
  - Fix for `okla` cleanup_content

**2.6.32 - 2024-10-21**

Features:
  - added `okla` cleanup_content

Fixes:
  - updated `coloctapp` cleanup_content


**2.6.31 - 2024-10-21**

Fixes:
  - `neb` now handles rows with no links
  - `coloctapp` update cleanup_content
  - fix `la` xpath selector that was skipping some cases

Features:
  - new scraper `lactapp_5` for Lousiana Court of Appeals, Fifth Circuit
  - now sending a `logger.error` call to Sentry when an scraped date is in the future

**2.6.30 - 2024-10-10**

Fixes:
  - fix `CADC` oral arguments

**2.6.29 - 2024-10-10**

Fixes:
  - fix `or` and `orctapp` scraper, scraping new endpoint
  - fix cache control headers in `AbstractSite`
  - fix `sc` expected content types

**2.6.28 - 2024-09-27**

Features:
  - new scraper `sc_u`

Fixes:
  - handle `illappct` (oral args) rows with no download link
  - `ca11` update to Oral Argument Site Linear
  - `cadc_u` change docket number getter
  - `sc` implement new site

**2.6.27 - 2024-09-16**

Fixes:
  - Fixes `coloctapp`



**2.6.25 - 2024-09-16**

Fixes:
  - Handle `nh` edge cases
  - Update `ohioctapp` to return "lower_courts" in order to disambiguate dockets across districts
  - Update `lib.string_utils.clean_string` to no longer delete semicolons

**2.6.25 - 2024-09-10**

Fixes:
  - `ny` Fixes NY
  - Updates nyappdiv to inherit ny
  - fixes tests

**2.6.24 - 2024-09-05**

Fixes:
  - `vt` now collects neutral citations
  - Fix `ca8` and updated to OpinionSiteLinear
  - Update README

**2.6.23 - 2024-09-03**

Fixes:
  - `wis` now collects neutral citations
  - `ky` now skips rows with no documents

Features:
  - new scraper `wisctapp`

**2.6.21 - 2024-08-30**

Fixes:
  - `fladistctapp` docket numbers are now unique across districts
  - updated `ca11` html selectors
  - updated `pa` to new API format
  - set needs_special_headers to True for `vt`

Features:
  - implemented dynamic backscraper and extract_from_text for `conn`

**2.6.20 - 2024-08-28**

Fixes:
  - Changed to nested format for attachments in the InternetArchive report

**2.6.19 - 2024-08-26**

Fixes:
  - `nh` renamed to `nh_p` and working by using special headers

Features:
  - New scraper: `nh_u`
  - Handle new bankruptcy attachment page format
  - Make docket history report parser more robust

**2.6.18 - 2024-08-22**

Features:
  - SCOTUS backscraper

Fixes:
  - Improvements to bankruptcy docket parsing
  - Added `njd` regression tests files

**2.6.17 - 2024-08-19**

Fixes:
  - RECAP:
    - email: now parses short description for `okeb`
    - Fixed IndexOutOfRange error in DocketReport::_set_metadata_values method
  - Scrapers:
    - fixed `cal` SSL errors
    - now collecting citations for `minn`

**2.6.16 - 2024-08-12**

Fixes:
  - Fixed Minnesota and implemented it's backscraper

**2.6.15 - 2024-08-07**

Features:
  - Added support for parsing PACER bankruptcy and district docket number components.

**2.6.14 - 2024-08-07**

Features:
  - Add special site headers attribute.
  - NY Api changes

Fixes:
  - ND (with dynamic backscraper)
  - PA
  - Ark

**2.6.13 - 2024-08-01**

Features:
  - Adds the de_seq_num to the download method.

Fixes:
  - Adds headers attribute to the massappct_u scraper.
  - Updates the URL for the oklaag scraper.
  - Updates the setup.py configuration to address deprecated setuptools options and improves test management using pytest.

**2.6.12 - 2024-07-22**

Features:
  - Update free opinion report to store the params used for each request

**2.6.11 - 2024-07-22**

Fixes:
  - Oklahoma opinion scrapers
  - CAFC oral argument scraper
  - ASBCA opinion scrapers
  - renamed logger from "Logger" to "juriscraper.lib.log_tools", which follows hierarchical naming convention

Features:
  - RECAP email: Support short_description parsing for tnmb and nhb
  - md backscraper
  - OpinionSiteLinear now supports returning "other_dates" key
  - New scraper for ky and kyctapp

**2.6.10 - 2024-07-11**

Features:
  - Fixes colo scraper expected_content_type


**2.6.9 - 2024-07-10**

Features:

- Fixes for
  - Idaho Civil
  - Idaho Criminal
  - Idaho Ct Appeals Civil, Criminal, Unpublished
  - N. Mariana Islands
  - Disables Mississippi
  - Disables Missouri
  - Fix Nebraska/App
  - Pacer Email TXNB
- Adds
  - ColoCtApp Dynamic backscraper

**2.6.8 - 2024-07-03**

Features:

- Fix for RI

**2.6.7 - 2024-07-03**

Features:

- Minor fixes for MA and RI

**2.6.6 - 2024-07-02**

Features:

- Implemented backscraper for nj, njtaxct_u, njtaxct_p, njsuperctappdiv_p, njsuperctappdiv_u

**2.6.5 - 2024-07-02**

Changes:

- Fixes for
  - Mass
  - RI
  - NJ
  - BIA
  - CalAG


**2.6.4 - 2024-06-11**

Changes:

- Add dynamic backscrapers for:
  - tex
  - nmcca
  - wyo
  - vtsuperct
  - alaska

- Fixed wrong xpath selectors and updated to OpinionSiteLinear
  - dcd
  - nd
  - ca1

- Solved bug with python3.12 tests in Github Actions


**2.6.3 - 2024-05-24**

Changes:

- PACER: Refactor login logic for PACER sessions.
- pacer.email: Added short description parsing for `pamb`


**2.6.2 - 2024-05-20**

Features:

- Added parser for ACMS attachment pages
- Added dynamic backscraper for `tax`

Changes:

- PACER: fix error string false positives
- pacer.email: support multidocket NEF short description parsing for `njb`

**2.6.1 - 2024-05-15**

Features:

- Added dynamic backscrapers for these scrapers and their inheriting classes
  - afcca
  - olc
  - bap10
  - fla
  - nyappterm
  - ill

- pacer.email: Added short description parsing for `deb` and `mdb`

Changes:
- Updated `cal` and `calctapp_*` to OpinionSiteLinear

**2.6.0 - 2024-04-03**

Features:

- Added scrapers for fisa and fiscr courts

Changes:

- Breaking change has been made to the FreeOpinionReport its 'data' property now
 returns a dictionary containing the FreeOpinionRow fields, instead of returning
 a Python object with their properties. This change aligns the method of
 returning 'data' in this report with that of other reports.
- Fixes to texag, tex

## Past

**2.5.95 - 2024-02-14**

Features:

- The GET method of the PacerSession class now supports custom timeouts for flexible request management.
- Adds a method to check if a district court docket entry is sealed..

Changes:

- Update the DownloadConfirmationPage class to reduce the read timeout of the GET request within the query method.

**2.5.94 - 2024-02-13**

Features:

Changes:

- Update minnag
- Update alaska/app

**2.5.93 - 2024-02-09**

Features:

Changes:

- Update fladistctapp

**2.5.92 - 2024-02-09**

Features:

Changes:

- Update Nev/NevApp scrapers

**2.5.91 - 2024-02-09**

Features:

- Add expected_content_types to OpinionSite and OralArgSite

Changes:

- Fixes for pacer.email, pacer.utils

**2.5.90 - 2024-02-01**

Features:

Changes:

- Fix Colo Ct App

**2.5.89 - 2024-01-31**

Features:

Changes:

- Fix Armed Forces Scraper

**2.5.88 - 2024-01-31**

Features:

Changes:

- Fix Guam
- Fix Fla Dist Court

**2.5.87 - 2024-01-31**

Features:

Changes:

- Fix PA Superior Court

**2.5.86 - 2024-01-31**

Features:

Changes:

- Fix Maryland Supreme and lower courts

**2.5.85 - 2024-01-30**

Features:

Changes:

- Fix Connecticut and Connecticut Court of Appeals

**2.5.84 - 2024-01-26**

Features:

Changes:

- Update Nevada/Nev App (again)

**2.5.83 - 2024-01-25**

Features:

Changes:

- Fix Hawaii App
- Nevada/Nev App
- VI Superior
- Cal AG
- LA Ct APP
- Updates the SSL Adapter
- Various RECAP Pacer Fixes

**2.5.82 - 2024-01-12**

Features:

Changes:

- Fix CADC

**2.5.81 - 2024-01-12**

Features:

Changes:

- Fix colo / Nytrial courts

**2.5.80 - 2024-01-10**

Features:

Changes:

- Fix compatibility with newer lxml
- Replace lxml sanitier with nh3

**2.5.78 - 2024-01-08**

Features:

- Add ten new NY Trial Courts
- Add Maine Superior Court

Changes:

- Add child_courts attribute
- Fix VI chore
- Update python dep.

**2.5.76 - 2023-12-28**

Features:

- Add Bankruptcy Appellate Panel 1st Circuit

Changes:

**2.5.75 - 2023-12-28**

Features:

-

Changes:

- Fix BAP1 and update test for it

**2.5.74 - 2023-12-13**

Features:

- Add NevApp

Changes:

- Fix Nevada Supreme and Colorado Ct App


**2.5.72 - 2023-12-12**

Features:

- Add VI Superior Court scraper

Changes:

- Fix CA2 Oral Arguments Scraper

**2.5.71 - 2023-12-11**

Features:

-

Changes:

- Fix avoid populating case's date_filed with the entry date_filed from emails

**2.5.70 - 2023-11-21**

Features:

-

Changes:

- Fix LA Supreme

**2.5.69 - 2023-11-21**

Features:

- Fix VI Tests
- Puerto Rico and Coast Guard court ids to match CL
- Fix Arizona App Dist 2
- Fix CA2 OA scraper

Changes:

- Shrink VA to be faster
- Fix Conn App Ct date handler

**2.5.68 - 2023-11-20**

Features:

- Fix Okla AG content cleanup

Changes:

-

**2.5.67 - 2023-11-20**

Features:

- Fix Connecticut Court of Appeals

Changes:

-

**2.5.66 - 2023-11-19**

Features:

- Fix Oklahoma Scrapers

Changes:

-
**2.5.65 - 2023-11-19**

Features:

-

Changes:

- Remove selenium from Colorado scrapers

**2.5.64 - 2023-11-19**

Features:

-

Changes:

- Fix alabama to remove selenium


**2.5.63 - 2023-11-18**

Features:


Changes:

- Fix Scotus Slip Opinions

**2.5.62 - 2023-11-18**

Features:


Changes:

- Fix NH Supreme Court


**2.5.60 - 2023-11-18**

Features:

- Add Oregon Court of Appeals

Changes:

- Fix Oregon Supreme Court


**2.5.59 - 2023-11-18**

Features:


Changes:

- Fix Most remaining downed scrapers
- Fix mismatched court_ids

**2.5.58 - 2023-11-13**

Features:


Changes:

- Fix 40 or so scrapers -- all state scrapers

**2.5.57 - 2023-11-09**

Features:

- Add support for parsing ACMS Docket reports.

Changes:

- Abstract out date regexes into a new class attribute named DATE_REGEX.
- Update deprecated key in setup.cfg file.
- Refactor the message in the SlownessException to limit the precision to the right of the decimal point to three digits.
- Refactor the regex pattern in the scraper for Colorado Appeals Court


**2.5.56 - 2023-10-09**

Features:

- N/A

Changes:

- Fix Mass/MassAppCt

**2.5.54 - 2023-10-06**

Features:

- N/A

Changes:

- Add missing ca prefix mappings
- Handle cadc/cavc docid prefix collision

**2.5.53 - 2023-09-23**

Features:

- Parse attachments from dockets

Changes:

- Fix attachment page numbers for old district court attachments
- Add missing prefix maps for special courts

**2.5.52 - 2023-07-06**

Features:

- N/A

Changes:

- Fix Nebraska/App court to ignore unpublished notes (A-XX-XXXX)

**2.5.51 - 2023-06-29**

Features:

- N/A

Changes:

- Fix case_name and judge parsing in case_query pages.

**2.5.50 - 2023-06-19**

Features:

- N/A

Changes:

- Fix INSB bankruptcy docket number parsing.

**2.5.49 - 2023-05-31**

Features:

- N/A

Changes:

- Fix docket report parsing on view multiple documents layout.

**2.5.48 - 2023-05-25**

Features:

- N/A

Changes:

- Updated version of pinned dependencies.

**2.5.47 - 2023-05-04**

Features:

- N/A

Changes:

- Replace unmaintained cchardet with charset-normalizer.

**2.5.46 - 2023-05-02**

Features:

- N/A

Changes:

- Fix List of creditors query a valid POST param.

**2.5.45 - 2023-04-28**

Features:

- N/A

Changes:

- Fix List of creditors parsing error.

**2.5.44 - 2023-04-24**

Features:

- N/A

Changes:

- Parse short_description from recap email subject.
- Parse date_entered and ordered_by for docket reports.

**2.5.43 - 2023-04-14**

Features:

- N/A

Changes:

- Get a valid POST param before requesting the list of creditors.

**2.5.42 - 2023-04-13**

Features:

- Added ListOfCreditors report parser.

Changes:

- N/A

**2.5.41 - 2023-04-05**

Features:

- N/A

Changes:

- Fix ClaimsActivity report alternative POST param for insb.

**2.5.40 - 2023-04-04**

Features:

- Added ClaimsActivity report parser.

Changes:

- N/A

**2.5.39 - 2023-03-09**

Features:

- N/A

Changes:

- Fix return null value if there is no document number in email notification.
- Added support for parsing a new format of email recipients in notifications.

**2.5.38 - 2023-03-09**

Features:

- N/A

Changes:

- Added pacer_seq_no field to appellate RSS feed data.

**2.5.37 - 2023-03-07**

Features:

- N/A

Changes:

- Get pacer_case_id from case URL when there is no attached document in a email
  notification.

**2.5.36 - 2023-03-03**

Features:

- N/A

Changes:

- Added support for parsing district/bankruptcy download confirmation pages.

**2.5.35 - 2023-02-28**

Features:

- N/A

Changes:

- Improved performance of parsing date-times in RSS feeds.

**2.5.34 - 2023-02-21**

Features:

- N/A

Changes:

- Added support for parsing appellate RSS Feeds

**2.5.33 - 2023-01-13**

Features:

- N/A

Changes:

- Fix the CA9 Published/Unpublished II

**2.5.32 - 2023-01-13**

Features:

- N/A

Changes:

- Fix the CA9 Published/Unpublished

**2.5.31 - 2023-01-13**

Features:

- N/A

Changes:

- Fix the four Kansas Scrapers for updated website.

**2.5.30 - 2023-01-11**

Features:

- Disabled scrapers for
  - ME

Changes:

- N/A

**2.5.29 - 2023-01-06**

Features:

- Added scrapers for
  - Alabama Supreme Court
  - Alabama Court of Civil Appeals
  - Alabama Court of Criminal Appeals
  - Colorado Supreme Court
  - Colorado Court of Appeals

Changes:

- N/A


**2.5.28 - 2022-12-22**

Features:

- Added scraper for WVA CT APP

Changes:

- Fix docket report parsing when there is no valid content and if there is
  bad script content.
- Fix avoid parsing the download confirmation page if a PDF binary is returned.
- Fix parsing text/plain content multipart email notifications.

**2.5.27 - 2022-12-13**

Features:

 - Added AppellateAttachmentPage report to parse appellate attachment pages.

Changes:

- N/A


**2.5.26 - 2022-11-15**

Features:

 - N/A

Changes:

- Fix download PDF documents returned after a redirection.

**2.5.25 - 2022-11-07**

Features:

 - N/A

Changes:

- Update to support J. Jackson

**2.5.24 - 2022-11-02**

Features:

 - N/A

Changes:

- Added support for parsing multi-docket NEFs

**2.5.23 - 2022-10-26**

Features:

 - N/A

Changes:

 - Fix docket report entries table parsing for wiwb.
 - Ignore claims filings notifications for email report.
 - Fix UnicodeEncodeError when parsing a docket report.

**2.5.22 - 2022-10-12**

Features:

 - N/A

Changes:

 - Fix email report decoding.

**2.5.21 - 2022-10-11**

Features:

 - N/A

Changes:

 - Fix NEFs description parsing for cacb.

**2.5.20 - 2022-10-06**

Features:

 - N/A

Changes:

 - Fix regression caught in COURTLISTENER-36Q, to properly handle
   window.location redirects on weird PACER sites.


**2.5.19 - 2022-09-29**

Features:

 - N/A

Changes:

 - Fix performance when downloading large PDFs (see #564)

**2.5.18 - 2022-09-29**

Features:

 - N/A

Changes:

 - Skip appellate attachment page when querying the download confirmation page
 - Skip appellate attachment page when downloading the free document
 - Fix getting filed date on email notifications

**2.5.17 - 2022-09-28**

Features:

 - N/A

Changes:

 - Added DownloadConfirmationPage report to parse the PACER download
 confirmation page and get the following data:
  - document_number
  - docket_number
  - cost
  - billable_pages
  - document_description
  - transaction_date

**2.5.16 - 2022-09-11**

Features:

 - N/A

Changes:

 - Fix for OA CA1

**2.5.15 - 2022-09-06**

Features:

 - N/A

Changes:

 - Update Selenium version 4.0.0.a7


**2.5.14 - 2022-09-02**

Features:

 - N/A

Changes:

 - Update Selenium version

**2.5.13 - 2022-08-24**

Features:

 - N/A

Changes:

 - Added support to get attached documents from NEFs.

**2.5.12 - 2022-08-12**

Features:

 - N/A

Changes:

 - Added support to parse NDAs and download their free documents.

**2.5.11 - 2022-07-29**

Features:

 - N/A

Changes:

 - Fix Tax Scraper

**2.5.10 - 2022-07-28**

Features:

 - N/A

Changes:

 - Bug fix

**2.5.9 - 2022-07-28**

Features:

 - N/A

Changes:

 - Fix CA4

**2.5.8 - 2022-07-26**

Features:

 - N/A

Changes:

 - Fix Michigan Supreme Court

**2.5.7 - 2022-06-29**

Features:

 - N/A

Changes:

 - Added support for more PACER download document errors messages
 - Update thomas name in test files
 - Drop future opinions
 - Update url pattern for Wyoming
 - Fix all failing Illinois Oral Argument Scrapers

**2.5.6 - 2022-05-17**

Features:

 - N/A

Changes:

 - Fix Mass Land Court scraper

**2.5.5 - 2022-05-17**

Features:

 - N/A

Changes:

 - Fix failing CAFC Oral Argument Scraper and Back Scraper.

**2.5.4 - 2022-05-13**

Features:

 - Fix Rhode Island scraper

Changes:

 - Update to Rhode island Published and Unpublished opinions.

**2.5.1 - 2022-04-25**

Features:

 - The `download_pdf` function used by PACER reports now returns a two-tuple
   containing the response object or None and a str. If there is an error,
   the response object will be None and the str will have the error message. If
   not, the response object will be populated and the str will be empty.

    To adapt to the new version you can change old code like this:

        r = report.download_pdf(...)

    To something like:

        r, _ = report.download_pdf(...)

    If you wish, you could instead capture errors with something like:

        r, msg = report.download_pdf(...)
        if msg:
            do_something()

Changes:

 - Python 3.7 is no longer supported.

 - See notes re features.


**2.4.11 - 2022-04-22**

Features:

- N/A

Changes:

- Add MIME parser to parse PACER emails notifications
- Small fix to fetch free PACER documents using magic links

**2.4.10 - 2022-02-08**

Features:

- N/A

Changes:

- Small fix for NM

**2.4.9 - 2022-02-08**

Features:

- N/A

Changes:

- Updates Ark, ArkCtApp, NM, NMCtApp to self throttle. Add login HTTP validation for PACER

**2.4.8 - 2022-02-02**

Features:

- N/A

Changes:

- Fixes for CGCCA, Conn, Conn App Ct.  Added pacer case_queries examples

**2.4.7 - 2022-01-21**

Features:

- N/A

Changes:

- Fix tax court. Fixes for Illinois Supreme and Illinois Appeals.

**2.4.6 - 2022-01-19**

Features:

- N/A

Changes:

- Update the site_yielder method for backscraping to reset the site object after each iterable.

**2.4.5 - 2022-01-18**

Features:

- N/A

Changes:

- Update OLC backscraper to function with CL more reliably.

**2.4.4 - 2022-01-14**

Features:

- Add DOJ Office of Legal Counsel Opinions (OLC)

Changes:

- Typo fixes

**2.4.3 - 2022-01-05**

Features:

- None

Changes:

- Add init file for admin agency backscrapers. This was missing and causing a failure for tools to find the file.

**2.4.0 - 2022-01-05**

Features:

- Updated citation parsing for websites.
- Drop Neutral, West and West_state citations.
- Add citation and parallel citation

Changes:

- This version is a major release. Updated Opinion Sites to drop support for specific citation formats.  Instead, we now let the user or more generally eyecite determine the specific citation format.
- Selenium support for Texas Court scrapers is removed.  This is part of removing selenium from all scrapers.
- Also includes a small fix for the Board of Immigration Appeals docket numbers.  

- 2.3.29, 2022-01-03 - Update GA Supremes, MDAG
- 2.3.28, 2021-12-30 - Add Board of Immigration Appeals (BIA), updates OA CA9, Fix NH
- 2.3.27, 2021-12-29 - Add cadc_pi, massappct_u, lactapp_1, cgcca
- 2.3.26, 2021-12-20 - Add Guam, Utah Ct App, Fix Ariz Ct App. Dist 2, Fix Ga Ct. App
- 2.3.25, 2021-12-08 - Update US Tax Court (new website)
- 2.3.24, 2021-12-06 - Fix new PACER session code
- 2.3.23, 2021-12-02 - Updates feedparser, adds Python 3.9 and 3.10 tests, and broadens our regex for parsing in re case names from PACER dockets.
- 2.3.22, 2021-11-30 - Further CAFC fixes
- 2.3.21, 2021-11-29 - Fixes CAFC, adds pre-commit
- 2.3.20, 2021-11-17 - Fixes CA10 scraper, major code refactor
- 2.3.19, 2021-11-16 - Fix PA, IL. Update PACER to use new auth API. Update geonames cache with latest population data. Throw exception in Free Opinions report when IP address on blocklist.
- 2.3.18, 2021-10-18 - Fix GA, CA9, CA10 Oral args
- 2.3.17, 2021-08-17 - Add anonymizing function for PACER dockets
- 2.3.16 - Yanked
- 2.3.15, 2021-07-19 - Fix PACER downloaders
- 2.3.14 - Yanked
- 2.3.13, 2021-06-18 - Fix typing
- 2.3.12, 2021-06-18 - Add PACER email parsers
- 2.3.11, 2021-05-02 - Fix PACER auth function
- 2.3.10, 2021-04-13 - Simplify harmonize function
- 2.3.9, 2021-04-12 - Simplify case name cleanup util
- 2.3.8, 2021-04-01 - More ME fixes
- 2.3.7, 2021-04-01 - Add backscrapers scrapers for ME
- 2.3.6, 2021-03-05 - Clean up deprecation warnings
- 2.3.5, 2021-03-05 - Fix pypi
- 2.3.4, 2021-02-09 - Fix IA scraper
- 2.3.3, 2020-11-24 - Fix remote selenium connection code
- 2.3.2, 2020-11-06 - Remove html_unescape helper method. Replace with calls
  directly to unescape. This fixes [#354](https://github.com/freelawproject/juriscraper/issues/354).
- 2.3.1, 2020-11-06 - Fix for connection to Selenium via Firefox
- 2.3.0, 2020-11-06 - Big selenium upgrade, removes support for phantomjs, and
  moves exclusively to using Mozilla's `geckodriver`. `geckodriver` can be
  accessed either locally or via a remote connection. See README for details on
  how to set the correct environment variables for your system.

    PhantomJS has not been supported for several years. Though it has served us
    well, the writing is on the wall that, like so many other once-useful
    technologies, it too had to be abandoned, only to be replaced by
    another tool. A tool that will be different in many ways, yet the same in
    its inevitable abandonment and mortality. Long live PhantomJS: Born a
    humble ghost; dying an immortal specter.
- 2.2.0, 2020-11-08 - Remove `_get_adapter_instance` method. It is unused, was
  a protected method, and causes many deprecation warnings in py3.
- 2.1.* - Removes support for deprecated phantomjs location; it had been deprecated for two years.
- 2.0.* - Adds support for Python 3.8 and supports Python 3, exclusively.  Begins testing to Github workflows and remove CircleCI.
- 1.28.* - Changes the API for the InternetArchive parser so that it aligns with the rest of the parsers. Its constructor now requires a court_id value.
- 1.27.* - Add merging of multi-event RSS entries
- 1.26.* - Adds support for the Los Angeles Superior Court Media Access Portal (LASC MAP)
- 1.25.* - Major refactor of tests to split them into network and local tests. Should make CI more consistent.
- 1.24.* - Adds support for bankruptcy claims register parsing and querying
- 1.23.* - Adds support for the advacned case report when it returns search results instead of a single item.
- 1.22.* - Adds support for de_seqno values parsed from PACER RSS, dockets, docket history reports, and attachment pages.
- 1.21.* - Adds support for the case report, which is the term we use to describe the page you see when you press the "Query" button in a district court PACER website. This is the page at the iQuery.pl URL.
- 1.20.* - Tweaks the API of the query method in the FreeOpinionReport object
  to consistently return None instead of sometimes returning []. Version bumped
  because of breaking API changes.
- 1.19.* - Adds support for NextGen PACER logins, but drops support for the PACER training website. The training website now uses a different login flow than the rest of PACER.
- 1.18.* - Adds support for appellate docket parsing!
- 1.17.* - Adds support for criminal data in PACER
- 1.16.* - Adds PACER RSS feed parsers.
- 1.15.* - Adds date termination parsing to parties on PACER dockets.
- 1.14.* - Adds new parser for PACER's docket history report
- 1.13.* - Fixes issues with Python build compatibility
- 1.12.* - Adds new parsers for PACER's show_case_doc URLs
- 1.11.* - Adds system for identifying invalid dockets in PACER.
- 1.10.* - Better parsing for PACER attachment pages.
- 1.9.* - Re-organization, simplification, and standardization of PACER classes.
- 1.8.* - Standardization of string fields in PACER objects so they return the empty string when they have no value instead of returning None sometimes and the empty string others. (This follows Django conventions.)
- 1.7.* - Adds support for hidden PACER APIs.
- 1.6.* - Adds automatic relogin code to PACER sessions, with reorganization of old login APIs.
- 1.5.* - Adds support for querying and parsing PACER dockets.
- 1.4.* - Python 3 compatibility (this was later dropped due to dependencies).
- 1.3.* - Adds support for scraping some parts of PACER.
- 1.2.* - Continued improvements.
- 1.1.* - Major code reorganization and first release on the Python Package Index (PyPi)
- 1.0 - Support opinions from for all possible federal bankruptcy
   appellate panels (9th and 10th Cir.)
- 0.9 - Supports all state courts of last resort (typically the
   "Supreme" court)
- 0.8 - Supports oral arguments for all possible Federal Circuit
   courts.
- 0.2 - Supports opinions from all federal courts of special
   jurisdiction (Veterans, Tax, etc.)
- 0.1 - Supports opinions from all 13 Federal Circuit courts and the
   U.S. Supreme Court<|MERGE_RESOLUTION|>--- conflicted
+++ resolved
@@ -21,7 +21,7 @@
 -
 
 Fixes:
--
+- fix `ky` and `kyctapp` IndexError when API returns empty document details #1666
 
 ## Current
 
@@ -35,12 +35,8 @@
 - fix `mich` and `michctapp` bad docket numbers #1648
 - fix `nyappdiv`, `nyappterm` and `nytrail` extract_from_text to get docket numbers #1655
 - remove unnecessary print statements from test cases
-<<<<<<< HEAD
-- fix `ky` and `kyctapp` IndexError when API returns empty document details #1666
-=======
 - fix `illappct` oral args scrapers to handle nested HTML elements in case names #1668.
 - fix `illappct` oral argument scraper skipping the first row of HTML tables
->>>>>>> 57e81c0d
 
 ## Past
 
