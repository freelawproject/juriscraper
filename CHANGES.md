# Change Log

As of this writing, in late 2020, we have issued over 400 releases. The vast
majority of these releases fix a scraper so it works better on a particular
court's website. When that's the case, we don't update the changelog, we simply
do the change, and you can find it in the git log.

The changes below represent changes in ambition, goals, or interface. In other
words, they're the ones you'll want to watch, and the others are mostly noise.

Releases are also tagged in git, if that's helpful.

## Coming up

The following changes are not yet released, but are code complete:

Features:
-

Changes:
-

Fixes:
<<<<<<< HEAD
- remove should_have_results flag from `wis` `mass` to prevent false positives #1513
=======
- Forces proper html structure for `colo` #1538
>>>>>>> 4ef6dda1

## Current

**2.6.84 - 2025-08-07**

Features:
- add `indctapp_reclassified` new scraper for reclassified opinions #1509
-

Changes:
- Update `uscgcoca` scraper, site has changed #1526

Fixes:
- Add new validation to `mont.Site.cleanup_content` to ensure that the content is not an error page #1520
- Improve `nd` scraper to extract citations from the html #1301

## Past


**2.6.83 - 2025-08-05**

Features:
- Implement scraper for texas 15th court of appeals  `texapp_15`  #1436
- Add support for downloading ACMS NDA free look documents. #1510


**2.6.82 - 2025-07-31**

Changes:
- Update README.rst
- Add CONTRIBUTING.md
- Update `lactapp_1` scraper, site has changed #1357


Fixes:
- Fix `ca9` download URLs #1515

**2.6.81 - 2025-07-28**

Features:
- Add `masssuperct` new scraper for Massachusetts Superior Court #1498
- Fix document URL parsing in plain‑text email minute‑entry notifications #1362
- Add `bap9` backscraper #1008
- Add `ca9` backscraper

Changes:
- Update `lactapp_1` scraper, site has changed #1357
- improve `ind` add new fields for lower court details and judge names #1266


**2.6.80 - 2025-07-16**

Features:
- Add error handling for scrapers with expected results #1447
- Add a check to verify ACMS user data is loaded before querying attachment pages #1495
- Add `alaska_slip` and `alaska_u` new scrapers #1478

Changes:
- Expanded ACMS URL matching to support both HTTP and HTTPS protocols.

Fixes:
- Fix `visuper_p` adaptation to new html tags #1489
- Fix `ariz` update download URLs #1474
- handle empty cases in `ca7` scraper #1484
- fix `idaho_civil` preformat date to prevent parsing errors #1284


**2.6.79 - 2025-07-08**

Changes:
- Updates `PacerSession` class to make ACMS authentication optional, and disabled it by default.

**2.6.78 - 2025-06-18**

Features:
- Added support for parsing ACMS NDA notifications
- Enhances `PacerSession` class to support ACMS authentication.
- Adds case purchasing functionality to `ACMSDocketReport`.
- Added support for parsing docket numbers with case types with up to five letters
- Introduces logic to purchase ACMS docket entry attachment pages.

Changes:
- Refactor `ACMSDocketReport` to handle missing "date entered" values gracefully
  and expands the use of raw data fields for reliable date information. #1459
- make `nytrial` back scraping dynamic #1402
- Improve `alaska` scraper to handle case page to retrieve download_url #937

Fixes:
- Improve `ny` cleanup_content to remove email protection that was causing
  duplicates #1450
- Fix `minn` move `need_special_headers` to `__init__` #1470

**2.6.77 - 2025-06-17**

Changes:
- New scraper `lactapp_4` for Lousiana Court of Appeals, Fourth Circuit
- Update `uscgcoca` add backscraper #1431
- Update `tenn` add backscraper #1425

Fixes:
- Add "lower_court_ids" to fields returned by OpinionSite #1432
- Fix `va` collecting bad docket_number values #1441
- Fix `mich` change date expected key to `date_filed` #1445

**2.6.76 - 2025-06-12**

Changes:
-  Fix `tex` get opinions from the orders on causes page #1410
-  Fix `sd`
-  Fix `bap1` not scraping recent data #1422

**2.6.75 - 2025-06-09**

Changes:
- Update kan and kanctapp scrapers
- update `nc` scraper to OpinionSiteLinear and new website #1373

**2.6.74 - 2025-06-04**

- Add `test_hashes` optional argument to `sample_caller`. Helpful to detect
timestamped opinions and check if `Site.cleanup_content` is working #1392
- fix tenn scraper parsing error #1413
- fix package release process #1426

**2.6.71 - 2025-05-30**

Changes:
- Added support for Python 3.13

Fixes:
- Improve test speed by reducing the size of the uscfc_vaccine example array
- Fix `asbca` scraper to use special headers #1411
- Fix `uscgcoca` by using `self.needs_special_headers` #1419

**2.6.70 - 2025-05-23**

Features:
- Fix for CA4 - minor edge case bug

**2.6.69 - 2025-05-21**

Features:
- New scraper `ncbizct` for North Carolina Business Court

Fixes:
- Fixes for `prapp` with backscraper

**2.6.68 - 2025-05-12**

- Add auth token to ny trial courts
- Clean up ala scraped case names #1272


**2.6.67 - 2025-05-08**

- New scraper `lactapp_2` for Lousiana Court of Appeals, Second Circuit
- Fix `me` Update maine scraper and add backscraper
- Update `sd` backscraper and extract from text
- Fix `bia` scraper and add extract from text test cases
- Implement `cleanup_content` for `ny` sites #1393


**2.6.66 - 2025-04-29**

- Add backscraper for `dcd` #1336
- Update `sd` backscraper and extract from text
- Implement datestring format validation in test_ScraperExtractFromTextTest #838
- Implement `or` extract_from_text to collection regional citations #1226
- Fix `bia` scraper

**2.6.65 - 2025-04-11**

- `nh` was blocking; fixed by updating the user agent string #1370
- Update `vtsuperct_*` scrapers to inherit `extract_from_text` from `vt` #1150


**2.6.64 - 2025-04-10**

- Fix `me` Update maine scraper and add backscraper #1360
- Sites were blocking `cafc` scrapers. Fixed by passing a browser user agent #1366


**2.6.63 - 2025-03-25**

- Make `ga` backscraper take kwargs; fix a bug in 2018 #1349
- Implement extract from text for `ga` #1349
- Fix `ill` oral argument scraper #1356

**2.6.62 - 2025-03-19**

- Fix `uscgcoca` and `asbca` by replicating browser request headers #1352
- Fix `uscgcoca` citation regex #1351

**2.6.61 - 2025-03-06**

- Fix `ca8` opinion scraper by setting `request.verify = False` #1346

**2.6.60 - 2025-03-05**

- Fix `ca7` scrapers url from http to https

**2.6.59 - 2025-03-04**

- Change `colo` user agent to prevent site block #1341

**2.6.58 - 2025-02-26**

- Fixes:
  - Add backscraper for `mesuperct` #1328
  - Fix `mont` cleanup_content, would fail when content was bytes #1323

**2.6.57 - 2025-02-25**

- Fixes:
  - fix cafc oral argument scraper PR (#1325)[https://github.com/freelawproject/juriscraper/pull/1325]
  - ignore future date sanity check when date filed is approximate #1321
  - new exception InvalidDocumentError to be raised when an error page is detected #1329
  - update mont parsing; and raise InvalidDocumentError #1329

- Features
  - Add workflow to check for new entries in CHANGES.md file


**2.6.56 - 2025-02-19**

- Fixes:
  - n/a

- Features:
  - MT upgrade to opinion site linear
  - Add citation extraction and author for MT


**2.6.55 - 2025-02-10**

- Fixes:
  - `cafc` opinion scraper now requests using `verify=False` #1314
  - recap: support for parsing docket_numbers wrapped in a `tel:` href tag
     in appellate dockets. #915

- Features:
  - recap: improvement to the download_pdf method to handle cases where
  attachment pages are returned instead of the expected PDF documents. #1309

**2.6.54 - 2025-01-24**

- Fixes:
  - `ca6` oral argument scraper is no longer failing
  - update the pypi.yml github actions workflow to solve a bug with twine and
    packaging packages interaction. It now forces the update of packaging
  - due to that bug, we discarded the 2.6.53 version

**2.6.52 - 2025-01-20**

- Fixes:
  - `AppellateDocketReport.download_pdf` now returns a two-tuple containing the
    response object or None and a str. This aligns with the changes introduced
    in v 2.5.1.

**2.6.51 - 2025-01-14**

- Fixes:
  - `extract_from_text` now returns plain citation strings, instead of parsed dicts

**2.6.50 - 2025-01-10**

- Fixes:
  - add tests to ensure that `extract_from_text` does not fail
    when it does not find what it looks for; and that it always
    returns a dict
  - updated `pasuperct`, `bia`, `bap1`, `nm` and `sd` `extract_from_text` methods
  - refactored `pacer.email._parse_bankruptcy_short_description`
  - added tests for new courts `flsb`, `nceb`
  - added tests for multi docket NEFs

- Features
  - `pacer.email._parse_bankruptcy_short_description` now supports Multi Docket NEFs

**2.6.49 - 2025-01-08**

- Fixes:
  - `nh` scrapers no longer depend on harcoded year filter
  - Fixed `absca` tests that were failing due to change of year
  - `pasuperct` now collects citations
  - `pa`, `pasuperct` and `pacommcwt` now paginate results


**2.6.48 - 2024-12-31**

- Fixes:
  - updated `idaho_*` scrapers to OpinionSiteLinear
  - updated `cadc` scrapers to new site
  - `okla` now skips rows with no docket number
  - fixes for PACER appellate dockets parsing

**2.6.47 - 2024-12-12**

- Fixes:
  - standardize usage of download methods in scrapers (_download, _request_url_get, _request_url_post)
  - refactor scrapers to do not return "Per Curiam" as value for "author_str" or "judges"

- Features
  - added `extract_from_text` to `sc`


**2.6.46 - 2024-12-10**

- Fixes:
  - Support for parsing the new format of appellate attachment pages has been added

**2.6.45 - 2024-12-05**

- Features:
  - AbstractSite now supports saving responses and response headers.
  Use it with new optional argument for the sample caller `save-responses`.
  - Delete `--daemon` and `--report` options

**2.6.44 - 2024-11-27**

- Fixes:
  - Fixes `colo`

**2.6.43 - 2024-11-21**

- Fixes:
  - Fixes `ky` and `colo`

**2.6.42 - 2024-11-21**

- Fixes:
  - Fix `mass` and `massctapp` cleanup content method

**2.6.40 - 2024-11-20**

- Fixes:
  - Fix `mass` and `massctapp` scrapers, scrape new endpoint
  - Exclude "Commonwealth" string from short case names

**2.6.39 - 2024-11-18**

- Fixes:
  - Fix `Kansas, Ohio Ct App's 1-13` opinion scraper

**2.6.38 - 2024-11-08**

- Fixes:
  - Fix `uscfc` opinion scraper

- Features:
  - RECAP: add new sealed document phrase

**2.6.37 - 2024-10-22**

Fixes:
  - Fix for `okla` cleanup_content

**2.6.35 - 2024-10-22**

Fixes:
  - Fix for `okla` cleanup_content

**2.6.34 - 2024-10-22**

Fixes:
  - Fix for `okla` cleanup_content

**2.6.32 - 2024-10-21**

Features:
  - added `okla` cleanup_content

Fixes:
  - updated `coloctapp` cleanup_content


**2.6.31 - 2024-10-21**

Fixes:
  - `neb` now handles rows with no links
  - `coloctapp` update cleanup_content
  - fix `la` xpath selector that was skipping some cases

Features:
  - new scraper `lactapp_5` for Lousiana Court of Appeals, Fifth Circuit
  - now sending a `logger.error` call to Sentry when an scraped date is in the future

**2.6.30 - 2024-10-10**

Fixes:
  - fix `CADC` oral arguments

**2.6.29 - 2024-10-10**

Fixes:
  - fix `or` and `orctapp` scraper, scraping new endpoint
  - fix cache control headers in `AbstractSite`
  - fix `sc` expected content types

**2.6.28 - 2024-09-27**

Features:
  - new scraper `sc_u`

Fixes:
  - handle `illappct` (oral args) rows with no download link
  - `ca11` update to Oral Argument Site Linear
  - `cadc_u` change docket number getter
  - `sc` implement new site

**2.6.27 - 2024-09-16**

Fixes:
  - Fixes `coloctapp`



**2.6.25 - 2024-09-16**

Fixes:
  - Handle `nh` edge cases
  - Update `ohioctapp` to return "lower_courts" in order to disambiguate dockets across districts
  - Update `lib.string_utils.clean_string` to no longer delete semicolons

**2.6.25 - 2024-09-10**

Fixes:
  - `ny` Fixes NY
  - Updates nyappdiv to inherit ny
  - fixes tests

**2.6.24 - 2024-09-05**

Fixes:
  - `vt` now collects neutral citations
  - Fix `ca8` and updated to OpinionSiteLinear
  - Update README

**2.6.23 - 2024-09-03**

Fixes:
  - `wis` now collects neutral citations
  - `ky` now skips rows with no documents

Features:
  - new scraper `wisctapp`

**2.6.21 - 2024-08-30**

Fixes:
  - `fladistctapp` docket numbers are now unique across districts
  - updated `ca11` html selectors
  - updated `pa` to new API format
  - set needs_special_headers to True for `vt`

Features:
  - implemented dynamic backscraper and extract_from_text for `conn`

**2.6.20 - 2024-08-28**

Fixes:
  - Changed to nested format for attachments in the InternetArchive report

**2.6.19 - 2024-08-26**

Fixes:
  - `nh` renamed to `nh_p` and working by using special headers

Features:
  - New scraper: `nh_u`
  - Handle new bankruptcy attachment page format
  - Make docket history report parser more robust

**2.6.18 - 2024-08-22**

Features:
  - SCOTUS backscraper

Fixes:
  - Improvements to bankruptcy docket parsing
  - Added `njd` regression tests files

**2.6.17 - 2024-08-19**

Fixes:
  - RECAP:
    - email: now parses short description for `okeb`
    - Fixed IndexOutOfRange error in DocketReport::_set_metadata_values method
  - Scrapers:
    - fixed `cal` SSL errors
    - now collecting citations for `minn`

**2.6.16 - 2024-08-12**

Fixes:
  - Fixed Minnesota and implemented it's backscraper

**2.6.15 - 2024-08-07**

Features:
  - Added support for parsing PACER bankruptcy and district docket number components.

**2.6.14 - 2024-08-07**

Features:
  - Add special site headers attribute.
  - NY Api changes

Fixes:
  - ND (with dynamic backscraper)
  - PA
  - Ark

**2.6.13 - 2024-08-01**

Features:
  - Adds the de_seq_num to the download method.

Fixes:
  - Adds headers attribute to the massappct_u scraper.
  - Updates the URL for the oklaag scraper.
  - Updates the setup.py configuration to address deprecated setuptools options and improves test management using pytest.

**2.6.12 - 2024-07-22**

Features:
  - Update free opinion report to store the params used for each request

**2.6.11 - 2024-07-22**

Fixes:
  - Oklahoma opinion scrapers
  - CAFC oral argument scraper
  - ASBCA opinion scrapers
  - renamed logger from "Logger" to "juriscraper.lib.log_tools", which follows hierarchical naming convention

Features:
  - RECAP email: Support short_description parsing for tnmb and nhb
  - md backscraper
  - OpinionSiteLinear now supports returning "other_dates" key
  - New scraper for ky and kyctapp

**2.6.10 - 2024-07-11**

Features:
  - Fixes colo scraper expected_content_type


**2.6.9 - 2024-07-10**

Features:

- Fixes for
  - Idaho Civil
  - Idaho Criminal
  - Idaho Ct Appeals Civil, Criminal, Unpublished
  - N. Mariana Islands
  - Disables Mississippi
  - Disables Missouri
  - Fix Nebraska/App
  - Pacer Email TXNB
- Adds
  - ColoCtApp Dynamic backscraper

**2.6.8 - 2024-07-03**

Features:

- Fix for RI

**2.6.7 - 2024-07-03**

Features:

- Minor fixes for MA and RI

**2.6.6 - 2024-07-02**

Features:

- Implemented backscraper for nj, njtaxct_u, njtaxct_p, njsuperctappdiv_p, njsuperctappdiv_u

**2.6.5 - 2024-07-02**

Changes:

- Fixes for
  - Mass
  - RI
  - NJ
  - BIA
  - CalAG


**2.6.4 - 2024-06-11**

Changes:

- Add dynamic backscrapers for:
  - tex
  - nmcca
  - wyo
  - vtsuperct
  - alaska

- Fixed wrong xpath selectors and updated to OpinionSiteLinear
  - dcd
  - nd
  - ca1

- Solved bug with python3.12 tests in Github Actions


**2.6.3 - 2024-05-24**

Changes:

- PACER: Refactor login logic for PACER sessions.
- pacer.email: Added short description parsing for `pamb`


**2.6.2 - 2024-05-20**

Features:

- Added parser for ACMS attachment pages
- Added dynamic backscraper for `tax`

Changes:

- PACER: fix error string false positives
- pacer.email: support multidocket NEF short description parsing for `njb`

**2.6.1 - 2024-05-15**

Features:

- Added dynamic backscrapers for these scrapers and their inheriting classes
  - afcca
  - olc
  - bap10
  - fla
  - nyappterm
  - ill

- pacer.email: Added short description parsing for `deb` and `mdb`

Changes:
- Updated `cal` and `calctapp_*` to OpinionSiteLinear

**2.6.0 - 2024-04-03**

Features:

- Added scrapers for fisa and fiscr courts

Changes:

- Breaking change has been made to the FreeOpinionReport its 'data' property now
 returns a dictionary containing the FreeOpinionRow fields, instead of returning
 a Python object with their properties. This change aligns the method of
 returning 'data' in this report with that of other reports.
- Fixes to texag, tex

## Past

**2.5.95 - 2024-02-14**

Features:

- The GET method of the PacerSession class now supports custom timeouts for flexible request management.
- Adds a method to check if a district court docket entry is sealed..

Changes:

- Update the DownloadConfirmationPage class to reduce the read timeout of the GET request within the query method.

**2.5.94 - 2024-02-13**

Features:

Changes:

- Update minnag
- Update alaska/app

**2.5.93 - 2024-02-09**

Features:

Changes:

- Update fladistctapp

**2.5.92 - 2024-02-09**

Features:

Changes:

- Update Nev/NevApp scrapers

**2.5.91 - 2024-02-09**

Features:

- Add expected_content_types to OpinionSite and OralArgSite

Changes:

- Fixes for pacer.email, pacer.utils

**2.5.90 - 2024-02-01**

Features:

Changes:

- Fix Colo Ct App

**2.5.89 - 2024-01-31**

Features:

Changes:

- Fix Armed Forces Scraper

**2.5.88 - 2024-01-31**

Features:

Changes:

- Fix Guam
- Fix Fla Dist Court

**2.5.87 - 2024-01-31**

Features:

Changes:

- Fix PA Superior Court

**2.5.86 - 2024-01-31**

Features:

Changes:

- Fix Maryland Supreme and lower courts

**2.5.85 - 2024-01-30**

Features:

Changes:

- Fix Connecticut and Connecticut Court of Appeals

**2.5.84 - 2024-01-26**

Features:

Changes:

- Update Nevada/Nev App (again)

**2.5.83 - 2024-01-25**

Features:

Changes:

- Fix Hawaii App
- Nevada/Nev App
- VI Superior
- Cal AG
- LA Ct APP
- Updates the SSL Adapter
- Various RECAP Pacer Fixes

**2.5.82 - 2024-01-12**

Features:

Changes:

- Fix CADC

**2.5.81 - 2024-01-12**

Features:

Changes:

- Fix colo / Nytrial courts

**2.5.80 - 2024-01-10**

Features:

Changes:

- Fix compatibility with newer lxml
- Replace lxml sanitier with nh3

**2.5.78 - 2024-01-08**

Features:

- Add ten new NY Trial Courts
- Add Maine Superior Court

Changes:

- Add child_courts attribute
- Fix VI chore
- Update python dep.

**2.5.76 - 2023-12-28**

Features:

- Add Bankruptcy Appellate Panel 1st Circuit

Changes:

**2.5.75 - 2023-12-28**

Features:

-

Changes:

- Fix BAP1 and update test for it

**2.5.74 - 2023-12-13**

Features:

- Add NevApp

Changes:

- Fix Nevada Supreme and Colorado Ct App


**2.5.72 - 2023-12-12**

Features:

- Add VI Superior Court scraper

Changes:

- Fix CA2 Oral Arguments Scraper

**2.5.71 - 2023-12-11**

Features:

-

Changes:

- Fix avoid populating case's date_filed with the entry date_filed from emails

**2.5.70 - 2023-11-21**

Features:

-

Changes:

- Fix LA Supreme

**2.5.69 - 2023-11-21**

Features:

- Fix VI Tests
- Puerto Rico and Coast Guard court ids to match CL
- Fix Arizona App Dist 2
- Fix CA2 OA scraper

Changes:

- Shrink VA to be faster
- Fix Conn App Ct date handler

**2.5.68 - 2023-11-20**

Features:

- Fix Okla AG content cleanup

Changes:

-

**2.5.67 - 2023-11-20**

Features:

- Fix Connecticut Court of Appeals

Changes:

-

**2.5.66 - 2023-11-19**

Features:

- Fix Oklahoma Scrapers

Changes:

-
**2.5.65 - 2023-11-19**

Features:

-

Changes:

- Remove selenium from Colorado scrapers

**2.5.64 - 2023-11-19**

Features:

-

Changes:

- Fix alabama to remove selenium


**2.5.63 - 2023-11-18**

Features:


Changes:

- Fix Scotus Slip Opinions

**2.5.62 - 2023-11-18**

Features:


Changes:

- Fix NH Supreme Court


**2.5.60 - 2023-11-18**

Features:

- Add Oregon Court of Appeals

Changes:

- Fix Oregon Supreme Court


**2.5.59 - 2023-11-18**

Features:


Changes:

- Fix Most remaining downed scrapers
- Fix mismatched court_ids

**2.5.58 - 2023-11-13**

Features:


Changes:

- Fix 40 or so scrapers -- all state scrapers

**2.5.57 - 2023-11-09**

Features:

- Add support for parsing ACMS Docket reports.

Changes:

- Abstract out date regexes into a new class attribute named DATE_REGEX.
- Update deprecated key in setup.cfg file.
- Refactor the message in the SlownessException to limit the precision to the right of the decimal point to three digits.
- Refactor the regex pattern in the scraper for Colorado Appeals Court


**2.5.56 - 2023-10-09**

Features:

- N/A

Changes:

- Fix Mass/MassAppCt

**2.5.54 - 2023-10-06**

Features:

- N/A

Changes:

- Add missing ca prefix mappings
- Handle cadc/cavc docid prefix collision

**2.5.53 - 2023-09-23**

Features:

- Parse attachments from dockets

Changes:

- Fix attachment page numbers for old district court attachments
- Add missing prefix maps for special courts

**2.5.52 - 2023-07-06**

Features:

- N/A

Changes:

- Fix Nebraska/App court to ignore unpublished notes (A-XX-XXXX)

**2.5.51 - 2023-06-29**

Features:

- N/A

Changes:

- Fix case_name and judge parsing in case_query pages.

**2.5.50 - 2023-06-19**

Features:

- N/A

Changes:

- Fix INSB bankruptcy docket number parsing.

**2.5.49 - 2023-05-31**

Features:

- N/A

Changes:

- Fix docket report parsing on view multiple documents layout.

**2.5.48 - 2023-05-25**

Features:

- N/A

Changes:

- Updated version of pinned dependencies.

**2.5.47 - 2023-05-04**

Features:

- N/A

Changes:

- Replace unmaintained cchardet with charset-normalizer.

**2.5.46 - 2023-05-02**

Features:

- N/A

Changes:

- Fix List of creditors query a valid POST param.

**2.5.45 - 2023-04-28**

Features:

- N/A

Changes:

- Fix List of creditors parsing error.

**2.5.44 - 2023-04-24**

Features:

- N/A

Changes:

- Parse short_description from recap email subject.
- Parse date_entered and ordered_by for docket reports.

**2.5.43 - 2023-04-14**

Features:

- N/A

Changes:

- Get a valid POST param before requesting the list of creditors.

**2.5.42 - 2023-04-13**

Features:

- Added ListOfCreditors report parser.

Changes:

- N/A

**2.5.41 - 2023-04-05**

Features:

- N/A

Changes:

- Fix ClaimsActivity report alternative POST param for insb.

**2.5.40 - 2023-04-04**

Features:

- Added ClaimsActivity report parser.

Changes:

- N/A

**2.5.39 - 2023-03-09**

Features:

- N/A

Changes:

- Fix return null value if there is no document number in email notification.
- Added support for parsing a new format of email recipients in notifications.

**2.5.38 - 2023-03-09**

Features:

- N/A

Changes:

- Added pacer_seq_no field to appellate RSS feed data.

**2.5.37 - 2023-03-07**

Features:

- N/A

Changes:

- Get pacer_case_id from case URL when there is no attached document in a email
  notification.

**2.5.36 - 2023-03-03**

Features:

- N/A

Changes:

- Added support for parsing district/bankruptcy download confirmation pages.

**2.5.35 - 2023-02-28**

Features:

- N/A

Changes:

- Improved performance of parsing date-times in RSS feeds.

**2.5.34 - 2023-02-21**

Features:

- N/A

Changes:

- Added support for parsing appellate RSS Feeds

**2.5.33 - 2023-01-13**

Features:

- N/A

Changes:

- Fix the CA9 Published/Unpublished II

**2.5.32 - 2023-01-13**

Features:

- N/A

Changes:

- Fix the CA9 Published/Unpublished

**2.5.31 - 2023-01-13**

Features:

- N/A

Changes:

- Fix the four Kansas Scrapers for updated website.

**2.5.30 - 2023-01-11**

Features:

- Disabled scrapers for
  - ME

Changes:

- N/A

**2.5.29 - 2023-01-06**

Features:

- Added scrapers for
  - Alabama Supreme Court
  - Alabama Court of Civil Appeals
  - Alabama Court of Criminal Appeals
  - Colorado Supreme Court
  - Colorado Court of Appeals

Changes:

- N/A


**2.5.28 - 2022-12-22**

Features:

- Added scraper for WVA CT APP

Changes:

- Fix docket report parsing when there is no valid content and if there is
  bad script content.
- Fix avoid parsing the download confirmation page if a PDF binary is returned.
- Fix parsing text/plain content multipart email notifications.

**2.5.27 - 2022-12-13**

Features:

 - Added AppellateAttachmentPage report to parse appellate attachment pages.

Changes:

- N/A


**2.5.26 - 2022-11-15**

Features:

 - N/A

Changes:

- Fix download PDF documents returned after a redirection.

**2.5.25 - 2022-11-07**

Features:

 - N/A

Changes:

- Update to support J. Jackson

**2.5.24 - 2022-11-02**

Features:

 - N/A

Changes:

- Added support for parsing multi-docket NEFs

**2.5.23 - 2022-10-26**

Features:

 - N/A

Changes:

 - Fix docket report entries table parsing for wiwb.
 - Ignore claims filings notifications for email report.
 - Fix UnicodeEncodeError when parsing a docket report.

**2.5.22 - 2022-10-12**

Features:

 - N/A

Changes:

 - Fix email report decoding.

**2.5.21 - 2022-10-11**

Features:

 - N/A

Changes:

 - Fix NEFs description parsing for cacb.

**2.5.20 - 2022-10-06**

Features:

 - N/A

Changes:

 - Fix regression caught in COURTLISTENER-36Q, to properly handle
   window.location redirects on weird PACER sites.


**2.5.19 - 2022-09-29**

Features:

 - N/A

Changes:

 - Fix performance when downloading large PDFs (see #564)

**2.5.18 - 2022-09-29**

Features:

 - N/A

Changes:

 - Skip appellate attachment page when querying the download confirmation page
 - Skip appellate attachment page when downloading the free document
 - Fix getting filed date on email notifications

**2.5.17 - 2022-09-28**

Features:

 - N/A

Changes:

 - Added DownloadConfirmationPage report to parse the PACER download
 confirmation page and get the following data:
  - document_number
  - docket_number
  - cost
  - billable_pages
  - document_description
  - transaction_date

**2.5.16 - 2022-09-11**

Features:

 - N/A

Changes:

 - Fix for OA CA1

**2.5.15 - 2022-09-06**

Features:

 - N/A

Changes:

 - Update Selenium version 4.0.0.a7


**2.5.14 - 2022-09-02**

Features:

 - N/A

Changes:

 - Update Selenium version

**2.5.13 - 2022-08-24**

Features:

 - N/A

Changes:

 - Added support to get attached documents from NEFs.

**2.5.12 - 2022-08-12**

Features:

 - N/A

Changes:

 - Added support to parse NDAs and download their free documents.

**2.5.11 - 2022-07-29**

Features:

 - N/A

Changes:

 - Fix Tax Scraper

**2.5.10 - 2022-07-28**

Features:

 - N/A

Changes:

 - Bug fix

**2.5.9 - 2022-07-28**

Features:

 - N/A

Changes:

 - Fix CA4

**2.5.8 - 2022-07-26**

Features:

 - N/A

Changes:

 - Fix Michigan Supreme Court

**2.5.7 - 2022-06-29**

Features:

 - N/A

Changes:

 - Added support for more PACER download document errors messages
 - Update thomas name in test files
 - Drop future opinions
 - Update url pattern for Wyoming
 - Fix all failing Illinois Oral Argument Scrapers

**2.5.6 - 2022-05-17**

Features:

 - N/A

Changes:

 - Fix Mass Land Court scraper

**2.5.5 - 2022-05-17**

Features:

 - N/A

Changes:

 - Fix failing CAFC Oral Argument Scraper and Back Scraper.

**2.5.4 - 2022-05-13**

Features:

 - Fix Rhode Island scraper

Changes:

 - Update to Rhode island Published and Unpublished opinions.

**2.5.1 - 2022-04-25**

Features:

 - The `download_pdf` function used by PACER reports now returns a two-tuple
   containing the response object or None and a str. If there is an error,
   the response object will be None and the str will have the error message. If
   not, the response object will be populated and the str will be empty.

    To adapt to the new version you can change old code like this:

        r = report.download_pdf(...)

    To something like:

        r, _ = report.download_pdf(...)

    If you wish, you could instead capture errors with something like:

        r, msg = report.download_pdf(...)
        if msg:
            do_something()

Changes:

 - Python 3.7 is no longer supported.

 - See notes re features.


**2.4.11 - 2022-04-22**

Features:

- N/A

Changes:

- Add MIME parser to parse PACER emails notifications
- Small fix to fetch free PACER documents using magic links

**2.4.10 - 2022-02-08**

Features:

- N/A

Changes:

- Small fix for NM

**2.4.9 - 2022-02-08**

Features:

- N/A

Changes:

- Updates Ark, ArkCtApp, NM, NMCtApp to self throttle. Add login HTTP validation for PACER

**2.4.8 - 2022-02-02**

Features:

- N/A

Changes:

- Fixes for CGCCA, Conn, Conn App Ct.  Added pacer case_queries examples

**2.4.7 - 2022-01-21**

Features:

- N/A

Changes:

- Fix tax court. Fixes for Illinois Supreme and Illinois Appeals.

**2.4.6 - 2022-01-19**

Features:

- N/A

Changes:

- Update the site_yielder method for backscraping to reset the site object after each iterable.

**2.4.5 - 2022-01-18**

Features:

- N/A

Changes:

- Update OLC backscraper to function with CL more reliably.

**2.4.4 - 2022-01-14**

Features:

- Add DOJ Office of Legal Counsel Opinions (OLC)

Changes:

- Typo fixes

**2.4.3 - 2022-01-05**

Features:

- None

Changes:

- Add init file for admin agency backscrapers. This was missing and causing a failure for tools to find the file.

**2.4.0 - 2022-01-05**

Features:

- Updated citation parsing for websites.
- Drop Neutral, West and West_state citations.
- Add citation and parallel citation

Changes:

- This version is a major release. Updated Opinion Sites to drop support for specific citation formats.  Instead, we now let the user or more generally eyecite determine the specific citation format.
- Selenium support for Texas Court scrapers is removed.  This is part of removing selenium from all scrapers.
- Also includes a small fix for the Board of Immigration Appeals docket numbers.  

- 2.3.29, 2022-01-03 - Update GA Supremes, MDAG
- 2.3.28, 2021-12-30 - Add Board of Immigration Appeals (BIA), updates OA CA9, Fix NH
- 2.3.27, 2021-12-29 - Add cadc_pi, massappct_u, lactapp_1, cgcca
- 2.3.26, 2021-12-20 - Add Guam, Utah Ct App, Fix Ariz Ct App. Dist 2, Fix Ga Ct. App
- 2.3.25, 2021-12-08 - Update US Tax Court (new website)
- 2.3.24, 2021-12-06 - Fix new PACER session code
- 2.3.23, 2021-12-02 - Updates feedparser, adds Python 3.9 and 3.10 tests, and broadens our regex for parsing in re case names from PACER dockets.
- 2.3.22, 2021-11-30 - Further CAFC fixes
- 2.3.21, 2021-11-29 - Fixes CAFC, adds pre-commit
- 2.3.20, 2021-11-17 - Fixes CA10 scraper, major code refactor
- 2.3.19, 2021-11-16 - Fix PA, IL. Update PACER to use new auth API. Update geonames cache with latest population data. Throw exception in Free Opinions report when IP address on blocklist.
- 2.3.18, 2021-10-18 - Fix GA, CA9, CA10 Oral args
- 2.3.17, 2021-08-17 - Add anonymizing function for PACER dockets
- 2.3.16 - Yanked
- 2.3.15, 2021-07-19 - Fix PACER downloaders
- 2.3.14 - Yanked
- 2.3.13, 2021-06-18 - Fix typing
- 2.3.12, 2021-06-18 - Add PACER email parsers
- 2.3.11, 2021-05-02 - Fix PACER auth function
- 2.3.10, 2021-04-13 - Simplify harmonize function
- 2.3.9, 2021-04-12 - Simplify case name cleanup util
- 2.3.8, 2021-04-01 - More ME fixes
- 2.3.7, 2021-04-01 - Add backscrapers scrapers for ME
- 2.3.6, 2021-03-05 - Clean up deprecation warnings
- 2.3.5, 2021-03-05 - Fix pypi
- 2.3.4, 2021-02-09 - Fix IA scraper
- 2.3.3, 2020-11-24 - Fix remote selenium connection code
- 2.3.2, 2020-11-06 - Remove html_unescape helper method. Replace with calls
  directly to unescape. This fixes [#354](https://github.com/freelawproject/juriscraper/issues/354).
- 2.3.1, 2020-11-06 - Fix for connection to Selenium via Firefox
- 2.3.0, 2020-11-06 - Big selenium upgrade, removes support for phantomjs, and
  moves exclusively to using Mozilla's `geckodriver`. `geckodriver` can be
  accessed either locally or via a remote connection. See README for details on
  how to set the correct environment variables for your system.

    PhantomJS has not been supported for several years. Though it has served us
    well, the writing is on the wall that, like so many other once-useful
    technologies, it too had to be abandoned, only to be replaced by
    another tool. A tool that will be different in many ways, yet the same in
    its inevitable abandonment and mortality. Long live PhantomJS: Born a
    humble ghost; dying an immortal specter.
- 2.2.0, 2020-11-08 - Remove `_get_adapter_instance` method. It is unused, was
  a protected method, and causes many deprecation warnings in py3.
- 2.1.* - Removes support for deprecated phantomjs location; it had been deprecated for two years.
- 2.0.* - Adds support for Python 3.8 and supports Python 3, exclusively.  Begins testing to Github workflows and remove CircleCI.
- 1.28.* - Changes the API for the InternetArchive parser so that it aligns with the rest of the parsers. Its constructor now requires a court_id value.
- 1.27.* - Add merging of multi-event RSS entries
- 1.26.* - Adds support for the Los Angeles Superior Court Media Access Portal (LASC MAP)
- 1.25.* - Major refactor of tests to split them into network and local tests. Should make CI more consistent.
- 1.24.* - Adds support for bankruptcy claims register parsing and querying
- 1.23.* - Adds support for the advacned case report when it returns search results instead of a single item.
- 1.22.* - Adds support for de_seqno values parsed from PACER RSS, dockets, docket history reports, and attachment pages.
- 1.21.* - Adds support for the case report, which is the term we use to describe the page you see when you press the "Query" button in a district court PACER website. This is the page at the iQuery.pl URL.
- 1.20.* - Tweaks the API of the query method in the FreeOpinionReport object
  to consistently return None instead of sometimes returning []. Version bumped
  because of breaking API changes.
- 1.19.* - Adds support for NextGen PACER logins, but drops support for the PACER training website. The training website now uses a different login flow than the rest of PACER.
- 1.18.* - Adds support for appellate docket parsing!
- 1.17.* - Adds support for criminal data in PACER
- 1.16.* - Adds PACER RSS feed parsers.
- 1.15.* - Adds date termination parsing to parties on PACER dockets.
- 1.14.* - Adds new parser for PACER's docket history report
- 1.13.* - Fixes issues with Python build compatibility
- 1.12.* - Adds new parsers for PACER's show_case_doc URLs
- 1.11.* - Adds system for identifying invalid dockets in PACER.
- 1.10.* - Better parsing for PACER attachment pages.
- 1.9.* - Re-organization, simplification, and standardization of PACER classes.
- 1.8.* - Standardization of string fields in PACER objects so they return the empty string when they have no value instead of returning None sometimes and the empty string others. (This follows Django conventions.)
- 1.7.* - Adds support for hidden PACER APIs.
- 1.6.* - Adds automatic relogin code to PACER sessions, with reorganization of old login APIs.
- 1.5.* - Adds support for querying and parsing PACER dockets.
- 1.4.* - Python 3 compatibility (this was later dropped due to dependencies).
- 1.3.* - Adds support for scraping some parts of PACER.
- 1.2.* - Continued improvements.
- 1.1.* - Major code reorganization and first release on the Python Package Index (PyPi)
- 1.0 - Support opinions from for all possible federal bankruptcy
   appellate panels (9th and 10th Cir.)
- 0.9 - Supports all state courts of last resort (typically the
   "Supreme" court)
- 0.8 - Supports oral arguments for all possible Federal Circuit
   courts.
- 0.2 - Supports opinions from all federal courts of special
   jurisdiction (Veterans, Tax, etc.)
- 0.1 - Supports opinions from all 13 Federal Circuit courts and the
   U.S. Supreme Court<|MERGE_RESOLUTION|>--- conflicted
+++ resolved
@@ -21,11 +21,8 @@
 -
 
 Fixes:
-<<<<<<< HEAD
+- Forces proper html structure for `colo` #1538
 - remove should_have_results flag from `wis` `mass` to prevent false positives #1513
-=======
-- Forces proper html structure for `colo` #1538
->>>>>>> 4ef6dda1
 
 ## Current
 
