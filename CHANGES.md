--- conflicted
+++ resolved
@@ -15,23 +15,19 @@
 The following changes are not yet released, but are code complete:
 
 Features:
-<<<<<<< HEAD
 - Add error handling for scrapers with expected results #1447
-=======
+
+Changes:
 -
 
-Changes:
+Fixes:
 -
 
-Fixes:
--
-
 ## Current
 
 **2.6.78 - 2025-06-18**
 
 Features:
->>>>>>> 59f3e39a
 - Added support for parsing ACMS NDA notifications
 - Enhances `PacerSession` class to support ACMS authentication.
 - Adds case purchasing functionality to `ACMSDocketReport`.
@@ -59,8 +55,6 @@
 Fixes:
 - Fix `va` collecting bad docket_number values #1441
 - Fix `mich` change date expected key to `date_filed` #1445
-
-## Current
 
 **2.6.76 - 2025-06-12**
 
