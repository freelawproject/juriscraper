--- conflicted
+++ resolved
@@ -12,6 +12,7 @@
 
 ## Coming up
 - Fix `bia` scraper and add extract from text test cases
+- update `nc` scraper to OpinionSiteLinear and new website #1373
 
 ## Current
 
@@ -19,12 +20,8 @@
 
 - Add backscraper for `dcd` #1336
 - Update `sd` backscraper and extract from text
-<<<<<<< HEAD
-- update `nc` scraper to OpinionSiteLinear and new website #1373
-=======
 - Implement datestring format validation in test_ScraperExtractFromTextTest #838
 - Implement `or` extract_from_text to collection regional citations #1226
->>>>>>> 922d2912
 - Fix `bia` scraper
 
 **2.6.65 - 2025-04-11**
