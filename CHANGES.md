# Change Log

As of this writing, in late 2020, we have issued over 400 releases. The vast
majority of these releases fix a scraper so it works better on a particular
court's website. When that's the case, we don't update the changelog, we simply
do the change, and you can find it in the git log.

The changes below represent changes in ambition, goals, or interface. In other
words, they're the ones you'll want to watch, and the others are mostly noise.

Releases are also tagged in git, if that's helpful.

## Coming up
<<<<<<< HEAD
- New scraper `lactapp_2` for Lousiana Court of Appeals, Second Circuit
=======

- Fix `me` Update maine scraper and add backscraper
- Update `sd` backscraper and extract from text
>>>>>>> 9f022ce1

## Current

**2.6.65 - 2024-04-11**

- `nh` was blocking; fixed by updating the user agent string #1370
- Update `vtsuperct_*` scrapers to inherit `extract_from_text` from `vt` #1150

## Past

**2.6.64 - 2024-04-10**

- Fix `me` Update maine scraper and add backscraper #1360
- Sites were blocking `cafc` scrapers. Fixed by passing a browser user agent #1366


**2.6.63 - 2024-03-25**

- Make `ga` backscraper take kwargs; fix a bug in 2018 #1349
- Implement extract from text for `ga` #1349
- Fix `ill` oral argument scraper #1356

**2.6.62 - 2024-03-19**

- Fix `uscgcoca` and `asbca` by replicating browser request headers #1352
- Fix `uscgcoca` citation regex #1351

**2.6.61 - 2024-03-06**

- Fix `ca8` opinion scraper by setting `request.verify = False` #1346

**2.6.60 - 2024-03-05**

- Fix `ca7` scrapers url from http to https

**2.6.59 - 2024-03-04**

- Change `colo` user agent to prevent site block #1341

**2.6.58 - 2024-02-26**

- Fixes:
  - Add backscraper for `mesuperct` #1328
  - Fix `mont` cleanup_content, would fail when content was bytes #1323

**2.6.57 - 2024-02-25**

- Fixes:
  - fix cafc oral argument scraper PR (#1325)[https://github.com/freelawproject/juriscraper/pull/1325]
  - ignore future date sanity check when date filed is approximate #1321
  - new exception InvalidDocumentError to be raised when an error page is detected #1329
  - update mont parsing; and raise InvalidDocumentError #1329

- Features
  - Add workflow to check for new entries in CHANGES.md file


**2.6.56 - 2024-02-19**

- Fixes:
  - n/a

- Features:
  - MT upgrade to opinion site linear
  - Add citation extraction and author for MT


**2.6.55 - 2024-02-10**

- Fixes:
  - `cafc` opinion scraper now requests using `verify=False` #1314
  - recap: support for parsing docket_numbers wrapped in a `tel:` href tag
     in appellate dockets. #915

- Features:
  - recap: improvement to the download_pdf method to handle cases where
  attachment pages are returned instead of the expected PDF documents. #1309

**2.6.54 - 2024-01-24**

- Fixes:
  - `ca6` oral argument scraper is no longer failing
  - update the pypi.yml github actions workflow to solve a bug with twine and
    packaging packages interaction. It now forces the update of packaging
  - due to that bug, we discarded the 2.6.53 version

**2.6.52 - 2024-01-20**

- Fixes:
  - `AppellateDocketReport.download_pdf` now returns a two-tuple containing the
    response object or None and a str. This aligns with the changes introduced
    in v 2.5.1.

**2.6.51 - 2024-01-14**

- Fixes:
  - `extract_from_text` now returns plain citation strings, instead of parsed dicts

**2.6.50 - 2024-01-10**

- Fixes:
  - add tests to ensure that `extract_from_text` does not fail
    when it does not find what it looks for; and that it always
    returns a dict
  - updated `pasuperct`, `bia`, `bap1`, `nm` and `sd` `extract_from_text` methods
  - refactored `pacer.email._parse_bankruptcy_short_description`
  - added tests for new courts `flsb`, `nceb`
  - added tests for multi docket NEFs

- Features
  - `pacer.email._parse_bankruptcy_short_description` now supports Multi Docket NEFs

**2.6.49 - 2024-01-08**

- Fixes:
  - `nh` scrapers no longer depend on harcoded year filter
  - Fixed `absca` tests that were failing due to change of year
  - `pasuperct` now collects citations
  - `pa`, `pasuperct` and `pacommcwt` now paginate results


**2.6.48 - 2024-12-31**

- Fixes:
  - updated `idaho_*` scrapers to OpinionSiteLinear
  - updated `cadc` scrapers to new site
  - `okla` now skips rows with no docket number
  - fixes for PACER appellate dockets parsing

**2.6.47 - 2024-12-12**

- Fixes:
  - standardize usage of download methods in scrapers (_download, _request_url_get, _request_url_post)
  - refactor scrapers to do not return "Per Curiam" as value for "author_str" or "judges"

- Features
  - added `extract_from_text` to `sc`


**2.6.46 - 2024-12-10**

- Fixes:
  - Support for parsing the new format of appellate attachment pages has been added

**2.6.45 - 2024-12-05**

- Features:
  - AbstractSite now supports saving responses and response headers.
  Use it with new optional argument for the sample caller `save-responses`.
  - Delete `--daemon` and `--report` options

**2.6.44 - 2024-11-27**

- Fixes:
  - Fixes `colo`

**2.6.43 - 2024-11-21**

- Fixes:
  - Fixes `ky` and `colo`

**2.6.42 - 2024-11-21**

- Fixes:
  - Fix `mass` and `massctapp` cleanup content method

**2.6.40 - 2024-11-20**

- Fixes:
  - Fix `mass` and `massctapp` scrapers, scrape new endpoint
  - Exclude "Commonwealth" string from short case names

**2.6.39 - 2024-11-18**

- Fixes:
  - Fix `Kansas, Ohio Ct App's 1-13` opinion scraper

**2.6.38 - 2024-11-08**

- Fixes:
  - Fix `uscfc` opinion scraper

- Features:
  - RECAP: add new sealed document phrase

**2.6.37 - 2024-10-22**

Fixes:
  - Fix for `okla` cleanup_content

**2.6.35 - 2024-10-22**

Fixes:
  - Fix for `okla` cleanup_content

**2.6.34 - 2024-10-22**

Fixes:
  - Fix for `okla` cleanup_content

**2.6.32 - 2024-10-21**

Features:
  - added `okla` cleanup_content

Fixes:
  - updated `coloctapp` cleanup_content


**2.6.31 - 2024-10-21**

Fixes:
  - `neb` now handles rows with no links
  - `coloctapp` update cleanup_content
  - fix `la` xpath selector that was skipping some cases

Features:
  - new scraper `lactapp_5` for Lousiana Court of Appeals, Fifth Circuit
  - now sending a `logger.error` call to Sentry when an scraped date is in the future

**2.6.30 - 2024-10-10**

Fixes:
  - fix `CADC` oral arguments

**2.6.29 - 2024-10-10**

Fixes:
  - fix `or` and `orctapp` scraper, scraping new endpoint
  - fix cache control headers in `AbstractSite`
  - fix `sc` expected content types

**2.6.28 - 2024-09-27**

Features:
  - new scraper `sc_u`

Fixes:
  - handle `illappct` (oral args) rows with no download link
  - `ca11` update to Oral Argument Site Linear
  - `cadc_u` change docket number getter
  - `sc` implement new site

**2.6.27 - 2024-09-16**

Fixes:
  - Fixes `coloctapp`



**2.6.25 - 2024-09-16**

Fixes:
  - Handle `nh` edge cases
  - Update `ohioctapp` to return "lower_courts" in order to disambiguate dockets across districts
  - Update `lib.string_utils.clean_string` to no longer delete semicolons

**2.6.25 - 2024-09-10**

Fixes:
  - `ny` Fixes NY
  - Updates nyappdiv to inherit ny
  - fixes tests

**2.6.24 - 2024-09-05**

Fixes:
  - `vt` now collects neutral citations
  - Fix `ca8` and updated to OpinionSiteLinear
  - Update README

**2.6.23 - 2024-09-03**

Fixes:
  - `wis` now collects neutral citations
  - `ky` now skips rows with no documents

Features:
  - new scraper `wisctapp`

**2.6.21 - 2024-08-30**

Fixes:
  - `fladistctapp` docket numbers are now unique across districts
  - updated `ca11` html selectors
  - updated `pa` to new API format
  - set needs_special_headers to True for `vt`

Features:
  - implemented dynamic backscraper and extract_from_text for `conn`

**2.6.20 - 2024-08-28**

Fixes:
  - Changed to nested format for attachments in the InternetArchive report

**2.6.19 - 2024-08-26**

Fixes:
  - `nh` renamed to `nh_p` and working by using special headers

Features:
  - New scraper: `nh_u`
  - Handle new bankruptcy attachment page format
  - Make docket history report parser more robust

**2.6.18 - 2024-08-22**

Features:
  - SCOTUS backscraper

Fixes:
  - Improvements to bankruptcy docket parsing
  - Added `njd` regression tests files

**2.6.17 - 2024-08-19**

Fixes:
  - RECAP:
    - email: now parses short description for `okeb`
    - Fixed IndexOutOfRange error in DocketReport::_set_metadata_values method
  - Scrapers:
    - fixed `cal` SSL errors
    - now collecting citations for `minn`

**2.6.16 - 2024-08-12**

Fixes:
  - Fixed Minnesota and implemented it's backscraper

**2.6.15 - 2024-08-07**

Features:
  - Added support for parsing PACER bankruptcy and district docket number components.

**2.6.14 - 2024-08-07**

Features:
  - Add special site headers attribute.
  - NY Api changes

Fixes:
  - ND (with dynamic backscraper)
  - PA
  - Ark

**2.6.13 - 2024-08-01**

Features:
  - Adds the de_seq_num to the download method.

Fixes:
  - Adds headers attribute to the massappct_u scraper.
  - Updates the URL for the oklaag scraper.
  - Updates the setup.py configuration to address deprecated setuptools options and improves test management using pytest.

**2.6.12 - 2024-07-22**

Features:
  - Update free opinion report to store the params used for each request

**2.6.11 - 2024-07-22**

Fixes:
  - Oklahoma opinion scrapers
  - CAFC oral argument scraper
  - ASBCA opinion scrapers
  - renamed logger from "Logger" to "juriscraper.lib.log_tools", which follows hierarchical naming convention

Features:
  - RECAP email: Support short_description parsing for tnmb and nhb
  - md backscraper
  - OpinionSiteLinear now supports returning "other_dates" key
  - New scraper for ky and kyctapp

**2.6.10 - 2024-07-11**

Features:
  - Fixes colo scraper expected_content_type


**2.6.9 - 2024-07-10**

Features:

- Fixes for
  - Idaho Civil
  - Idaho Criminal
  - Idaho Ct Appeals Civil, Criminal, Unpublished
  - N. Mariana Islands
  - Disables Mississippi
  - Disables Missouri
  - Fix Nebraska/App
  - Pacer Email TXNB
- Adds
  - ColoCtApp Dynamic backscraper

**2.6.8 - 2024-07-03**

Features:

- Fix for RI

**2.6.7 - 2024-07-03**

Features:

- Minor fixes for MA and RI

**2.6.6 - 2024-07-02**

Features:

- Implemented backscraper for nj, njtaxct_u, njtaxct_p, njsuperctappdiv_p, njsuperctappdiv_u

**2.6.5 - 2024-07-02**

Changes:

- Fixes for
  - Mass
  - RI
  - NJ
  - BIA
  - CalAG


**2.6.4 - 2024-06-11**

Changes:

- Add dynamic backscrapers for:
  - tex
  - nmcca
  - wyo
  - vtsuperct
  - alaska

- Fixed wrong xpath selectors and updated to OpinionSiteLinear
  - dcd
  - nd
  - ca1

- Solved bug with python3.12 tests in Github Actions


**2.6.3 - 2024-05-24**

Changes:

- PACER: Refactor login logic for PACER sessions.
- pacer.email: Added short description parsing for `pamb`


**2.6.2 - 2024-05-20**

Features:

- Added parser for ACMS attachment pages
- Added dynamic backscraper for `tax`

Changes:

- PACER: fix error string false positives
- pacer.email: support multidocket NEF short description parsing for `njb`

**2.6.1 - 2024-05-15**

Features:

- Added dynamic backscrapers for these scrapers and their inheriting classes
  - afcca
  - olc
  - bap10
  - fla
  - nyappterm
  - ill

- pacer.email: Added short description parsing for `deb` and `mdb`

Changes:
- Updated `cal` and `calctapp_*` to OpinionSiteLinear

**2.6.0 - 2024-04-03**

Features:

- Added scrapers for fisa and fiscr courts

Changes:

- Breaking change has been made to the FreeOpinionReport its 'data' property now
 returns a dictionary containing the FreeOpinionRow fields, instead of returning
 a Python object with their properties. This change aligns the method of
 returning 'data' in this report with that of other reports.
- Fixes to texag, tex

## Past

**2.5.95 - 2024-02-14**

Features:

- The GET method of the PacerSession class now supports custom timeouts for flexible request management.
- Adds a method to check if a district court docket entry is sealed..

Changes:

- Update the DownloadConfirmationPage class to reduce the read timeout of the GET request within the query method.

**2.5.94 - 2024-02-13**

Features:

Changes:

- Update minnag
- Update alaska/app

**2.5.93 - 2024-02-09**

Features:

Changes:

- Update fladistctapp

**2.5.92 - 2024-02-09**

Features:

Changes:

- Update Nev/NevApp scrapers

**2.5.91 - 2024-02-09**

Features:

- Add expected_content_types to OpinionSite and OralArgSite

Changes:

- Fixes for pacer.email, pacer.utils

**2.5.90 - 2024-02-01**

Features:

Changes:

- Fix Colo Ct App

**2.5.89 - 2024-01-31**

Features:

Changes:

- Fix Armed Forces Scraper

**2.5.88 - 2024-01-31**

Features:

Changes:

- Fix Guam
- Fix Fla Dist Court

**2.5.87 - 2024-01-31**

Features:

Changes:

- Fix PA Superior Court

**2.5.86 - 2024-01-31**

Features:

Changes:

- Fix Maryland Supreme and lower courts

**2.5.85 - 2024-01-30**

Features:

Changes:

- Fix Connecticut and Connecticut Court of Appeals

**2.5.84 - 2024-01-26**

Features:

Changes:

- Update Nevada/Nev App (again)

**2.5.83 - 2024-01-25**

Features:

Changes:

- Fix Hawaii App
- Nevada/Nev App
- VI Superior
- Cal AG
- LA Ct APP
- Updates the SSL Adapter
- Various RECAP Pacer Fixes

**2.5.82 - 2024-01-12**

Features:

Changes:

- Fix CADC

**2.5.81 - 2024-01-12**

Features:

Changes:

- Fix colo / Nytrial courts

**2.5.80 - 2024-01-10**

Features:

Changes:

- Fix compatibility with newer lxml
- Replace lxml sanitier with nh3

**2.5.78 - 2024-01-08**

Features:

- Add ten new NY Trial Courts
- Add Maine Superior Court

Changes:

- Add child_courts attribute
- Fix VI chore
- Update python dep.

**2.5.76 - 2023-12-28**

Features:

- Add Bankruptcy Appellate Panel 1st Circuit

Changes:

**2.5.75 - 2023-12-28**

Features:

-

Changes:

- Fix BAP1 and update test for it

**2.5.74 - 2023-12-13**

Features:

- Add NevApp

Changes:

- Fix Nevada Supreme and Colorado Ct App


**2.5.72 - 2023-12-12**

Features:

- Add VI Superior Court scraper

Changes:

- Fix CA2 Oral Arguments Scraper

**2.5.71 - 2023-12-11**

Features:

-

Changes:

- Fix avoid populating case's date_filed with the entry date_filed from emails

**2.5.70 - 2023-11-21**

Features:

-

Changes:

- Fix LA Supreme

**2.5.69 - 2023-11-21**

Features:

- Fix VI Tests
- Puerto Rico and Coast Guard court ids to match CL
- Fix Arizona App Dist 2
- Fix CA2 OA scraper

Changes:

- Shrink VA to be faster
- Fix Conn App Ct date handler

**2.5.68 - 2023-11-20**

Features:

- Fix Okla AG content cleanup

Changes:

-

**2.5.67 - 2023-11-20**

Features:

- Fix Connecticut Court of Appeals

Changes:

-

**2.5.66 - 2023-11-19**

Features:

- Fix Oklahoma Scrapers

Changes:

-
**2.5.65 - 2023-11-19**

Features:

-

Changes:

- Remove selenium from Colorado scrapers

**2.5.64 - 2023-11-19**

Features:

-

Changes:

- Fix alabama to remove selenium


**2.5.63 - 2023-11-18**

Features:


Changes:

- Fix Scotus Slip Opinions

**2.5.62 - 2023-11-18**

Features:


Changes:

- Fix NH Supreme Court


**2.5.60 - 2023-11-18**

Features:

- Add Oregon Court of Appeals

Changes:

- Fix Oregon Supreme Court


**2.5.59 - 2023-11-18**

Features:


Changes:

- Fix Most remaining downed scrapers
- Fix mismatched court_ids

**2.5.58 - 2023-11-13**

Features:


Changes:

- Fix 40 or so scrapers -- all state scrapers

**2.5.57 - 2023-11-09**

Features:

- Add support for parsing ACMS Docket reports.

Changes:

- Abstract out date regexes into a new class attribute named DATE_REGEX.
- Update deprecated key in setup.cfg file.
- Refactor the message in the SlownessException to limit the precision to the right of the decimal point to three digits.
- Refactor the regex pattern in the scraper for Colorado Appeals Court


**2.5.56 - 2023-10-09**

Features:

- N/A

Changes:

- Fix Mass/MassAppCt

**2.5.54 - 2023-10-06**

Features:

- N/A

Changes:

- Add missing ca prefix mappings
- Handle cadc/cavc docid prefix collision

**2.5.53 - 2023-09-23**

Features:

- Parse attachments from dockets

Changes:

- Fix attachment page numbers for old district court attachments
- Add missing prefix maps for special courts

**2.5.52 - 2023-07-06**

Features:

- N/A

Changes:

- Fix Nebraska/App court to ignore unpublished notes (A-XX-XXXX)

**2.5.51 - 2023-06-29**

Features:

- N/A

Changes:

- Fix case_name and judge parsing in case_query pages.

**2.5.50 - 2023-06-19**

Features:

- N/A

Changes:

- Fix INSB bankruptcy docket number parsing.

**2.5.49 - 2023-05-31**

Features:

- N/A

Changes:

- Fix docket report parsing on view multiple documents layout.

**2.5.48 - 2023-05-25**

Features:

- N/A

Changes:

- Updated version of pinned dependencies.

**2.5.47 - 2023-05-04**

Features:

- N/A

Changes:

- Replace unmaintained cchardet with charset-normalizer.

**2.5.46 - 2023-05-02**

Features:

- N/A

Changes:

- Fix List of creditors query a valid POST param.

**2.5.45 - 2023-04-28**

Features:

- N/A

Changes:

- Fix List of creditors parsing error.

**2.5.44 - 2023-04-24**

Features:

- N/A

Changes:

- Parse short_description from recap email subject.
- Parse date_entered and ordered_by for docket reports.

**2.5.43 - 2023-04-14**

Features:

- N/A

Changes:

- Get a valid POST param before requesting the list of creditors.

**2.5.42 - 2023-04-13**

Features:

- Added ListOfCreditors report parser.

Changes:

- N/A

**2.5.41 - 2023-04-05**

Features:

- N/A

Changes:

- Fix ClaimsActivity report alternative POST param for insb.

**2.5.40 - 2023-04-04**

Features:

- Added ClaimsActivity report parser.

Changes:

- N/A

**2.5.39 - 2023-03-09**

Features:

- N/A

Changes:

- Fix return null value if there is no document number in email notification.
- Added support for parsing a new format of email recipients in notifications.

**2.5.38 - 2023-03-09**

Features:

- N/A

Changes:

- Added pacer_seq_no field to appellate RSS feed data.

**2.5.37 - 2023-03-07**

Features:

- N/A

Changes:

- Get pacer_case_id from case URL when there is no attached document in a email
  notification.

**2.5.36 - 2023-03-03**

Features:

- N/A

Changes:

- Added support for parsing district/bankruptcy download confirmation pages.

**2.5.35 - 2023-02-28**

Features:

- N/A

Changes:

- Improved performance of parsing date-times in RSS feeds.

**2.5.34 - 2023-02-21**

Features:

- N/A

Changes:

- Added support for parsing appellate RSS Feeds

**2.5.33 - 2023-01-13**

Features:

- N/A

Changes:

- Fix the CA9 Published/Unpublished II

**2.5.32 - 2023-01-13**

Features:

- N/A

Changes:

- Fix the CA9 Published/Unpublished

**2.5.31 - 2023-01-13**

Features:

- N/A

Changes:

- Fix the four Kansas Scrapers for updated website.

**2.5.30 - 2023-01-11**

Features:

- Disabled scrapers for
  - ME

Changes:

- N/A

**2.5.29 - 2023-01-06**

Features:

- Added scrapers for
  - Alabama Supreme Court
  - Alabama Court of Civil Appeals
  - Alabama Court of Criminal Appeals
  - Colorado Supreme Court
  - Colorado Court of Appeals

Changes:

- N/A


**2.5.28 - 2022-12-22**

Features:

- Added scraper for WVA CT APP

Changes:

- Fix docket report parsing when there is no valid content and if there is
  bad script content.
- Fix avoid parsing the download confirmation page if a PDF binary is returned.
- Fix parsing text/plain content multipart email notifications.

**2.5.27 - 2022-12-13**

Features:

 - Added AppellateAttachmentPage report to parse appellate attachment pages.

Changes:

- N/A


**2.5.26 - 2022-11-15**

Features:

 - N/A

Changes:

- Fix download PDF documents returned after a redirection.

**2.5.25 - 2022-11-07**

Features:

 - N/A

Changes:

- Update to support J. Jackson

**2.5.24 - 2022-11-02**

Features:

 - N/A

Changes:

- Added support for parsing multi-docket NEFs

**2.5.23 - 2022-10-26**

Features:

 - N/A

Changes:

 - Fix docket report entries table parsing for wiwb.
 - Ignore claims filings notifications for email report.
 - Fix UnicodeEncodeError when parsing a docket report.

**2.5.22 - 2022-10-12**

Features:

 - N/A

Changes:

 - Fix email report decoding.

**2.5.21 - 2022-10-11**

Features:

 - N/A

Changes:

 - Fix NEFs description parsing for cacb.

**2.5.20 - 2022-10-06**

Features:

 - N/A

Changes:

 - Fix regression caught in COURTLISTENER-36Q, to properly handle
   window.location redirects on weird PACER sites.


**2.5.19 - 2022-09-29**

Features:

 - N/A

Changes:

 - Fix performance when downloading large PDFs (see #564)

**2.5.18 - 2022-09-29**

Features:

 - N/A

Changes:

 - Skip appellate attachment page when querying the download confirmation page
 - Skip appellate attachment page when downloading the free document
 - Fix getting filed date on email notifications

**2.5.17 - 2022-09-28**

Features:

 - N/A

Changes:

 - Added DownloadConfirmationPage report to parse the PACER download
 confirmation page and get the following data:
  - document_number
  - docket_number
  - cost
  - billable_pages
  - document_description
  - transaction_date

**2.5.16 - 2022-09-11**

Features:

 - N/A

Changes:

 - Fix for OA CA1

**2.5.15 - 2022-09-06**

Features:

 - N/A

Changes:

 - Update Selenium version 4.0.0.a7


**2.5.14 - 2022-09-02**

Features:

 - N/A

Changes:

 - Update Selenium version

**2.5.13 - 2022-08-24**

Features:

 - N/A

Changes:

 - Added support to get attached documents from NEFs.

**2.5.12 - 2022-08-12**

Features:

 - N/A

Changes:

 - Added support to parse NDAs and download their free documents.

**2.5.11 - 2022-07-29**

Features:

 - N/A

Changes:

 - Fix Tax Scraper

**2.5.10 - 2022-07-28**

Features:

 - N/A

Changes:

 - Bug fix

**2.5.9 - 2022-07-28**

Features:

 - N/A

Changes:

 - Fix CA4

**2.5.8 - 2022-07-26**

Features:

 - N/A

Changes:

 - Fix Michigan Supreme Court

**2.5.7 - 2022-06-29**

Features:

 - N/A

Changes:

 - Added support for more PACER download document errors messages
 - Update thomas name in test files
 - Drop future opinions
 - Update url pattern for Wyoming
 - Fix all failing Illinois Oral Argument Scrapers

**2.5.6 - 2022-05-17**

Features:

 - N/A

Changes:

 - Fix Mass Land Court scraper

**2.5.5 - 2022-05-17**

Features:

 - N/A

Changes:

 - Fix failing CAFC Oral Argument Scraper and Back Scraper.

**2.5.4 - 2022-05-13**

Features:

 - Fix Rhode Island scraper

Changes:

 - Update to Rhode island Published and Unpublished opinions.

**2.5.1 - 2022-04-25**

Features:

 - The `download_pdf` function used by PACER reports now returns a two-tuple
   containing the response object or None and a str. If there is an error,
   the response object will be None and the str will have the error message. If
   not, the response object will be populated and the str will be empty.

    To adapt to the new version you can change old code like this:

        r = report.download_pdf(...)

    To something like:

        r, _ = report.download_pdf(...)

    If you wish, you could instead capture errors with something like:

        r, msg = report.download_pdf(...)
        if msg:
            do_something()

Changes:

 - Python 3.7 is no longer supported.

 - See notes re features.


**2.4.11 - 2022-04-22**

Features:

- N/A

Changes:

- Add MIME parser to parse PACER emails notifications
- Small fix to fetch free PACER documents using magic links

**2.4.10 - 2022-02-08**

Features:

- N/A

Changes:

- Small fix for NM

**2.4.9 - 2022-02-08**

Features:

- N/A

Changes:

- Updates Ark, ArkCtApp, NM, NMCtApp to self throttle. Add login HTTP validation for PACER

**2.4.8 - 2022-02-02**

Features:

- N/A

Changes:

- Fixes for CGCCA, Conn, Conn App Ct.  Added pacer case_queries examples

**2.4.7 - 2022-01-21**

Features:

- N/A

Changes:

- Fix tax court. Fixes for Illinois Supreme and Illinois Appeals.

**2.4.6 - 2022-01-19**

Features:

- N/A

Changes:

- Update the site_yielder method for backscraping to reset the site object after each iterable.

**2.4.5 - 2022-01-18**

Features:

- N/A

Changes:

- Update OLC backscraper to function with CL more reliably.

**2.4.4 - 2022-01-14**

Features:

- Add DOJ Office of Legal Counsel Opinions (OLC)

Changes:

- Typo fixes

**2.4.3 - 2022-01-05**

Features:

- None

Changes:

- Add init file for admin agency backscrapers. This was missing and causing a failure for tools to find the file.

**2.4.0 - 2022-01-05**

Features:

- Updated citation parsing for websites.
- Drop Neutral, West and West_state citations.
- Add citation and parallel citation

Changes:

- This version is a major release. Updated Opinion Sites to drop support for specific citation formats.  Instead, we now let the user or more generally eyecite determine the specific citation format.
- Selenium support for Texas Court scrapers is removed.  This is part of removing selenium from all scrapers.
- Also includes a small fix for the Board of Immigration Appeals docket numbers.  

- 2.3.29, 2022-01-03 - Update GA Supremes, MDAG
- 2.3.28, 2021-12-30 - Add Board of Immigration Appeals (BIA), updates OA CA9, Fix NH
- 2.3.27, 2021-12-29 - Add cadc_pi, massappct_u, lactapp_1, cgcca
- 2.3.26, 2021-12-20 - Add Guam, Utah Ct App, Fix Ariz Ct App. Dist 2, Fix Ga Ct. App
- 2.3.25, 2021-12-08 - Update US Tax Court (new website)
- 2.3.24, 2021-12-06 - Fix new PACER session code
- 2.3.23, 2021-12-02 - Updates feedparser, adds Python 3.9 and 3.10 tests, and broadens our regex for parsing in re case names from PACER dockets.
- 2.3.22, 2021-11-30 - Further CAFC fixes
- 2.3.21, 2021-11-29 - Fixes CAFC, adds pre-commit
- 2.3.20, 2021-11-17 - Fixes CA10 scraper, major code refactor
- 2.3.19, 2021-11-16 - Fix PA, IL. Update PACER to use new auth API. Update geonames cache with latest population data. Throw exception in Free Opinions report when IP address on blocklist.
- 2.3.18, 2021-10-18 - Fix GA, CA9, CA10 Oral args
- 2.3.17, 2021-08-17 - Add anonymizing function for PACER dockets
- 2.3.16 - Yanked
- 2.3.15, 2021-07-19 - Fix PACER downloaders
- 2.3.14 - Yanked
- 2.3.13, 2021-06-18 - Fix typing
- 2.3.12, 2021-06-18 - Add PACER email parsers
- 2.3.11, 2021-05-02 - Fix PACER auth function
- 2.3.10, 2021-04-13 - Simplify harmonize function
- 2.3.9, 2021-04-12 - Simplify case name cleanup util
- 2.3.8, 2021-04-01 - More ME fixes
- 2.3.7, 2021-04-01 - Add backscrapers scrapers for ME
- 2.3.6, 2021-03-05 - Clean up deprecation warnings
- 2.3.5, 2021-03-05 - Fix pypi
- 2.3.4, 2021-02-09 - Fix IA scraper
- 2.3.3, 2020-11-24 - Fix remote selenium connection code
- 2.3.2, 2020-11-06 - Remove html_unescape helper method. Replace with calls
  directly to unescape. This fixes [#354](https://github.com/freelawproject/juriscraper/issues/354).
- 2.3.1, 2020-11-06 - Fix for connection to Selenium via Firefox
- 2.3.0, 2020-11-06 - Big selenium upgrade, removes support for phantomjs, and
  moves exclusively to using Mozilla's `geckodriver`. `geckodriver` can be
  accessed either locally or via a remote connection. See README for details on
  how to set the correct environment variables for your system.

    PhantomJS has not been supported for several years. Though it has served us
    well, the writing is on the wall that, like so many other once-useful
    technologies, it too had to be abandoned, only to be replaced by
    another tool. A tool that will be different in many ways, yet the same in
    its inevitable abandonment and mortality. Long live PhantomJS: Born a
    humble ghost; dying an immortal specter.
- 2.2.0, 2020-11-08 - Remove `_get_adapter_instance` method. It is unused, was
  a protected method, and causes many deprecation warnings in py3.
- 2.1.* - Removes support for deprecated phantomjs location; it had been deprecated for two years.
- 2.0.* - Adds support for Python 3.8 and supports Python 3, exclusively.  Begins testing to Github workflows and remove CircleCI.
- 1.28.* - Changes the API for the InternetArchive parser so that it aligns with the rest of the parsers. Its constructor now requires a court_id value.
- 1.27.* - Add merging of multi-event RSS entries
- 1.26.* - Adds support for the Los Angeles Superior Court Media Access Portal (LASC MAP)
- 1.25.* - Major refactor of tests to split them into network and local tests. Should make CI more consistent.
- 1.24.* - Adds support for bankruptcy claims register parsing and querying
- 1.23.* - Adds support for the advacned case report when it returns search results instead of a single item.
- 1.22.* - Adds support for de_seqno values parsed from PACER RSS, dockets, docket history reports, and attachment pages.
- 1.21.* - Adds support for the case report, which is the term we use to describe the page you see when you press the "Query" button in a district court PACER website. This is the page at the iQuery.pl URL.
- 1.20.* - Tweaks the API of the query method in the FreeOpinionReport object
  to consistently return None instead of sometimes returning []. Version bumped
  because of breaking API changes.
- 1.19.* - Adds support for NextGen PACER logins, but drops support for the PACER training website. The training website now uses a different login flow than the rest of PACER.
- 1.18.* - Adds support for appellate docket parsing!
- 1.17.* - Adds support for criminal data in PACER
- 1.16.* - Adds PACER RSS feed parsers.
- 1.15.* - Adds date termination parsing to parties on PACER dockets.
- 1.14.* - Adds new parser for PACER's docket history report
- 1.13.* - Fixes issues with Python build compatibility
- 1.12.* - Adds new parsers for PACER's show_case_doc URLs
- 1.11.* - Adds system for identifying invalid dockets in PACER.
- 1.10.* - Better parsing for PACER attachment pages.
- 1.9.* - Re-organization, simplification, and standardization of PACER classes.
- 1.8.* - Standardization of string fields in PACER objects so they return the empty string when they have no value instead of returning None sometimes and the empty string others. (This follows Django conventions.)
- 1.7.* - Adds support for hidden PACER APIs.
- 1.6.* - Adds automatic relogin code to PACER sessions, with reorganization of old login APIs.
- 1.5.* - Adds support for querying and parsing PACER dockets.
- 1.4.* - Python 3 compatibility (this was later dropped due to dependencies).
- 1.3.* - Adds support for scraping some parts of PACER.
- 1.2.* - Continued improvements.
- 1.1.* - Major code reorganization and first release on the Python Package Index (PyPi)
- 1.0 - Support opinions from for all possible federal bankruptcy
   appellate panels (9th and 10th Cir.)
- 0.9 - Supports all state courts of last resort (typically the
   "Supreme" court)
- 0.8 - Supports oral arguments for all possible Federal Circuit
   courts.
- 0.2 - Supports opinions from all federal courts of special
   jurisdiction (Veterans, Tax, etc.)
- 0.1 - Supports opinions from all 13 Federal Circuit courts and the
   U.S. Supreme Court




<|MERGE_RESOLUTION|>--- conflicted
+++ resolved
@@ -11,13 +11,11 @@
 Releases are also tagged in git, if that's helpful.
 
 ## Coming up
-<<<<<<< HEAD
+
 - New scraper `lactapp_2` for Lousiana Court of Appeals, Second Circuit
-=======
-
 - Fix `me` Update maine scraper and add backscraper
 - Update `sd` backscraper and extract from text
->>>>>>> 9f022ce1
+
 
 ## Current
 
