# Change Log

As of this writing, in late 2020, we have issued over 400 releases. The vast
majority of these releases fix a scraper so it works better on a particular
court's website. When that's the case, we don't update the changelog, we simply
do the change, and you can find it in the git log.

The changes below represent changes in ambition, goals, or interface. In other
words, they're the ones you'll want to watch, and the others are mostly noise.

Releases are also tagged in git, if that's helpful.

## Coming up

The following changes are not yet released, but are code complete:

Features:
<<<<<<< HEAD
- Add scotus_docket_report_html to parse SCOTUS HTML dockets
- Add scotus_docket_report_htm to parse SCOTUS HTM dockets

Changes:
- Retrieve lower court information in `vt` #1569
- Retrieve lower court information in `sd` #1569
- Retrieve lower court information in `va` #1569
- Retrieve lower court information in `utah` #1569
- Retrieve lower court information in `wyo` #1569
- Retrieve lower court information in `dc` #1569
- Retrieve lower court information in `cal` scrapers #1569
- Retrieve lower court information in 'alaska' #1569
- Add lower court extraction to `federal_appellate` scrapers #1560
- Add lower court extraction to `iowa` scrapers #1569

- Retrieve lower court information in `delaware` scrapers #1569
- Retrieve lower court information in `idaho` #1569
- Retrieve lower court information in `ky` #1569
- Retrieve lower court information in `la` #1569
- Retrieve lower court information in `mont` #1569
- Retrieve lower court information in `nd` #1569
- Retrieve lower court information in `nj` #1569
- Retrieve lower court information in `neb` #1569
- Clean up `haw` names #1582
- Retrieve lower court information in `nm` #1569
- Retrieve lower court information in `or` #1569
- Update `mdag` scraper, site has changed #1598
- Retrieve lower court information in `pa` #1569

Fixes:
- Fix connappct #1580
- fix `bia` scraper #1574
- fix `tax` scraper #1599
- Fix `conn` to handle unusual HTML #1601

## Current

**2.6.89 - 2025-09-02**

Features:
- Add scotus_docket_report to parse SCOTUS JSON dockets
- Add support for downloading documents from the ACMS court API.
=======
- add `bap6` scraper, inherits from `ca6` #1544
- implement `neb` and `nebctapp` extract_from_text #1549
- Add new flag `--ocr-available` to `sample_caller` to tell doctor that OCR is available #1552
>>>>>>> 1a9924b3

Changes:
- Retrieve lower court information in `bap9` and `bap10` #1567
- Retrieve lower court information in `ariz`  #1569

Fixes:
- fix `cafc` oral arguments scraper #1570

## Past

**2.6.88 - 2025-08-27**

Features:
- add `texbizct` new scraper for Texas Business Court #1437

Fixes:
- Fix `nd` use empty string when no summary is found #1561


**2.6.87 - 2025-08-25**

Features:
- add `bap8` scraper, inherits from `ca8` #1544
- add `bap6` scraper, inherits from `ca6` #1544
- implement `neb` and `nebctapp` extract_from_text #1549


**2.6.86 - 2025-08-15**

Fixes:
- Update `bap1` backscraper #1539
- Fix `ky` scraper to handle missing document text to prevent errors #1540

**2.6.85 - 2025-08-14**

Fixes:
- Forces proper html structure for `colo` #1538
- remove should_have_results flag from `wis` `mass` to prevent false positives #1513
- Fixes parsing of email ACMS and `ord` docket entry short description variations


**2.6.84 - 2025-08-07**

Features:
- add `indctapp_reclassified` new scraper for reclassified opinions #1509
-

Changes:
- Update `uscgcoca` scraper, site has changed #1526

Fixes:
- Add new validation to `mont.Site.cleanup_content` to ensure that the content is not an error page #1520
- Improve `nd` scraper to extract citations from the html #1301


**2.6.83 - 2025-08-05**

Features:
- Implement scraper for texas 15th court of appeals  `texapp_15`  #1436
- Add support for downloading ACMS NDA free look documents. #1510


**2.6.82 - 2025-07-31**

Changes:
- Update README.rst
- Add CONTRIBUTING.md
- Update `lactapp_1` scraper, site has changed #1357


Fixes:
- Fix `ca9` download URLs #1515

**2.6.81 - 2025-07-28**

Features:
- Add `masssuperct` new scraper for Massachusetts Superior Court #1498
- Fix document URL parsing in plain‑text email minute‑entry notifications #1362
- Add `bap9` backscraper #1008
- Add `ca9` backscraper

Changes:
- Update `lactapp_1` scraper, site has changed #1357
- improve `ind` add new fields for lower court details and judge names #1266


**2.6.80 - 2025-07-16**

Features:
- Add error handling for scrapers with expected results #1447
- Add a check to verify ACMS user data is loaded before querying attachment pages #1495
- Add `alaska_slip` and `alaska_u` new scrapers #1478

Changes:
- Expanded ACMS URL matching to support both HTTP and HTTPS protocols.

Fixes:
- Fix `visuper_p` adaptation to new html tags #1489
- Fix `ariz` update download URLs #1474
- handle empty cases in `ca7` scraper #1484
- fix `idaho_civil` preformat date to prevent parsing errors #1284


**2.6.79 - 2025-07-08**

Changes:
- Updates `PacerSession` class to make ACMS authentication optional, and disabled it by default.

**2.6.78 - 2025-06-18**

Features:
- Added support for parsing ACMS NDA notifications
- Enhances `PacerSession` class to support ACMS authentication.
- Adds case purchasing functionality to `ACMSDocketReport`.
- Added support for parsing docket numbers with case types with up to five letters
- Introduces logic to purchase ACMS docket entry attachment pages.

Changes:
- Refactor `ACMSDocketReport` to handle missing "date entered" values gracefully
  and expands the use of raw data fields for reliable date information. #1459
- make `nytrial` back scraping dynamic #1402
- Improve `alaska` scraper to handle case page to retrieve download_url #937

Fixes:
- Improve `ny` cleanup_content to remove email protection that was causing
  duplicates #1450
- Fix `minn` move `need_special_headers` to `__init__` #1470

**2.6.77 - 2025-06-17**

Changes:
- New scraper `lactapp_4` for Lousiana Court of Appeals, Fourth Circuit
- Update `uscgcoca` add backscraper #1431
- Update `tenn` add backscraper #1425

Fixes:
- Add "lower_court_ids" to fields returned by OpinionSite #1432
- Fix `va` collecting bad docket_number values #1441
- Fix `mich` change date expected key to `date_filed` #1445

**2.6.76 - 2025-06-12**

Changes:
-  Fix `tex` get opinions from the orders on causes page #1410
-  Fix `sd`
-  Fix `bap1` not scraping recent data #1422

**2.6.75 - 2025-06-09**

Changes:
- Update kan and kanctapp scrapers
- update `nc` scraper to OpinionSiteLinear and new website #1373

**2.6.74 - 2025-06-04**

- Add `test_hashes` optional argument to `sample_caller`. Helpful to detect
timestamped opinions and check if `Site.cleanup_content` is working #1392
- fix tenn scraper parsing error #1413
- fix package release process #1426

**2.6.71 - 2025-05-30**

Changes:
- Added support for Python 3.13

Fixes:
- Improve test speed by reducing the size of the uscfc_vaccine example array
- Fix `asbca` scraper to use special headers #1411
- Fix `uscgcoca` by using `self.needs_special_headers` #1419

**2.6.70 - 2025-05-23**

Features:
- Fix for CA4 - minor edge case bug

**2.6.69 - 2025-05-21**

Features:
- New scraper `ncbizct` for North Carolina Business Court

Fixes:
- Fixes for `prapp` with backscraper

**2.6.68 - 2025-05-12**

- Add auth token to ny trial courts
- Clean up ala scraped case names #1272


**2.6.67 - 2025-05-08**

- New scraper `lactapp_2` for Lousiana Court of Appeals, Second Circuit
- Fix `me` Update maine scraper and add backscraper
- Update `sd` backscraper and extract from text
- Fix `bia` scraper and add extract from text test cases
- Implement `cleanup_content` for `ny` sites #1393


**2.6.66 - 2025-04-29**

- Add backscraper for `dcd` #1336
- Update `sd` backscraper and extract from text
- Implement datestring format validation in test_ScraperExtractFromTextTest #838
- Implement `or` extract_from_text to collection regional citations #1226
- Fix `bia` scraper

**2.6.65 - 2025-04-11**

- `nh` was blocking; fixed by updating the user agent string #1370
- Update `vtsuperct_*` scrapers to inherit `extract_from_text` from `vt` #1150


**2.6.64 - 2025-04-10**

- Fix `me` Update maine scraper and add backscraper #1360
- Sites were blocking `cafc` scrapers. Fixed by passing a browser user agent #1366


**2.6.63 - 2025-03-25**

- Make `ga` backscraper take kwargs; fix a bug in 2018 #1349
- Implement extract from text for `ga` #1349
- Fix `ill` oral argument scraper #1356

**2.6.62 - 2025-03-19**

- Fix `uscgcoca` and `asbca` by replicating browser request headers #1352
- Fix `uscgcoca` citation regex #1351

**2.6.61 - 2025-03-06**

- Fix `ca8` opinion scraper by setting `request.verify = False` #1346

**2.6.60 - 2025-03-05**

- Fix `ca7` scrapers url from http to https

**2.6.59 - 2025-03-04**

- Change `colo` user agent to prevent site block #1341

**2.6.58 - 2025-02-26**

- Fixes:
  - Add backscraper for `mesuperct` #1328
  - Fix `mont` cleanup_content, would fail when content was bytes #1323

**2.6.57 - 2025-02-25**

- Fixes:
  - fix cafc oral argument scraper PR (#1325)[https://github.com/freelawproject/juriscraper/pull/1325]
  - ignore future date sanity check when date filed is approximate #1321
  - new exception InvalidDocumentError to be raised when an error page is detected #1329
  - update mont parsing; and raise InvalidDocumentError #1329

- Features
  - Add workflow to check for new entries in CHANGES.md file


**2.6.56 - 2025-02-19**

- Fixes:
  - n/a

- Features:
  - MT upgrade to opinion site linear
  - Add citation extraction and author for MT


**2.6.55 - 2025-02-10**

- Fixes:
  - `cafc` opinion scraper now requests using `verify=False` #1314
  - recap: support for parsing docket_numbers wrapped in a `tel:` href tag
     in appellate dockets. #915

- Features:
  - recap: improvement to the download_pdf method to handle cases where
  attachment pages are returned instead of the expected PDF documents. #1309

**2.6.54 - 2025-01-24**

- Fixes:
  - `ca6` oral argument scraper is no longer failing
  - update the pypi.yml github actions workflow to solve a bug with twine and
    packaging packages interaction. It now forces the update of packaging
  - due to that bug, we discarded the 2.6.53 version

**2.6.52 - 2025-01-20**

- Fixes:
  - `AppellateDocketReport.download_pdf` now returns a two-tuple containing the
    response object or None and a str. This aligns with the changes introduced
    in v 2.5.1.

**2.6.51 - 2025-01-14**

- Fixes:
  - `extract_from_text` now returns plain citation strings, instead of parsed dicts

**2.6.50 - 2025-01-10**

- Fixes:
  - add tests to ensure that `extract_from_text` does not fail
    when it does not find what it looks for; and that it always
    returns a dict
  - updated `pasuperct`, `bia`, `bap1`, `nm` and `sd` `extract_from_text` methods
  - refactored `pacer.email._parse_bankruptcy_short_description`
  - added tests for new courts `flsb`, `nceb`
  - added tests for multi docket NEFs

- Features
  - `pacer.email._parse_bankruptcy_short_description` now supports Multi Docket NEFs

**2.6.49 - 2025-01-08**

- Fixes:
  - `nh` scrapers no longer depend on harcoded year filter
  - Fixed `absca` tests that were failing due to change of year
  - `pasuperct` now collects citations
  - `pa`, `pasuperct` and `pacommcwt` now paginate results


**2.6.48 - 2024-12-31**

- Fixes:
  - updated `idaho_*` scrapers to OpinionSiteLinear
  - updated `cadc` scrapers to new site
  - `okla` now skips rows with no docket number
  - fixes for PACER appellate dockets parsing

**2.6.47 - 2024-12-12**

- Fixes:
  - standardize usage of download methods in scrapers (_download, _request_url_get, _request_url_post)
  - refactor scrapers to do not return "Per Curiam" as value for "author_str" or "judges"

- Features
  - added `extract_from_text` to `sc`


**2.6.46 - 2024-12-10**

- Fixes:
  - Support for parsing the new format of appellate attachment pages has been added

**2.6.45 - 2024-12-05**

- Features:
  - AbstractSite now supports saving responses and response headers.
  Use it with new optional argument for the sample caller `save-responses`.
  - Delete `--daemon` and `--report` options

**2.6.44 - 2024-11-27**

- Fixes:
  - Fixes `colo`

**2.6.43 - 2024-11-21**

- Fixes:
  - Fixes `ky` and `colo`

**2.6.42 - 2024-11-21**

- Fixes:
  - Fix `mass` and `massctapp` cleanup content method

**2.6.40 - 2024-11-20**

- Fixes:
  - Fix `mass` and `massctapp` scrapers, scrape new endpoint
  - Exclude "Commonwealth" string from short case names

**2.6.39 - 2024-11-18**

- Fixes:
  - Fix `Kansas, Ohio Ct App's 1-13` opinion scraper

**2.6.38 - 2024-11-08**

- Fixes:
  - Fix `uscfc` opinion scraper

- Features:
  - RECAP: add new sealed document phrase

**2.6.37 - 2024-10-22**

Fixes:
  - Fix for `okla` cleanup_content

**2.6.35 - 2024-10-22**

Fixes:
  - Fix for `okla` cleanup_content

**2.6.34 - 2024-10-22**

Fixes:
  - Fix for `okla` cleanup_content

**2.6.32 - 2024-10-21**

Features:
  - added `okla` cleanup_content

Fixes:
  - updated `coloctapp` cleanup_content


**2.6.31 - 2024-10-21**

Fixes:
  - `neb` now handles rows with no links
  - `coloctapp` update cleanup_content
  - fix `la` xpath selector that was skipping some cases

Features:
  - new scraper `lactapp_5` for Lousiana Court of Appeals, Fifth Circuit
  - now sending a `logger.error` call to Sentry when an scraped date is in the future

**2.6.30 - 2024-10-10**

Fixes:
  - fix `CADC` oral arguments

**2.6.29 - 2024-10-10**

Fixes:
  - fix `or` and `orctapp` scraper, scraping new endpoint
  - fix cache control headers in `AbstractSite`
  - fix `sc` expected content types

**2.6.28 - 2024-09-27**

Features:
  - new scraper `sc_u`

Fixes:
  - handle `illappct` (oral args) rows with no download link
  - `ca11` update to Oral Argument Site Linear
  - `cadc_u` change docket number getter
  - `sc` implement new site

**2.6.27 - 2024-09-16**

Fixes:
  - Fixes `coloctapp`



**2.6.25 - 2024-09-16**

Fixes:
  - Handle `nh` edge cases
  - Update `ohioctapp` to return "lower_courts" in order to disambiguate dockets across districts
  - Update `lib.string_utils.clean_string` to no longer delete semicolons

**2.6.25 - 2024-09-10**

Fixes:
  - `ny` Fixes NY
  - Updates nyappdiv to inherit ny
  - fixes tests

**2.6.24 - 2024-09-05**

Fixes:
  - `vt` now collects neutral citations
  - Fix `ca8` and updated to OpinionSiteLinear
  - Update README

**2.6.23 - 2024-09-03**

Fixes:
  - `wis` now collects neutral citations
  - `ky` now skips rows with no documents

Features:
  - new scraper `wisctapp`

**2.6.21 - 2024-08-30**

Fixes:
  - `fladistctapp` docket numbers are now unique across districts
  - updated `ca11` html selectors
  - updated `pa` to new API format
  - set needs_special_headers to True for `vt`

Features:
  - implemented dynamic backscraper and extract_from_text for `conn`

**2.6.20 - 2024-08-28**

Fixes:
  - Changed to nested format for attachments in the InternetArchive report

**2.6.19 - 2024-08-26**

Fixes:
  - `nh` renamed to `nh_p` and working by using special headers

Features:
  - New scraper: `nh_u`
  - Handle new bankruptcy attachment page format
  - Make docket history report parser more robust

**2.6.18 - 2024-08-22**

Features:
  - SCOTUS backscraper

Fixes:
  - Improvements to bankruptcy docket parsing
  - Added `njd` regression tests files

**2.6.17 - 2024-08-19**

Fixes:
  - RECAP:
    - email: now parses short description for `okeb`
    - Fixed IndexOutOfRange error in DocketReport::_set_metadata_values method
  - Scrapers:
    - fixed `cal` SSL errors
    - now collecting citations for `minn`

**2.6.16 - 2024-08-12**

Fixes:
  - Fixed Minnesota and implemented it's backscraper

**2.6.15 - 2024-08-07**

Features:
  - Added support for parsing PACER bankruptcy and district docket number components.

**2.6.14 - 2024-08-07**

Features:
  - Add special site headers attribute.
  - NY Api changes

Fixes:
  - ND (with dynamic backscraper)
  - PA
  - Ark

**2.6.13 - 2024-08-01**

Features:
  - Adds the de_seq_num to the download method.

Fixes:
  - Adds headers attribute to the massappct_u scraper.
  - Updates the URL for the oklaag scraper.
  - Updates the setup.py configuration to address deprecated setuptools options and improves test management using pytest.

**2.6.12 - 2024-07-22**

Features:
  - Update free opinion report to store the params used for each request

**2.6.11 - 2024-07-22**

Fixes:
  - Oklahoma opinion scrapers
  - CAFC oral argument scraper
  - ASBCA opinion scrapers
  - renamed logger from "Logger" to "juriscraper.lib.log_tools", which follows hierarchical naming convention

Features:
  - RECAP email: Support short_description parsing for tnmb and nhb
  - md backscraper
  - OpinionSiteLinear now supports returning "other_dates" key
  - New scraper for ky and kyctapp

**2.6.10 - 2024-07-11**

Features:
  - Fixes colo scraper expected_content_type


**2.6.9 - 2024-07-10**

Features:

- Fixes for
  - Idaho Civil
  - Idaho Criminal
  - Idaho Ct Appeals Civil, Criminal, Unpublished
  - N. Mariana Islands
  - Disables Mississippi
  - Disables Missouri
  - Fix Nebraska/App
  - Pacer Email TXNB
- Adds
  - ColoCtApp Dynamic backscraper

**2.6.8 - 2024-07-03**

Features:

- Fix for RI

**2.6.7 - 2024-07-03**

Features:

- Minor fixes for MA and RI

**2.6.6 - 2024-07-02**

Features:

- Implemented backscraper for nj, njtaxct_u, njtaxct_p, njsuperctappdiv_p, njsuperctappdiv_u

**2.6.5 - 2024-07-02**

Changes:

- Fixes for
  - Mass
  - RI
  - NJ
  - BIA
  - CalAG


**2.6.4 - 2024-06-11**

Changes:

- Add dynamic backscrapers for:
  - tex
  - nmcca
  - wyo
  - vtsuperct
  - alaska

- Fixed wrong xpath selectors and updated to OpinionSiteLinear
  - dcd
  - nd
  - ca1

- Solved bug with python3.12 tests in Github Actions


**2.6.3 - 2024-05-24**

Changes:

- PACER: Refactor login logic for PACER sessions.
- pacer.email: Added short description parsing for `pamb`


**2.6.2 - 2024-05-20**

Features:

- Added parser for ACMS attachment pages
- Added dynamic backscraper for `tax`

Changes:

- PACER: fix error string false positives
- pacer.email: support multidocket NEF short description parsing for `njb`

**2.6.1 - 2024-05-15**

Features:

- Added dynamic backscrapers for these scrapers and their inheriting classes
  - afcca
  - olc
  - bap10
  - fla
  - nyappterm
  - ill

- pacer.email: Added short description parsing for `deb` and `mdb`

Changes:
- Updated `cal` and `calctapp_*` to OpinionSiteLinear

**2.6.0 - 2024-04-03**

Features:

- Added scrapers for fisa and fiscr courts

Changes:

- Breaking change has been made to the FreeOpinionReport its 'data' property now
 returns a dictionary containing the FreeOpinionRow fields, instead of returning
 a Python object with their properties. This change aligns the method of
 returning 'data' in this report with that of other reports.
- Fixes to texag, tex

## Past

**2.5.95 - 2024-02-14**

Features:

- The GET method of the PacerSession class now supports custom timeouts for flexible request management.
- Adds a method to check if a district court docket entry is sealed..

Changes:

- Update the DownloadConfirmationPage class to reduce the read timeout of the GET request within the query method.

**2.5.94 - 2024-02-13**

Features:

Changes:

- Update minnag
- Update alaska/app

**2.5.93 - 2024-02-09**

Features:

Changes:

- Update fladistctapp

**2.5.92 - 2024-02-09**

Features:

Changes:

- Update Nev/NevApp scrapers

**2.5.91 - 2024-02-09**

Features:

- Add expected_content_types to OpinionSite and OralArgSite

Changes:

- Fixes for pacer.email, pacer.utils

**2.5.90 - 2024-02-01**

Features:

Changes:

- Fix Colo Ct App

**2.5.89 - 2024-01-31**

Features:

Changes:

- Fix Armed Forces Scraper

**2.5.88 - 2024-01-31**

Features:

Changes:

- Fix Guam
- Fix Fla Dist Court

**2.5.87 - 2024-01-31**

Features:

Changes:

- Fix PA Superior Court

**2.5.86 - 2024-01-31**

Features:

Changes:

- Fix Maryland Supreme and lower courts

**2.5.85 - 2024-01-30**

Features:

Changes:

- Fix Connecticut and Connecticut Court of Appeals

**2.5.84 - 2024-01-26**

Features:

Changes:

- Update Nevada/Nev App (again)

**2.5.83 - 2024-01-25**

Features:

Changes:

- Fix Hawaii App
- Nevada/Nev App
- VI Superior
- Cal AG
- LA Ct APP
- Updates the SSL Adapter
- Various RECAP Pacer Fixes

**2.5.82 - 2024-01-12**

Features:

Changes:

- Fix CADC

**2.5.81 - 2024-01-12**

Features:

Changes:

- Fix colo / Nytrial courts

**2.5.80 - 2024-01-10**

Features:

Changes:

- Fix compatibility with newer lxml
- Replace lxml sanitier with nh3

**2.5.78 - 2024-01-08**

Features:

- Add ten new NY Trial Courts
- Add Maine Superior Court

Changes:

- Add child_courts attribute
- Fix VI chore
- Update python dep.

**2.5.76 - 2023-12-28**

Features:

- Add Bankruptcy Appellate Panel 1st Circuit

Changes:

**2.5.75 - 2023-12-28**

Features:

-

Changes:

- Fix BAP1 and update test for it

**2.5.74 - 2023-12-13**

Features:

- Add NevApp

Changes:

- Fix Nevada Supreme and Colorado Ct App


**2.5.72 - 2023-12-12**

Features:

- Add VI Superior Court scraper

Changes:

- Fix CA2 Oral Arguments Scraper

**2.5.71 - 2023-12-11**

Features:

-

Changes:

- Fix avoid populating case's date_filed with the entry date_filed from emails

**2.5.70 - 2023-11-21**

Features:

-

Changes:

- Fix LA Supreme

**2.5.69 - 2023-11-21**

Features:

- Fix VI Tests
- Puerto Rico and Coast Guard court ids to match CL
- Fix Arizona App Dist 2
- Fix CA2 OA scraper

Changes:

- Shrink VA to be faster
- Fix Conn App Ct date handler

**2.5.68 - 2023-11-20**

Features:

- Fix Okla AG content cleanup

Changes:

-

**2.5.67 - 2023-11-20**

Features:

- Fix Connecticut Court of Appeals

Changes:

-

**2.5.66 - 2023-11-19**

Features:

- Fix Oklahoma Scrapers

Changes:

-
**2.5.65 - 2023-11-19**

Features:

-

Changes:

- Remove selenium from Colorado scrapers

**2.5.64 - 2023-11-19**

Features:

-

Changes:

- Fix alabama to remove selenium


**2.5.63 - 2023-11-18**

Features:


Changes:

- Fix Scotus Slip Opinions

**2.5.62 - 2023-11-18**

Features:


Changes:

- Fix NH Supreme Court


**2.5.60 - 2023-11-18**

Features:

- Add Oregon Court of Appeals

Changes:

- Fix Oregon Supreme Court


**2.5.59 - 2023-11-18**

Features:


Changes:

- Fix Most remaining downed scrapers
- Fix mismatched court_ids

**2.5.58 - 2023-11-13**

Features:


Changes:

- Fix 40 or so scrapers -- all state scrapers

**2.5.57 - 2023-11-09**

Features:

- Add support for parsing ACMS Docket reports.

Changes:

- Abstract out date regexes into a new class attribute named DATE_REGEX.
- Update deprecated key in setup.cfg file.
- Refactor the message in the SlownessException to limit the precision to the right of the decimal point to three digits.
- Refactor the regex pattern in the scraper for Colorado Appeals Court


**2.5.56 - 2023-10-09**

Features:

- N/A

Changes:

- Fix Mass/MassAppCt

**2.5.54 - 2023-10-06**

Features:

- N/A

Changes:

- Add missing ca prefix mappings
- Handle cadc/cavc docid prefix collision

**2.5.53 - 2023-09-23**

Features:

- Parse attachments from dockets

Changes:

- Fix attachment page numbers for old district court attachments
- Add missing prefix maps for special courts

**2.5.52 - 2023-07-06**

Features:

- N/A

Changes:

- Fix Nebraska/App court to ignore unpublished notes (A-XX-XXXX)

**2.5.51 - 2023-06-29**

Features:

- N/A

Changes:

- Fix case_name and judge parsing in case_query pages.

**2.5.50 - 2023-06-19**

Features:

- N/A

Changes:

- Fix INSB bankruptcy docket number parsing.

**2.5.49 - 2023-05-31**

Features:

- N/A

Changes:

- Fix docket report parsing on view multiple documents layout.

**2.5.48 - 2023-05-25**

Features:

- N/A

Changes:

- Updated version of pinned dependencies.

**2.5.47 - 2023-05-04**

Features:

- N/A

Changes:

- Replace unmaintained cchardet with charset-normalizer.

**2.5.46 - 2023-05-02**

Features:

- N/A

Changes:

- Fix List of creditors query a valid POST param.

**2.5.45 - 2023-04-28**

Features:

- N/A

Changes:

- Fix List of creditors parsing error.

**2.5.44 - 2023-04-24**

Features:

- N/A

Changes:

- Parse short_description from recap email subject.
- Parse date_entered and ordered_by for docket reports.

**2.5.43 - 2023-04-14**

Features:

- N/A

Changes:

- Get a valid POST param before requesting the list of creditors.

**2.5.42 - 2023-04-13**

Features:

- Added ListOfCreditors report parser.

Changes:

- N/A

**2.5.41 - 2023-04-05**

Features:

- N/A

Changes:

- Fix ClaimsActivity report alternative POST param for insb.

**2.5.40 - 2023-04-04**

Features:

- Added ClaimsActivity report parser.

Changes:

- N/A

**2.5.39 - 2023-03-09**

Features:

- N/A

Changes:

- Fix return null value if there is no document number in email notification.
- Added support for parsing a new format of email recipients in notifications.

**2.5.38 - 2023-03-09**

Features:

- N/A

Changes:

- Added pacer_seq_no field to appellate RSS feed data.

**2.5.37 - 2023-03-07**

Features:

- N/A

Changes:

- Get pacer_case_id from case URL when there is no attached document in a email
  notification.

**2.5.36 - 2023-03-03**

Features:

- N/A

Changes:

- Added support for parsing district/bankruptcy download confirmation pages.

**2.5.35 - 2023-02-28**

Features:

- N/A

Changes:

- Improved performance of parsing date-times in RSS feeds.

**2.5.34 - 2023-02-21**

Features:

- N/A

Changes:

- Added support for parsing appellate RSS Feeds

**2.5.33 - 2023-01-13**

Features:

- N/A

Changes:

- Fix the CA9 Published/Unpublished II

**2.5.32 - 2023-01-13**

Features:

- N/A

Changes:

- Fix the CA9 Published/Unpublished

**2.5.31 - 2023-01-13**

Features:

- N/A

Changes:

- Fix the four Kansas Scrapers for updated website.

**2.5.30 - 2023-01-11**

Features:

- Disabled scrapers for
  - ME

Changes:

- N/A

**2.5.29 - 2023-01-06**

Features:

- Added scrapers for
  - Alabama Supreme Court
  - Alabama Court of Civil Appeals
  - Alabama Court of Criminal Appeals
  - Colorado Supreme Court
  - Colorado Court of Appeals

Changes:

- N/A


**2.5.28 - 2022-12-22**

Features:

- Added scraper for WVA CT APP

Changes:

- Fix docket report parsing when there is no valid content and if there is
  bad script content.
- Fix avoid parsing the download confirmation page if a PDF binary is returned.
- Fix parsing text/plain content multipart email notifications.

**2.5.27 - 2022-12-13**

Features:

 - Added AppellateAttachmentPage report to parse appellate attachment pages.

Changes:

- N/A


**2.5.26 - 2022-11-15**

Features:

 - N/A

Changes:

- Fix download PDF documents returned after a redirection.

**2.5.25 - 2022-11-07**

Features:

 - N/A

Changes:

- Update to support J. Jackson

**2.5.24 - 2022-11-02**

Features:

 - N/A

Changes:

- Added support for parsing multi-docket NEFs

**2.5.23 - 2022-10-26**

Features:

 - N/A

Changes:

 - Fix docket report entries table parsing for wiwb.
 - Ignore claims filings notifications for email report.
 - Fix UnicodeEncodeError when parsing a docket report.

**2.5.22 - 2022-10-12**

Features:

 - N/A

Changes:

 - Fix email report decoding.

**2.5.21 - 2022-10-11**

Features:

 - N/A

Changes:

 - Fix NEFs description parsing for cacb.

**2.5.20 - 2022-10-06**

Features:

 - N/A

Changes:

 - Fix regression caught in COURTLISTENER-36Q, to properly handle
   window.location redirects on weird PACER sites.


**2.5.19 - 2022-09-29**

Features:

 - N/A

Changes:

 - Fix performance when downloading large PDFs (see #564)

**2.5.18 - 2022-09-29**

Features:

 - N/A

Changes:

 - Skip appellate attachment page when querying the download confirmation page
 - Skip appellate attachment page when downloading the free document
 - Fix getting filed date on email notifications

**2.5.17 - 2022-09-28**

Features:

 - N/A

Changes:

 - Added DownloadConfirmationPage report to parse the PACER download
 confirmation page and get the following data:
  - document_number
  - docket_number
  - cost
  - billable_pages
  - document_description
  - transaction_date

**2.5.16 - 2022-09-11**

Features:

 - N/A

Changes:

 - Fix for OA CA1

**2.5.15 - 2022-09-06**

Features:

 - N/A

Changes:

 - Update Selenium version 4.0.0.a7


**2.5.14 - 2022-09-02**

Features:

 - N/A

Changes:

 - Update Selenium version

**2.5.13 - 2022-08-24**

Features:

 - N/A

Changes:

 - Added support to get attached documents from NEFs.

**2.5.12 - 2022-08-12**

Features:

 - N/A

Changes:

 - Added support to parse NDAs and download their free documents.

**2.5.11 - 2022-07-29**

Features:

 - N/A

Changes:

 - Fix Tax Scraper

**2.5.10 - 2022-07-28**

Features:

 - N/A

Changes:

 - Bug fix

**2.5.9 - 2022-07-28**

Features:

 - N/A

Changes:

 - Fix CA4

**2.5.8 - 2022-07-26**

Features:

 - N/A

Changes:

 - Fix Michigan Supreme Court

**2.5.7 - 2022-06-29**

Features:

 - N/A

Changes:

 - Added support for more PACER download document errors messages
 - Update thomas name in test files
 - Drop future opinions
 - Update url pattern for Wyoming
 - Fix all failing Illinois Oral Argument Scrapers

**2.5.6 - 2022-05-17**

Features:

 - N/A

Changes:

 - Fix Mass Land Court scraper

**2.5.5 - 2022-05-17**

Features:

 - N/A

Changes:

 - Fix failing CAFC Oral Argument Scraper and Back Scraper.

**2.5.4 - 2022-05-13**

Features:

 - Fix Rhode Island scraper

Changes:

 - Update to Rhode island Published and Unpublished opinions.

**2.5.1 - 2022-04-25**

Features:

 - The `download_pdf` function used by PACER reports now returns a two-tuple
   containing the response object or None and a str. If there is an error,
   the response object will be None and the str will have the error message. If
   not, the response object will be populated and the str will be empty.

    To adapt to the new version you can change old code like this:

        r = report.download_pdf(...)

    To something like:

        r, _ = report.download_pdf(...)

    If you wish, you could instead capture errors with something like:

        r, msg = report.download_pdf(...)
        if msg:
            do_something()

Changes:

 - Python 3.7 is no longer supported.

 - See notes re features.


**2.4.11 - 2022-04-22**

Features:

- N/A

Changes:

- Add MIME parser to parse PACER emails notifications
- Small fix to fetch free PACER documents using magic links

**2.4.10 - 2022-02-08**

Features:

- N/A

Changes:

- Small fix for NM

**2.4.9 - 2022-02-08**

Features:

- N/A

Changes:

- Updates Ark, ArkCtApp, NM, NMCtApp to self throttle. Add login HTTP validation for PACER

**2.4.8 - 2022-02-02**

Features:

- N/A

Changes:

- Fixes for CGCCA, Conn, Conn App Ct.  Added pacer case_queries examples

**2.4.7 - 2022-01-21**

Features:

- N/A

Changes:

- Fix tax court. Fixes for Illinois Supreme and Illinois Appeals.

**2.4.6 - 2022-01-19**

Features:

- N/A

Changes:

- Update the site_yielder method for backscraping to reset the site object after each iterable.

**2.4.5 - 2022-01-18**

Features:

- N/A

Changes:

- Update OLC backscraper to function with CL more reliably.

**2.4.4 - 2022-01-14**

Features:

- Add DOJ Office of Legal Counsel Opinions (OLC)

Changes:

- Typo fixes

**2.4.3 - 2022-01-05**

Features:

- None

Changes:

- Add init file for admin agency backscrapers. This was missing and causing a failure for tools to find the file.

**2.4.0 - 2022-01-05**

Features:

- Updated citation parsing for websites.
- Drop Neutral, West and West_state citations.
- Add citation and parallel citation

Changes:

- This version is a major release. Updated Opinion Sites to drop support for specific citation formats.  Instead, we now let the user or more generally eyecite determine the specific citation format.
- Selenium support for Texas Court scrapers is removed.  This is part of removing selenium from all scrapers.
- Also includes a small fix for the Board of Immigration Appeals docket numbers.  

- 2.3.29, 2022-01-03 - Update GA Supremes, MDAG
- 2.3.28, 2021-12-30 - Add Board of Immigration Appeals (BIA), updates OA CA9, Fix NH
- 2.3.27, 2021-12-29 - Add cadc_pi, massappct_u, lactapp_1, cgcca
- 2.3.26, 2021-12-20 - Add Guam, Utah Ct App, Fix Ariz Ct App. Dist 2, Fix Ga Ct. App
- 2.3.25, 2021-12-08 - Update US Tax Court (new website)
- 2.3.24, 2021-12-06 - Fix new PACER session code
- 2.3.23, 2021-12-02 - Updates feedparser, adds Python 3.9 and 3.10 tests, and broadens our regex for parsing in re case names from PACER dockets.
- 2.3.22, 2021-11-30 - Further CAFC fixes
- 2.3.21, 2021-11-29 - Fixes CAFC, adds pre-commit
- 2.3.20, 2021-11-17 - Fixes CA10 scraper, major code refactor
- 2.3.19, 2021-11-16 - Fix PA, IL. Update PACER to use new auth API. Update geonames cache with latest population data. Throw exception in Free Opinions report when IP address on blocklist.
- 2.3.18, 2021-10-18 - Fix GA, CA9, CA10 Oral args
- 2.3.17, 2021-08-17 - Add anonymizing function for PACER dockets
- 2.3.16 - Yanked
- 2.3.15, 2021-07-19 - Fix PACER downloaders
- 2.3.14 - Yanked
- 2.3.13, 2021-06-18 - Fix typing
- 2.3.12, 2021-06-18 - Add PACER email parsers
- 2.3.11, 2021-05-02 - Fix PACER auth function
- 2.3.10, 2021-04-13 - Simplify harmonize function
- 2.3.9, 2021-04-12 - Simplify case name cleanup util
- 2.3.8, 2021-04-01 - More ME fixes
- 2.3.7, 2021-04-01 - Add backscrapers scrapers for ME
- 2.3.6, 2021-03-05 - Clean up deprecation warnings
- 2.3.5, 2021-03-05 - Fix pypi
- 2.3.4, 2021-02-09 - Fix IA scraper
- 2.3.3, 2020-11-24 - Fix remote selenium connection code
- 2.3.2, 2020-11-06 - Remove html_unescape helper method. Replace with calls
  directly to unescape. This fixes [#354](https://github.com/freelawproject/juriscraper/issues/354).
- 2.3.1, 2020-11-06 - Fix for connection to Selenium via Firefox
- 2.3.0, 2020-11-06 - Big selenium upgrade, removes support for phantomjs, and
  moves exclusively to using Mozilla's `geckodriver`. `geckodriver` can be
  accessed either locally or via a remote connection. See README for details on
  how to set the correct environment variables for your system.

    PhantomJS has not been supported for several years. Though it has served us
    well, the writing is on the wall that, like so many other once-useful
    technologies, it too had to be abandoned, only to be replaced by
    another tool. A tool that will be different in many ways, yet the same in
    its inevitable abandonment and mortality. Long live PhantomJS: Born a
    humble ghost; dying an immortal specter.
- 2.2.0, 2020-11-08 - Remove `_get_adapter_instance` method. It is unused, was
  a protected method, and causes many deprecation warnings in py3.
- 2.1.* - Removes support for deprecated phantomjs location; it had been deprecated for two years.
- 2.0.* - Adds support for Python 3.8 and supports Python 3, exclusively.  Begins testing to Github workflows and remove CircleCI.
- 1.28.* - Changes the API for the InternetArchive parser so that it aligns with the rest of the parsers. Its constructor now requires a court_id value.
- 1.27.* - Add merging of multi-event RSS entries
- 1.26.* - Adds support for the Los Angeles Superior Court Media Access Portal (LASC MAP)
- 1.25.* - Major refactor of tests to split them into network and local tests. Should make CI more consistent.
- 1.24.* - Adds support for bankruptcy claims register parsing and querying
- 1.23.* - Adds support for the advacned case report when it returns search results instead of a single item.
- 1.22.* - Adds support for de_seqno values parsed from PACER RSS, dockets, docket history reports, and attachment pages.
- 1.21.* - Adds support for the case report, which is the term we use to describe the page you see when you press the "Query" button in a district court PACER website. This is the page at the iQuery.pl URL.
- 1.20.* - Tweaks the API of the query method in the FreeOpinionReport object
  to consistently return None instead of sometimes returning []. Version bumped
  because of breaking API changes.
- 1.19.* - Adds support for NextGen PACER logins, but drops support for the PACER training website. The training website now uses a different login flow than the rest of PACER.
- 1.18.* - Adds support for appellate docket parsing!
- 1.17.* - Adds support for criminal data in PACER
- 1.16.* - Adds PACER RSS feed parsers.
- 1.15.* - Adds date termination parsing to parties on PACER dockets.
- 1.14.* - Adds new parser for PACER's docket history report
- 1.13.* - Fixes issues with Python build compatibility
- 1.12.* - Adds new parsers for PACER's show_case_doc URLs
- 1.11.* - Adds system for identifying invalid dockets in PACER.
- 1.10.* - Better parsing for PACER attachment pages.
- 1.9.* - Re-organization, simplification, and standardization of PACER classes.
- 1.8.* - Standardization of string fields in PACER objects so they return the empty string when they have no value instead of returning None sometimes and the empty string others. (This follows Django conventions.)
- 1.7.* - Adds support for hidden PACER APIs.
- 1.6.* - Adds automatic relogin code to PACER sessions, with reorganization of old login APIs.
- 1.5.* - Adds support for querying and parsing PACER dockets.
- 1.4.* - Python 3 compatibility (this was later dropped due to dependencies).
- 1.3.* - Adds support for scraping some parts of PACER.
- 1.2.* - Continued improvements.
- 1.1.* - Major code reorganization and first release on the Python Package Index (PyPi)
- 1.0 - Support opinions from for all possible federal bankruptcy
   appellate panels (9th and 10th Cir.)
- 0.9 - Supports all state courts of last resort (typically the
   "Supreme" court)
- 0.8 - Supports oral arguments for all possible Federal Circuit
   courts.
- 0.2 - Supports opinions from all federal courts of special
   jurisdiction (Veterans, Tax, etc.)
- 0.1 - Supports opinions from all 13 Federal Circuit courts and the
   U.S. Supreme Court<|MERGE_RESOLUTION|>--- conflicted
+++ resolved
@@ -15,7 +15,6 @@
 The following changes are not yet released, but are code complete:
 
 Features:
-<<<<<<< HEAD
 - Add scotus_docket_report_html to parse SCOTUS HTML dockets
 - Add scotus_docket_report_htm to parse SCOTUS HTM dockets
 
@@ -58,36 +57,32 @@
 Features:
 - Add scotus_docket_report to parse SCOTUS JSON dockets
 - Add support for downloading documents from the ACMS court API.
-=======
+
+Changes:
+- Retrieve lower court information in `bap9` and `bap10` #1567
+- Retrieve lower court information in `ariz`  #1569
+
+Fixes:
+- fix `cafc` oral arguments scraper #1570
+
+## Past
+
+**2.6.88 - 2025-08-27**
+
+Features:
+- add `texbizct` new scraper for Texas Business Court #1437
+
+Fixes:
+- Fix `nd` use empty string when no summary is found #1561
+
+
+**2.6.87 - 2025-08-25**
+
+Features:
+- add `bap8` scraper, inherits from `ca8` #1544
 - add `bap6` scraper, inherits from `ca6` #1544
 - implement `neb` and `nebctapp` extract_from_text #1549
 - Add new flag `--ocr-available` to `sample_caller` to tell doctor that OCR is available #1552
->>>>>>> 1a9924b3
-
-Changes:
-- Retrieve lower court information in `bap9` and `bap10` #1567
-- Retrieve lower court information in `ariz`  #1569
-
-Fixes:
-- fix `cafc` oral arguments scraper #1570
-
-## Past
-
-**2.6.88 - 2025-08-27**
-
-Features:
-- add `texbizct` new scraper for Texas Business Court #1437
-
-Fixes:
-- Fix `nd` use empty string when no summary is found #1561
-
-
-**2.6.87 - 2025-08-25**
-
-Features:
-- add `bap8` scraper, inherits from `ca8` #1544
-- add `bap6` scraper, inherits from `ca6` #1544
-- implement `neb` and `nebctapp` extract_from_text #1549
 
 
 **2.6.86 - 2025-08-15**
