--- conflicted
+++ resolved
@@ -36,12 +36,9 @@
 - Retrieve lower court information in `la` #1569
 - Retrieve lower court information in `mont` #1569
 - Retrieve lower court information in `nd` #1569
-<<<<<<< HEAD
-- Update `mdag` scraper, site has changed #1598
-=======
 - Retrieve lower court information in `nj` #1569
 - Retrieve lower court information in `neb` #1569
->>>>>>> 86b2be6b
+- Update `mdag` scraper, site has changed #1598
 
 Fixes:
 - Fix connappct #1580
