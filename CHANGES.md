--- conflicted
+++ resolved
@@ -19,13 +19,9 @@
 -
 
 Changes:
-<<<<<<< HEAD
 - Update README.rst
 - Add CONTRIBUTING.md
 - Update `lactapp_1` scraper, site has changed #1357
-=======
--
->>>>>>> f29ebaa2
 
 Fixes:
 -
