--- conflicted
+++ resolved
@@ -21,7 +21,7 @@
 -
 
 Fixes:
--
+- Fix `ariz` update download URLs #1474
 
 ## Current
 
@@ -40,11 +40,7 @@
 Fixes:
 - Improve `ny` cleanup_content to remove email protection that was causing
   duplicates #1450
-<<<<<<< HEAD
-- Fix `ariz` update download URLs #1474
-=======
 - Fix `minn` move `need_special_headers` to `__init__` #1470
->>>>>>> 59f3e39a
 
 
 ## Past
