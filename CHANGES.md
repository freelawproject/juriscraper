# Change Log

As of this writing, in late 2020, we have issued over 400 releases. The vast
majority of these releases fix a scraper so it works better on a particular
court's website. When that's the case, we don't update the changelog, we simply
do the change, and you can find it in the git log.

The changes below represent changes in ambition, goals, or interface. In other
words, they're the ones you'll want to watch, and the others are mostly noise.

Releases are also tagged in git, if that's helpful.

## Coming up

The following changes are not yet released, but are code complete:

Features:
- Add scotus_docket_report_html to parse SCOTUS HTML dockets
- Add scotus_docket_report_htm to parse SCOTUS HTM dockets

Changes:
- Retrieve lower court information in `vt` #1569
- Retrieve lower court information in `sd` #1569
- Retrieve lower court information in `va` #1569
- Retrieve lower court information in `utah` #1569
- Retrieve lower court information in `wyo` #1569
- Retrieve lower court information in `dc` #1569
- Retrieve lower court information in `cal` scrapers #1569
- Retrieve lower court information in 'alaska' #1569
- Add lower court extraction to `federal_appellate` scrapers #1560
- Add lower court extraction to `iowa` scrapers #1569

- Retrieve lower court information in `delaware` scrapers #1569
- Retrieve lower court information in `idaho` #1569
- Retrieve lower court information in `ky` #1569
- Retrieve lower court information in `la` #1569
- Retrieve lower court information in `mont` #1569
- Retrieve lower court information in `nd` #1569
- Retrieve lower court information in `nj` #1569
- Retrieve lower court information in `neb` #1569
- Retrieve lower court information in `nm` #1569
<<<<<<< HEAD
- Update `mdag` scraper, site has changed #1598
=======
- Retrieve lower court information in `or` #1569
>>>>>>> 8d5ed35a

Fixes:
- Fix connappct #1580
- fix `bia` scraper #1574
- fix `tax` scraper #1599

## Current

**2.6.89 - 2025-09-02**

Features:
- Add scotus_docket_report to parse SCOTUS JSON dockets
- Add support for downloading documents from the ACMS court API.

Changes:
- Retrieve lower court information in `bap9` and `bap10` #1567
- Retrieve lower court information in `ariz`  #1569

Fixes:
- fix `cafc` oral arguments scraper #1570

## Past

**2.6.88 - 2025-08-27**

Features:
- add `texbizct` new scraper for Texas Business Court #1437

Fixes:
- Fix `nd` use empty string when no summary is found #1561


**2.6.87 - 2025-08-25**

Features:
- add `bap8` scraper, inherits from `ca8` #1544
- add `bap6` scraper, inherits from `ca6` #1544
- implement `neb` and `nebctapp` extract_from_text #1549


**2.6.86 - 2025-08-15**

Fixes:
- Update `bap1` backscraper #1539
- Fix `ky` scraper to handle missing document text to prevent errors #1540

**2.6.85 - 2025-08-14**

Fixes:
- Forces proper html structure for `colo` #1538
- remove should_have_results flag from `wis` `mass` to prevent false positives #1513
- Fixes parsing of email ACMS and `ord` docket entry short description variations


**2.6.84 - 2025-08-07**

Features:
- add `indctapp_reclassified` new scraper for reclassified opinions #1509
-

Changes:
- Update `uscgcoca` scraper, site has changed #1526

Fixes:
- Add new validation to `mont.Site.cleanup_content` to ensure that the content is not an error page #1520
- Improve `nd` scraper to extract citations from the html #1301


**2.6.83 - 2025-08-05**

Features:
- Implement scraper for texas 15th court of appeals  `texapp_15`  #1436
- Add support for downloading ACMS NDA free look documents. #1510


**2.6.82 - 2025-07-31**

Changes:
- Update README.rst
- Add CONTRIBUTING.md
- Update `lactapp_1` scraper, site has changed #1357


Fixes:
- Fix `ca9` download URLs #1515

**2.6.81 - 2025-07-28**

Features:
- Add `masssuperct` new scraper for Massachusetts Superior Court #1498
- Fix document URL parsing in plain‑text email minute‑entry notifications #1362
- Add `bap9` backscraper #1008
- Add `ca9` backscraper

Changes:
- Update `lactapp_1` scraper, site has changed #1357
- improve `ind` add new fields for lower court details and judge names #1266


**2.6.80 - 2025-07-16**

Features:
- Add error handling for scrapers with expected results #1447
- Add a check to verify ACMS user data is loaded before querying attachment pages #1495
- Add `alaska_slip` and `alaska_u` new scrapers #1478

Changes:
- Expanded ACMS URL matching to support both HTTP and HTTPS protocols.

Fixes:
- Fix `visuper_p` adaptation to new html tags #1489
- Fix `ariz` update download URLs #1474
- handle empty cases in `ca7` scraper #1484
- fix `idaho_civil` preformat date to prevent parsing errors #1284


**2.6.79 - 2025-07-08**

Changes:
- Updates `PacerSession` class to make ACMS authentication optional, and disabled it by default.

**2.6.78 - 2025-06-18**

Features:
- Added support for parsing ACMS NDA notifications
- Enhances `PacerSession` class to support ACMS authentication.
- Adds case purchasing functionality to `ACMSDocketReport`.
- Added support for parsing docket numbers with case types with up to five letters
- Introduces logic to purchase ACMS docket entry attachment pages.

Changes:
- Refactor `ACMSDocketReport` to handle missing "date entered" values gracefully
  and expands the use of raw data fields for reliable date information. #1459
- make `nytrial` back scraping dynamic #1402
- Improve `alaska` scraper to handle case page to retrieve download_url #937

Fixes:
- Improve `ny` cleanup_content to remove email protection that was causing
  duplicates #1450
- Fix `minn` move `need_special_headers` to `__init__` #1470

**2.6.77 - 2025-06-17**

Changes:
- New scraper `lactapp_4` for Lousiana Court of Appeals, Fourth Circuit
- Update `uscgcoca` add backscraper #1431
- Update `tenn` add backscraper #1425

Fixes:
- Add "lower_court_ids" to fields returned by OpinionSite #1432
- Fix `va` collecting bad docket_number values #1441
- Fix `mich` change date expected key to `date_filed` #1445

**2.6.76 - 2025-06-12**

Changes:
-  Fix `tex` get opinions from the orders on causes page #1410
-  Fix `sd`
-  Fix `bap1` not scraping recent data #1422

**2.6.75 - 2025-06-09**

Changes:
- Update kan and kanctapp scrapers
- update `nc` scraper to OpinionSiteLinear and new website #1373

**2.6.74 - 2025-06-04**

- Add `test_hashes` optional argument to `sample_caller`. Helpful to detect
timestamped opinions and check if `Site.cleanup_content` is working #1392
- fix tenn scraper parsing error #1413
- fix package release process #1426

**2.6.71 - 2025-05-30**

Changes:
- Added support for Python 3.13

Fixes:
- Improve test speed by reducing the size of the uscfc_vaccine example array
- Fix `asbca` scraper to use special headers #1411
- Fix `uscgcoca` by using `self.needs_special_headers` #1419

**2.6.70 - 2025-05-23**

Features:
- Fix for CA4 - minor edge case bug

**2.6.69 - 2025-05-21**

Features:
- New scraper `ncbizct` for North Carolina Business Court

Fixes:
- Fixes for `prapp` with backscraper

**2.6.68 - 2025-05-12**

- Add auth token to ny trial courts
- Clean up ala scraped case names #1272


**2.6.67 - 2025-05-08**

- New scraper `lactapp_2` for Lousiana Court of Appeals, Second Circuit
- Fix `me` Update maine scraper and add backscraper
- Update `sd` backscraper and extract from text
- Fix `bia` scraper and add extract from text test cases
- Implement `cleanup_content` for `ny` sites #1393


**2.6.66 - 2025-04-29**

- Add backscraper for `dcd` #1336
- Update `sd` backscraper and extract from text
- Implement datestring format validation in test_ScraperExtractFromTextTest #838
- Implement `or` extract_from_text to collection regional citations #1226
- Fix `bia` scraper

**2.6.65 - 2025-04-11**

- `nh` was blocking; fixed by updating the user agent string #1370
- Update `vtsuperct_*` scrapers to inherit `extract_from_text` from `vt` #1150


**2.6.64 - 2025-04-10**

- Fix `me` Update maine scraper and add backscraper #1360
- Sites were blocking `cafc` scrapers. Fixed by passing a browser user agent #1366


**2.6.63 - 2025-03-25**

- Make `ga` backscraper take kwargs; fix a bug in 2018 #1349
- Implement extract from text for `ga` #1349
- Fix `ill` oral argument scraper #1356

**2.6.62 - 2025-03-19**

- Fix `uscgcoca` and `asbca` by replicating browser request headers #1352
- Fix `uscgcoca` citation regex #1351

**2.6.61 - 2025-03-06**

- Fix `ca8` opinion scraper by setting `request.verify = False` #1346

**2.6.60 - 2025-03-05**

- Fix `ca7` scrapers url from http to https

**2.6.59 - 2025-03-04**

- Change `colo` user agent to prevent site block #1341

**2.6.58 - 2025-02-26**

- Fixes:
  - Add backscraper for `mesuperct` #1328
  - Fix `mont` cleanup_content, would fail when content was bytes #1323

**2.6.57 - 2025-02-25**

- Fixes:
  - fix cafc oral argument scraper PR (#1325)[https://github.com/freelawproject/juriscraper/pull/1325]
  - ignore future date sanity check when date filed is approximate #1321
  - new exception InvalidDocumentError to be raised when an error page is detected #1329
  - update mont parsing; and raise InvalidDocumentError #1329

- Features
  - Add workflow to check for new entries in CHANGES.md file


**2.6.56 - 2025-02-19**

- Fixes:
  - n/a

- Features:
  - MT upgrade to opinion site linear
  - Add citation extraction and author for MT


**2.6.55 - 2025-02-10**

- Fixes:
  - `cafc` opinion scraper now requests using `verify=False` #1314
  - recap: support for parsing docket_numbers wrapped in a `tel:` href tag
     in appellate dockets. #915

- Features:
  - recap: improvement to the download_pdf method to handle cases where
  attachment pages are returned instead of the expected PDF documents. #1309

**2.6.54 - 2025-01-24**

- Fixes:
  - `ca6` oral argument scraper is no longer failing
  - update the pypi.yml github actions workflow to solve a bug with twine and
    packaging packages interaction. It now forces the update of packaging
  - due to that bug, we discarded the 2.6.53 version

**2.6.52 - 2025-01-20**

- Fixes:
  - `AppellateDocketReport.download_pdf` now returns a two-tuple containing the
    response object or None and a str. This aligns with the changes introduced
    in v 2.5.1.

**2.6.51 - 2025-01-14**

- Fixes:
  - `extract_from_text` now returns plain citation strings, instead of parsed dicts

**2.6.50 - 2025-01-10**

- Fixes:
  - add tests to ensure that `extract_from_text` does not fail
    when it does not find what it looks for; and that it always
    returns a dict
  - updated `pasuperct`, `bia`, `bap1`, `nm` and `sd` `extract_from_text` methods
  - refactored `pacer.email._parse_bankruptcy_short_description`
  - added tests for new courts `flsb`, `nceb`
  - added tests for multi docket NEFs

- Features
  - `pacer.email._parse_bankruptcy_short_description` now supports Multi Docket NEFs

**2.6.49 - 2025-01-08**

- Fixes:
  - `nh` scrapers no longer depend on harcoded year filter
  - Fixed `absca` tests that were failing due to change of year
  - `pasuperct` now collects citations
  - `pa`, `pasuperct` and `pacommcwt` now paginate results


**2.6.48 - 2024-12-31**

- Fixes:
  - updated `idaho_*` scrapers to OpinionSiteLinear
  - updated `cadc` scrapers to new site
  - `okla` now skips rows with no docket number
  - fixes for PACER appellate dockets parsing

**2.6.47 - 2024-12-12**

- Fixes:
  - standardize usage of download methods in scrapers (_download, _request_url_get, _request_url_post)
  - refactor scrapers to do not return "Per Curiam" as value for "author_str" or "judges"

- Features
  - added `extract_from_text` to `sc`


**2.6.46 - 2024-12-10**

- Fixes:
  - Support for parsing the new format of appellate attachment pages has been added

**2.6.45 - 2024-12-05**

- Features:
  - AbstractSite now supports saving responses and response headers.
  Use it with new optional argument for the sample caller `save-responses`.
  - Delete `--daemon` and `--report` options

**2.6.44 - 2024-11-27**

- Fixes:
  - Fixes `colo`

**2.6.43 - 2024-11-21**

- Fixes:
  - Fixes `ky` and `colo`

**2.6.42 - 2024-11-21**

- Fixes:
  - Fix `mass` and `massctapp` cleanup content method

**2.6.40 - 2024-11-20**

- Fixes:
  - Fix `mass` and `massctapp` scrapers, scrape new endpoint
  - Exclude "Commonwealth" string from short case names

**2.6.39 - 2024-11-18**

- Fixes:
  - Fix `Kansas, Ohio Ct App's 1-13` opinion scraper

**2.6.38 - 2024-11-08**

- Fixes:
  - Fix `uscfc` opinion scraper

- Features:
  - RECAP: add new sealed document phrase

**2.6.37 - 2024-10-22**

Fixes:
  - Fix for `okla` cleanup_content

**2.6.35 - 2024-10-22**

Fixes:
  - Fix for `okla` cleanup_content

**2.6.34 - 2024-10-22**

Fixes:
  - Fix for `okla` cleanup_content

**2.6.32 - 2024-10-21**

Features:
  - added `okla` cleanup_content

Fixes:
  - updated `coloctapp` cleanup_content


**2.6.31 - 2024-10-21**

Fixes:
  - `neb` now handles rows with no links
  - `coloctapp` update cleanup_content
  - fix `la` xpath selector that was skipping some cases

Features:
  - new scraper `lactapp_5` for Lousiana Court of Appeals, Fifth Circuit
  - now sending a `logger.error` call to Sentry when an scraped date is in the future

**2.6.30 - 2024-10-10**

Fixes:
  - fix `CADC` oral arguments

**2.6.29 - 2024-10-10**

Fixes:
  - fix `or` and `orctapp` scraper, scraping new endpoint
  - fix cache control headers in `AbstractSite`
  - fix `sc` expected content types

**2.6.28 - 2024-09-27**

Features:
  - new scraper `sc_u`

Fixes:
  - handle `illappct` (oral args) rows with no download link
  - `ca11` update to Oral Argument Site Linear
  - `cadc_u` change docket number getter
  - `sc` implement new site

**2.6.27 - 2024-09-16**

Fixes:
  - Fixes `coloctapp`



**2.6.25 - 2024-09-16**

Fixes:
  - Handle `nh` edge cases
  - Update `ohioctapp` to return "lower_courts" in order to disambiguate dockets across districts
  - Update `lib.string_utils.clean_string` to no longer delete semicolons

**2.6.25 - 2024-09-10**

Fixes:
  - `ny` Fixes NY
  - Updates nyappdiv to inherit ny
  - fixes tests

**2.6.24 - 2024-09-05**

Fixes:
  - `vt` now collects neutral citations
  - Fix `ca8` and updated to OpinionSiteLinear
  - Update README

**2.6.23 - 2024-09-03**

Fixes:
  - `wis` now collects neutral citations
  - `ky` now skips rows with no documents

Features:
  - new scraper `wisctapp`

**2.6.21 - 2024-08-30**

Fixes:
  - `fladistctapp` docket numbers are now unique across districts
  - updated `ca11` html selectors
  - updated `pa` to new API format
  - set needs_special_headers to True for `vt`

Features:
  - implemented dynamic backscraper and extract_from_text for `conn`

**2.6.20 - 2024-08-28**

Fixes:
  - Changed to nested format for attachments in the InternetArchive report

**2.6.19 - 2024-08-26**

Fixes:
  - `nh` renamed to `nh_p` and working by using special headers

Features:
  - New scraper: `nh_u`
  - Handle new bankruptcy attachment page format
  - Make docket history report parser more robust

**2.6.18 - 2024-08-22**

Features:
  - SCOTUS backscraper

Fixes:
  - Improvements to bankruptcy docket parsing
  - Added `njd` regression tests files

**2.6.17 - 2024-08-19**

Fixes:
  - RECAP:
    - email: now parses short description for `okeb`
    - Fixed IndexOutOfRange error in DocketReport::_set_metadata_values method
  - Scrapers:
    - fixed `cal` SSL errors
    - now collecting citations for `minn`

**2.6.16 - 2024-08-12**

Fixes:
  - Fixed Minnesota and implemented it's backscraper

**2.6.15 - 2024-08-07**

Features:
  - Added support for parsing PACER bankruptcy and district docket number components.

**2.6.14 - 2024-08-07**

Features:
  - Add special site headers attribute.
  - NY Api changes

Fixes:
  - ND (with dynamic backscraper)
  - PA
  - Ark

**2.6.13 - 2024-08-01**

Features:
  - Adds the de_seq_num to the download method.

Fixes:
  - Adds headers attribute to the massappct_u scraper.
  - Updates the URL for the oklaag scraper.
  - Updates the setup.py configuration to address deprecated setuptools options and improves test management using pytest.

**2.6.12 - 2024-07-22**

Features:
  - Update free opinion report to store the params used for each request

**2.6.11 - 2024-07-22**

Fixes:
  - Oklahoma opinion scrapers
  - CAFC oral argument scraper
  - ASBCA opinion scrapers
  - renamed logger from "Logger" to "juriscraper.lib.log_tools", which follows hierarchical naming convention

Features:
  - RECAP email: Support short_description parsing for tnmb and nhb
  - md backscraper
  - OpinionSiteLinear now supports returning "other_dates" key
  - New scraper for ky and kyctapp

**2.6.10 - 2024-07-11**

Features:
  - Fixes colo scraper expected_content_type


**2.6.9 - 2024-07-10**

Features:

- Fixes for
  - Idaho Civil
  - Idaho Criminal
  - Idaho Ct Appeals Civil, Criminal, Unpublished
  - N. Mariana Islands
  - Disables Mississippi
  - Disables Missouri
  - Fix Nebraska/App
  - Pacer Email TXNB
- Adds
  - ColoCtApp Dynamic backscraper

**2.6.8 - 2024-07-03**

Features:

- Fix for RI

**2.6.7 - 2024-07-03**

Features:

- Minor fixes for MA and RI

**2.6.6 - 2024-07-02**

Features:

- Implemented backscraper for nj, njtaxct_u, njtaxct_p, njsuperctappdiv_p, njsuperctappdiv_u

**2.6.5 - 2024-07-02**

Changes:

- Fixes for
  - Mass
  - RI
  - NJ
  - BIA
  - CalAG


**2.6.4 - 2024-06-11**

Changes:

- Add dynamic backscrapers for:
  - tex
  - nmcca
  - wyo
  - vtsuperct
  - alaska

- Fixed wrong xpath selectors and updated to OpinionSiteLinear
  - dcd
  - nd
  - ca1

- Solved bug with python3.12 tests in Github Actions


**2.6.3 - 2024-05-24**

Changes:

- PACER: Refactor login logic for PACER sessions.
- pacer.email: Added short description parsing for `pamb`


**2.6.2 - 2024-05-20**

Features:

- Added parser for ACMS attachment pages
- Added dynamic backscraper for `tax`

Changes:

- PACER: fix error string false positives
- pacer.email: support multidocket NEF short description parsing for `njb`

**2.6.1 - 2024-05-15**

Features:

- Added dynamic backscrapers for these scrapers and their inheriting classes
  - afcca
  - olc
  - bap10
  - fla
  - nyappterm
  - ill

- pacer.email: Added short description parsing for `deb` and `mdb`

Changes:
- Updated `cal` and `calctapp_*` to OpinionSiteLinear

**2.6.0 - 2024-04-03**

Features:

- Added scrapers for fisa and fiscr courts

Changes:

- Breaking change has been made to the FreeOpinionReport its 'data' property now
 returns a dictionary containing the FreeOpinionRow fields, instead of returning
 a Python object with their properties. This change aligns the method of
 returning 'data' in this report with that of other reports.
- Fixes to texag, tex

## Past

**2.5.95 - 2024-02-14**

Features:

- The GET method of the PacerSession class now supports custom timeouts for flexible request management.
- Adds a method to check if a district court docket entry is sealed..

Changes:

- Update the DownloadConfirmationPage class to reduce the read timeout of the GET request within the query method.

**2.5.94 - 2024-02-13**

Features:

Changes:

- Update minnag
- Update alaska/app

**2.5.93 - 2024-02-09**

Features:

Changes:

- Update fladistctapp

**2.5.92 - 2024-02-09**

Features:

Changes:

- Update Nev/NevApp scrapers

**2.5.91 - 2024-02-09**

Features:

- Add expected_content_types to OpinionSite and OralArgSite

Changes:

- Fixes for pacer.email, pacer.utils

**2.5.90 - 2024-02-01**

Features:

Changes:

- Fix Colo Ct App

**2.5.89 - 2024-01-31**

Features:

Changes:

- Fix Armed Forces Scraper

**2.5.88 - 2024-01-31**

Features:

Changes:

- Fix Guam
- Fix Fla Dist Court

**2.5.87 - 2024-01-31**

Features:

Changes:

- Fix PA Superior Court

**2.5.86 - 2024-01-31**

Features:

Changes:

- Fix Maryland Supreme and lower courts

**2.5.85 - 2024-01-30**

Features:

Changes:

- Fix Connecticut and Connecticut Court of Appeals

**2.5.84 - 2024-01-26**

Features:

Changes:

- Update Nevada/Nev App (again)

**2.5.83 - 2024-01-25**

Features:

Changes:

- Fix Hawaii App
- Nevada/Nev App
- VI Superior
- Cal AG
- LA Ct APP
- Updates the SSL Adapter
- Various RECAP Pacer Fixes

**2.5.82 - 2024-01-12**

Features:

Changes:

- Fix CADC

**2.5.81 - 2024-01-12**

Features:

Changes:

- Fix colo / Nytrial courts

**2.5.80 - 2024-01-10**

Features:

Changes:

- Fix compatibility with newer lxml
- Replace lxml sanitier with nh3

**2.5.78 - 2024-01-08**

Features:

- Add ten new NY Trial Courts
- Add Maine Superior Court

Changes:

- Add child_courts attribute
- Fix VI chore
- Update python dep.

**2.5.76 - 2023-12-28**

Features:

- Add Bankruptcy Appellate Panel 1st Circuit

Changes:

**2.5.75 - 2023-12-28**

Features:

-

Changes:

- Fix BAP1 and update test for it

**2.5.74 - 2023-12-13**

Features:

- Add NevApp

Changes:

- Fix Nevada Supreme and Colorado Ct App


**2.5.72 - 2023-12-12**

Features:

- Add VI Superior Court scraper

Changes:

- Fix CA2 Oral Arguments Scraper

**2.5.71 - 2023-12-11**

Features:

-

Changes:

- Fix avoid populating case's date_filed with the entry date_filed from emails

**2.5.70 - 2023-11-21**

Features:

-

Changes:

- Fix LA Supreme

**2.5.69 - 2023-11-21**

Features:

- Fix VI Tests
- Puerto Rico and Coast Guard court ids to match CL
- Fix Arizona App Dist 2
- Fix CA2 OA scraper

Changes:

- Shrink VA to be faster
- Fix Conn App Ct date handler

**2.5.68 - 2023-11-20**

Features:

- Fix Okla AG content cleanup

Changes:

-

**2.5.67 - 2023-11-20**

Features:

- Fix Connecticut Court of Appeals

Changes:

-

**2.5.66 - 2023-11-19**

Features:

- Fix Oklahoma Scrapers

Changes:

-
**2.5.65 - 2023-11-19**

Features:

-

Changes:

- Remove selenium from Colorado scrapers

**2.5.64 - 2023-11-19**

Features:

-

Changes:

- Fix alabama to remove selenium


**2.5.63 - 2023-11-18**

Features:


Changes:

- Fix Scotus Slip Opinions

**2.5.62 - 2023-11-18**

Features:


Changes:

- Fix NH Supreme Court


**2.5.60 - 2023-11-18**

Features:

- Add Oregon Court of Appeals

Changes:

- Fix Oregon Supreme Court


**2.5.59 - 2023-11-18**

Features:


Changes:

- Fix Most remaining downed scrapers
- Fix mismatched court_ids

**2.5.58 - 2023-11-13**

Features:


Changes:

- Fix 40 or so scrapers -- all state scrapers

**2.5.57 - 2023-11-09**

Features:

- Add support for parsing ACMS Docket reports.

Changes:

- Abstract out date regexes into a new class attribute named DATE_REGEX.
- Update deprecated key in setup.cfg file.
- Refactor the message in the SlownessException to limit the precision to the right of the decimal point to three digits.
- Refactor the regex pattern in the scraper for Colorado Appeals Court


**2.5.56 - 2023-10-09**

Features:

- N/A

Changes:

- Fix Mass/MassAppCt

**2.5.54 - 2023-10-06**

Features:

- N/A

Changes:

- Add missing ca prefix mappings
- Handle cadc/cavc docid prefix collision

**2.5.53 - 2023-09-23**

Features:

- Parse attachments from dockets

Changes:

- Fix attachment page numbers for old district court attachments
- Add missing prefix maps for special courts

**2.5.52 - 2023-07-06**

Features:

- N/A

Changes:

- Fix Nebraska/App court to ignore unpublished notes (A-XX-XXXX)

**2.5.51 - 2023-06-29**

Features:

- N/A

Changes:

- Fix case_name and judge parsing in case_query pages.

**2.5.50 - 2023-06-19**

Features:

- N/A

Changes:

- Fix INSB bankruptcy docket number parsing.

**2.5.49 - 2023-05-31**

Features:

- N/A

Changes:

- Fix docket report parsing on view multiple documents layout.

**2.5.48 - 2023-05-25**

Features:

- N/A

Changes:

- Updated version of pinned dependencies.

**2.5.47 - 2023-05-04**

Features:

- N/A

Changes:

- Replace unmaintained cchardet with charset-normalizer.

**2.5.46 - 2023-05-02**

Features:

- N/A

Changes:

- Fix List of creditors query a valid POST param.

**2.5.45 - 2023-04-28**

Features:

- N/A

Changes:

- Fix List of creditors parsing error.

**2.5.44 - 2023-04-24**

Features:

- N/A

Changes:

- Parse short_description from recap email subject.
- Parse date_entered and ordered_by for docket reports.

**2.5.43 - 2023-04-14**

Features:

- N/A

Changes:

- Get a valid POST param before requesting the list of creditors.

**2.5.42 - 2023-04-13**

Features:

- Added ListOfCreditors report parser.

Changes:

- N/A

**2.5.41 - 2023-04-05**

Features:

- N/A

Changes:

- Fix ClaimsActivity report alternative POST param for insb.

**2.5.40 - 2023-04-04**

Features:

- Added ClaimsActivity report parser.

Changes:

- N/A

**2.5.39 - 2023-03-09**

Features:

- N/A

Changes:

- Fix return null value if there is no document number in email notification.
- Added support for parsing a new format of email recipients in notifications.

**2.5.38 - 2023-03-09**

Features:

- N/A

Changes:

- Added pacer_seq_no field to appellate RSS feed data.

**2.5.37 - 2023-03-07**

Features:

- N/A

Changes:

- Get pacer_case_id from case URL when there is no attached document in a email
  notification.

**2.5.36 - 2023-03-03**

Features:

- N/A

Changes:

- Added support for parsing district/bankruptcy download confirmation pages.

**2.5.35 - 2023-02-28**

Features:

- N/A

Changes:

- Improved performance of parsing date-times in RSS feeds.

**2.5.34 - 2023-02-21**

Features:

- N/A

Changes:

- Added support for parsing appellate RSS Feeds

**2.5.33 - 2023-01-13**

Features:

- N/A

Changes:

- Fix the CA9 Published/Unpublished II

**2.5.32 - 2023-01-13**

Features:

- N/A

Changes:

- Fix the CA9 Published/Unpublished

**2.5.31 - 2023-01-13**

Features:

- N/A

Changes:

- Fix the four Kansas Scrapers for updated website.

**2.5.30 - 2023-01-11**

Features:

- Disabled scrapers for
  - ME

Changes:

- N/A

**2.5.29 - 2023-01-06**

Features:

- Added scrapers for
  - Alabama Supreme Court
  - Alabama Court of Civil Appeals
  - Alabama Court of Criminal Appeals
  - Colorado Supreme Court
  - Colorado Court of Appeals

Changes:

- N/A


**2.5.28 - 2022-12-22**

Features:

- Added scraper for WVA CT APP

Changes:

- Fix docket report parsing when there is no valid content and if there is
  bad script content.
- Fix avoid parsing the download confirmation page if a PDF binary is returned.
- Fix parsing text/plain content multipart email notifications.

**2.5.27 - 2022-12-13**

Features:

 - Added AppellateAttachmentPage report to parse appellate attachment pages.

Changes:

- N/A


**2.5.26 - 2022-11-15**

Features:

 - N/A

Changes:

- Fix download PDF documents returned after a redirection.

**2.5.25 - 2022-11-07**

Features:

 - N/A

Changes:

- Update to support J. Jackson

**2.5.24 - 2022-11-02**

Features:

 - N/A

Changes:

- Added support for parsing multi-docket NEFs

**2.5.23 - 2022-10-26**

Features:

 - N/A

Changes:

 - Fix docket report entries table parsing for wiwb.
 - Ignore claims filings notifications for email report.
 - Fix UnicodeEncodeError when parsing a docket report.

**2.5.22 - 2022-10-12**

Features:

 - N/A

Changes:

 - Fix email report decoding.

**2.5.21 - 2022-10-11**

Features:

 - N/A

Changes:

 - Fix NEFs description parsing for cacb.

**2.5.20 - 2022-10-06**

Features:

 - N/A

Changes:

 - Fix regression caught in COURTLISTENER-36Q, to properly handle
   window.location redirects on weird PACER sites.


**2.5.19 - 2022-09-29**

Features:

 - N/A

Changes:

 - Fix performance when downloading large PDFs (see #564)

**2.5.18 - 2022-09-29**

Features:

 - N/A

Changes:

 - Skip appellate attachment page when querying the download confirmation page
 - Skip appellate attachment page when downloading the free document
 - Fix getting filed date on email notifications

**2.5.17 - 2022-09-28**

Features:

 - N/A

Changes:

 - Added DownloadConfirmationPage report to parse the PACER download
 confirmation page and get the following data:
  - document_number
  - docket_number
  - cost
  - billable_pages
  - document_description
  - transaction_date

**2.5.16 - 2022-09-11**

Features:

 - N/A

Changes:

 - Fix for OA CA1

**2.5.15 - 2022-09-06**

Features:

 - N/A

Changes:

 - Update Selenium version 4.0.0.a7


**2.5.14 - 2022-09-02**

Features:

 - N/A

Changes:

 - Update Selenium version

**2.5.13 - 2022-08-24**

Features:

 - N/A

Changes:

 - Added support to get attached documents from NEFs.

**2.5.12 - 2022-08-12**

Features:

 - N/A

Changes:

 - Added support to parse NDAs and download their free documents.

**2.5.11 - 2022-07-29**

Features:

 - N/A

Changes:

 - Fix Tax Scraper

**2.5.10 - 2022-07-28**

Features:

 - N/A

Changes:

 - Bug fix

**2.5.9 - 2022-07-28**

Features:

 - N/A

Changes:

 - Fix CA4

**2.5.8 - 2022-07-26**

Features:

 - N/A

Changes:

 - Fix Michigan Supreme Court

**2.5.7 - 2022-06-29**

Features:

 - N/A

Changes:

 - Added support for more PACER download document errors messages
 - Update thomas name in test files
 - Drop future opinions
 - Update url pattern for Wyoming
 - Fix all failing Illinois Oral Argument Scrapers

**2.5.6 - 2022-05-17**

Features:

 - N/A

Changes:

 - Fix Mass Land Court scraper

**2.5.5 - 2022-05-17**

Features:

 - N/A

Changes:

 - Fix failing CAFC Oral Argument Scraper and Back Scraper.

**2.5.4 - 2022-05-13**

Features:

 - Fix Rhode Island scraper

Changes:

 - Update to Rhode island Published and Unpublished opinions.

**2.5.1 - 2022-04-25**

Features:

 - The `download_pdf` function used by PACER reports now returns a two-tuple
   containing the response object or None and a str. If there is an error,
   the response object will be None and the str will have the error message. If
   not, the response object will be populated and the str will be empty.

    To adapt to the new version you can change old code like this:

        r = report.download_pdf(...)

    To something like:

        r, _ = report.download_pdf(...)

    If you wish, you could instead capture errors with something like:

        r, msg = report.download_pdf(...)
        if msg:
            do_something()

Changes:

 - Python 3.7 is no longer supported.

 - See notes re features.


**2.4.11 - 2022-04-22**

Features:

- N/A

Changes:

- Add MIME parser to parse PACER emails notifications
- Small fix to fetch free PACER documents using magic links

**2.4.10 - 2022-02-08**

Features:

- N/A

Changes:

- Small fix for NM

**2.4.9 - 2022-02-08**

Features:

- N/A

Changes:

- Updates Ark, ArkCtApp, NM, NMCtApp to self throttle. Add login HTTP validation for PACER

**2.4.8 - 2022-02-02**

Features:

- N/A

Changes:

- Fixes for CGCCA, Conn, Conn App Ct.  Added pacer case_queries examples

**2.4.7 - 2022-01-21**

Features:

- N/A

Changes:

- Fix tax court. Fixes for Illinois Supreme and Illinois Appeals.

**2.4.6 - 2022-01-19**

Features:

- N/A

Changes:

- Update the site_yielder method for backscraping to reset the site object after each iterable.

**2.4.5 - 2022-01-18**

Features:

- N/A

Changes:

- Update OLC backscraper to function with CL more reliably.

**2.4.4 - 2022-01-14**

Features:

- Add DOJ Office of Legal Counsel Opinions (OLC)

Changes:

- Typo fixes

**2.4.3 - 2022-01-05**

Features:

- None

Changes:

- Add init file for admin agency backscrapers. This was missing and causing a failure for tools to find the file.

**2.4.0 - 2022-01-05**

Features:

- Updated citation parsing for websites.
- Drop Neutral, West and West_state citations.
- Add citation and parallel citation

Changes:

- This version is a major release. Updated Opinion Sites to drop support for specific citation formats.  Instead, we now let the user or more generally eyecite determine the specific citation format.
- Selenium support for Texas Court scrapers is removed.  This is part of removing selenium from all scrapers.
- Also includes a small fix for the Board of Immigration Appeals docket numbers.  

- 2.3.29, 2022-01-03 - Update GA Supremes, MDAG
- 2.3.28, 2021-12-30 - Add Board of Immigration Appeals (BIA), updates OA CA9, Fix NH
- 2.3.27, 2021-12-29 - Add cadc_pi, massappct_u, lactapp_1, cgcca
- 2.3.26, 2021-12-20 - Add Guam, Utah Ct App, Fix Ariz Ct App. Dist 2, Fix Ga Ct. App
- 2.3.25, 2021-12-08 - Update US Tax Court (new website)
- 2.3.24, 2021-12-06 - Fix new PACER session code
- 2.3.23, 2021-12-02 - Updates feedparser, adds Python 3.9 and 3.10 tests, and broadens our regex for parsing in re case names from PACER dockets.
- 2.3.22, 2021-11-30 - Further CAFC fixes
- 2.3.21, 2021-11-29 - Fixes CAFC, adds pre-commit
- 2.3.20, 2021-11-17 - Fixes CA10 scraper, major code refactor
- 2.3.19, 2021-11-16 - Fix PA, IL. Update PACER to use new auth API. Update geonames cache with latest population data. Throw exception in Free Opinions report when IP address on blocklist.
- 2.3.18, 2021-10-18 - Fix GA, CA9, CA10 Oral args
- 2.3.17, 2021-08-17 - Add anonymizing function for PACER dockets
- 2.3.16 - Yanked
- 2.3.15, 2021-07-19 - Fix PACER downloaders
- 2.3.14 - Yanked
- 2.3.13, 2021-06-18 - Fix typing
- 2.3.12, 2021-06-18 - Add PACER email parsers
- 2.3.11, 2021-05-02 - Fix PACER auth function
- 2.3.10, 2021-04-13 - Simplify harmonize function
- 2.3.9, 2021-04-12 - Simplify case name cleanup util
- 2.3.8, 2021-04-01 - More ME fixes
- 2.3.7, 2021-04-01 - Add backscrapers scrapers for ME
- 2.3.6, 2021-03-05 - Clean up deprecation warnings
- 2.3.5, 2021-03-05 - Fix pypi
- 2.3.4, 2021-02-09 - Fix IA scraper
- 2.3.3, 2020-11-24 - Fix remote selenium connection code
- 2.3.2, 2020-11-06 - Remove html_unescape helper method. Replace with calls
  directly to unescape. This fixes [#354](https://github.com/freelawproject/juriscraper/issues/354).
- 2.3.1, 2020-11-06 - Fix for connection to Selenium via Firefox
- 2.3.0, 2020-11-06 - Big selenium upgrade, removes support for phantomjs, and
  moves exclusively to using Mozilla's `geckodriver`. `geckodriver` can be
  accessed either locally or via a remote connection. See README for details on
  how to set the correct environment variables for your system.

    PhantomJS has not been supported for several years. Though it has served us
    well, the writing is on the wall that, like so many other once-useful
    technologies, it too had to be abandoned, only to be replaced by
    another tool. A tool that will be different in many ways, yet the same in
    its inevitable abandonment and mortality. Long live PhantomJS: Born a
    humble ghost; dying an immortal specter.
- 2.2.0, 2020-11-08 - Remove `_get_adapter_instance` method. It is unused, was
  a protected method, and causes many deprecation warnings in py3.
- 2.1.* - Removes support for deprecated phantomjs location; it had been deprecated for two years.
- 2.0.* - Adds support for Python 3.8 and supports Python 3, exclusively.  Begins testing to Github workflows and remove CircleCI.
- 1.28.* - Changes the API for the InternetArchive parser so that it aligns with the rest of the parsers. Its constructor now requires a court_id value.
- 1.27.* - Add merging of multi-event RSS entries
- 1.26.* - Adds support for the Los Angeles Superior Court Media Access Portal (LASC MAP)
- 1.25.* - Major refactor of tests to split them into network and local tests. Should make CI more consistent.
- 1.24.* - Adds support for bankruptcy claims register parsing and querying
- 1.23.* - Adds support for the advacned case report when it returns search results instead of a single item.
- 1.22.* - Adds support for de_seqno values parsed from PACER RSS, dockets, docket history reports, and attachment pages.
- 1.21.* - Adds support for the case report, which is the term we use to describe the page you see when you press the "Query" button in a district court PACER website. This is the page at the iQuery.pl URL.
- 1.20.* - Tweaks the API of the query method in the FreeOpinionReport object
  to consistently return None instead of sometimes returning []. Version bumped
  because of breaking API changes.
- 1.19.* - Adds support for NextGen PACER logins, but drops support for the PACER training website. The training website now uses a different login flow than the rest of PACER.
- 1.18.* - Adds support for appellate docket parsing!
- 1.17.* - Adds support for criminal data in PACER
- 1.16.* - Adds PACER RSS feed parsers.
- 1.15.* - Adds date termination parsing to parties on PACER dockets.
- 1.14.* - Adds new parser for PACER's docket history report
- 1.13.* - Fixes issues with Python build compatibility
- 1.12.* - Adds new parsers for PACER's show_case_doc URLs
- 1.11.* - Adds system for identifying invalid dockets in PACER.
- 1.10.* - Better parsing for PACER attachment pages.
- 1.9.* - Re-organization, simplification, and standardization of PACER classes.
- 1.8.* - Standardization of string fields in PACER objects so they return the empty string when they have no value instead of returning None sometimes and the empty string others. (This follows Django conventions.)
- 1.7.* - Adds support for hidden PACER APIs.
- 1.6.* - Adds automatic relogin code to PACER sessions, with reorganization of old login APIs.
- 1.5.* - Adds support for querying and parsing PACER dockets.
- 1.4.* - Python 3 compatibility (this was later dropped due to dependencies).
- 1.3.* - Adds support for scraping some parts of PACER.
- 1.2.* - Continued improvements.
- 1.1.* - Major code reorganization and first release on the Python Package Index (PyPi)
- 1.0 - Support opinions from for all possible federal bankruptcy
   appellate panels (9th and 10th Cir.)
- 0.9 - Supports all state courts of last resort (typically the
   "Supreme" court)
- 0.8 - Supports oral arguments for all possible Federal Circuit
   courts.
- 0.2 - Supports opinions from all federal courts of special
   jurisdiction (Veterans, Tax, etc.)
- 0.1 - Supports opinions from all 13 Federal Circuit courts and the
   U.S. Supreme Court<|MERGE_RESOLUTION|>--- conflicted
+++ resolved
@@ -39,11 +39,8 @@
 - Retrieve lower court information in `nj` #1569
 - Retrieve lower court information in `neb` #1569
 - Retrieve lower court information in `nm` #1569
-<<<<<<< HEAD
+- Retrieve lower court information in `or` #1569
 - Update `mdag` scraper, site has changed #1598
-=======
-- Retrieve lower court information in `or` #1569
->>>>>>> 8d5ed35a
 
 Fixes:
 - Fix connappct #1580
