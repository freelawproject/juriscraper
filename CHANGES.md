--- conflicted
+++ resolved
@@ -11,10 +11,6 @@
 Releases are also tagged in git, if that's helpful.
 
 ## Coming up
-<<<<<<< HEAD
-- Fix `bia` scraper and add extract from text test cases
-- update `nc` scraper to OpinionSiteLinear and new website #1373
-=======
 
 The following changes are not yet released, but are code complete:
 
@@ -27,7 +23,6 @@
 
 Fixes:
 -
->>>>>>> 3f7b2c09
 
 ## Current
 
