--- conflicted
+++ resolved
@@ -16,13 +16,8 @@
 
 Features:
 - Add scotus_docket_report to parse SCOTUS JSON dockets
-<<<<<<< HEAD
-- Add scotus_docket_report to parse SCOTUS HTML dockets
--
-=======
 - implement `neb` and `nebctapp` extract_from_text #1549
 
->>>>>>> 5ba83f80
 Changes:
 -
 
