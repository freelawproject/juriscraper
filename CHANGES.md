# Change Log

As of this writing, in late 2020, we have issued over 400 releases. The vast
majority of these releases fix a scraper so it works better on a particular
court's website. When that's the case, we don't update the changelog, we simply
do the change, and you can find it in the git log.

The changes below represent changes in ambition, goals, or interface. In other
words, they're the ones you'll want to watch, and the others are mostly noise.

Releases are also tagged in git, if that's helpful.

## Coming up

The following changes are not yet released, but are code complete:

Features:
<<<<<<< HEAD
- add `texbizct` new scraper for Texas Business Court #1437
=======
-

Changes:
-

Fixes:
-

## Current

**2.6.86 - 2025-08-15**

Fixes:
- Update `bap1` backscraper #1539
- Fix `ky` scraper to handle missing document text to prevent errors #1540


## Past

**2.6.85 - 2025-08-14**

Fixes:
- Forces proper html structure for `colo` #1538
- remove should_have_results flag from `wis` `mass` to prevent false positives #1513
- Fixes parsing of email ACMS and `ord` docket entry short description variations


**2.6.84 - 2025-08-07**

Features:
- add `indctapp_reclassified` new scraper for reclassified opinions #1509
>>>>>>> c399ab06
-

Changes:
- Update `uscgcoca` scraper, site has changed #1526

Fixes:
- Add new validation to `mont.Site.cleanup_content` to ensure that the content is not an error page #1520
- Improve `nd` scraper to extract citations from the html #1301


**2.6.83 - 2025-08-05**

Features:
- Implement scraper for texas 15th court of appeals  `texapp_15`  #1436
- Add support for downloading ACMS NDA free look documents. #1510


**2.6.82 - 2025-07-31**

Changes:
- Update README.rst
- Add CONTRIBUTING.md
- Update `lactapp_1` scraper, site has changed #1357


Fixes:
- Fix `ca9` download URLs #1515

**2.6.81 - 2025-07-28**

Features:
- Add `masssuperct` new scraper for Massachusetts Superior Court #1498
- Fix document URL parsing in plain‑text email minute‑entry notifications #1362
- Add `bap9` backscraper #1008
- Add `ca9` backscraper

Changes:
- Update `lactapp_1` scraper, site has changed #1357
- improve `ind` add new fields for lower court details and judge names #1266


**2.6.80 - 2025-07-16**

Features:
- Add error handling for scrapers with expected results #1447
- Add a check to verify ACMS user data is loaded before querying attachment pages #1495
- Add `alaska_slip` and `alaska_u` new scrapers #1478

Changes:
- Expanded ACMS URL matching to support both HTTP and HTTPS protocols.

Fixes:
- Fix `visuper_p` adaptation to new html tags #1489
- Fix `ariz` update download URLs #1474
- handle empty cases in `ca7` scraper #1484
- fix `idaho_civil` preformat date to prevent parsing errors #1284


**2.6.79 - 2025-07-08**

Changes:
- Updates `PacerSession` class to make ACMS authentication optional, and disabled it by default.

**2.6.78 - 2025-06-18**

Features:
- Added support for parsing ACMS NDA notifications
- Enhances `PacerSession` class to support ACMS authentication.
- Adds case purchasing functionality to `ACMSDocketReport`.
- Added support for parsing docket numbers with case types with up to five letters
- Introduces logic to purchase ACMS docket entry attachment pages.

Changes:
- Refactor `ACMSDocketReport` to handle missing "date entered" values gracefully
  and expands the use of raw data fields for reliable date information. #1459
- make `nytrial` back scraping dynamic #1402
- Improve `alaska` scraper to handle case page to retrieve download_url #937

Fixes:
- Improve `ny` cleanup_content to remove email protection that was causing
  duplicates #1450
- Fix `minn` move `need_special_headers` to `__init__` #1470

**2.6.77 - 2025-06-17**

Changes:
- New scraper `lactapp_4` for Lousiana Court of Appeals, Fourth Circuit
- Update `uscgcoca` add backscraper #1431
- Update `tenn` add backscraper #1425

Fixes:
- Add "lower_court_ids" to fields returned by OpinionSite #1432
- Fix `va` collecting bad docket_number values #1441
- Fix `mich` change date expected key to `date_filed` #1445

**2.6.76 - 2025-06-12**

Changes:
-  Fix `tex` get opinions from the orders on causes page #1410
-  Fix `sd`
-  Fix `bap1` not scraping recent data #1422

**2.6.75 - 2025-06-09**

Changes:
- Update kan and kanctapp scrapers
- update `nc` scraper to OpinionSiteLinear and new website #1373

**2.6.74 - 2025-06-04**

- Add `test_hashes` optional argument to `sample_caller`. Helpful to detect
timestamped opinions and check if `Site.cleanup_content` is working #1392
- fix tenn scraper parsing error #1413
- fix package release process #1426

**2.6.71 - 2025-05-30**

Changes:
- Added support for Python 3.13

Fixes:
- Improve test speed by reducing the size of the uscfc_vaccine example array
- Fix `asbca` scraper to use special headers #1411
- Fix `uscgcoca` by using `self.needs_special_headers` #1419

**2.6.70 - 2025-05-23**

Features:
- Fix for CA4 - minor edge case bug

**2.6.69 - 2025-05-21**

Features:
- New scraper `ncbizct` for North Carolina Business Court

Fixes:
- Fixes for `prapp` with backscraper

**2.6.68 - 2025-05-12**

- Add auth token to ny trial courts
- Clean up ala scraped case names #1272


**2.6.67 - 2025-05-08**

- New scraper `lactapp_2` for Lousiana Court of Appeals, Second Circuit
- Fix `me` Update maine scraper and add backscraper
- Update `sd` backscraper and extract from text
- Fix `bia` scraper and add extract from text test cases
- Implement `cleanup_content` for `ny` sites #1393


**2.6.66 - 2025-04-29**

- Add backscraper for `dcd` #1336
- Update `sd` backscraper and extract from text
- Implement datestring format validation in test_ScraperExtractFromTextTest #838
- Implement `or` extract_from_text to collection regional citations #1226
- Fix `bia` scraper

**2.6.65 - 2025-04-11**

- `nh` was blocking; fixed by updating the user agent string #1370
- Update `vtsuperct_*` scrapers to inherit `extract_from_text` from `vt` #1150


**2.6.64 - 2025-04-10**

- Fix `me` Update maine scraper and add backscraper #1360
- Sites were blocking `cafc` scrapers. Fixed by passing a browser user agent #1366


**2.6.63 - 2025-03-25**

- Make `ga` backscraper take kwargs; fix a bug in 2018 #1349
- Implement extract from text for `ga` #1349
- Fix `ill` oral argument scraper #1356

**2.6.62 - 2025-03-19**

- Fix `uscgcoca` and `asbca` by replicating browser request headers #1352
- Fix `uscgcoca` citation regex #1351

**2.6.61 - 2025-03-06**

- Fix `ca8` opinion scraper by setting `request.verify = False` #1346

**2.6.60 - 2025-03-05**

- Fix `ca7` scrapers url from http to https

**2.6.59 - 2025-03-04**

- Change `colo` user agent to prevent site block #1341

**2.6.58 - 2025-02-26**

- Fixes:
  - Add backscraper for `mesuperct` #1328
  - Fix `mont` cleanup_content, would fail when content was bytes #1323

**2.6.57 - 2025-02-25**

- Fixes:
  - fix cafc oral argument scraper PR (#1325)[https://github.com/freelawproject/juriscraper/pull/1325]
  - ignore future date sanity check when date filed is approximate #1321
  - new exception InvalidDocumentError to be raised when an error page is detected #1329
  - update mont parsing; and raise InvalidDocumentError #1329

- Features
  - Add workflow to check for new entries in CHANGES.md file


**2.6.56 - 2025-02-19**

- Fixes:
  - n/a

- Features:
  - MT upgrade to opinion site linear
  - Add citation extraction and author for MT


**2.6.55 - 2025-02-10**

- Fixes:
  - `cafc` opinion scraper now requests using `verify=False` #1314
  - recap: support for parsing docket_numbers wrapped in a `tel:` href tag
     in appellate dockets. #915

- Features:
  - recap: improvement to the download_pdf method to handle cases where
  attachment pages are returned instead of the expected PDF documents. #1309

**2.6.54 - 2025-01-24**

- Fixes:
  - `ca6` oral argument scraper is no longer failing
  - update the pypi.yml github actions workflow to solve a bug with twine and
    packaging packages interaction. It now forces the update of packaging
  - due to that bug, we discarded the 2.6.53 version

**2.6.52 - 2025-01-20**

- Fixes:
  - `AppellateDocketReport.download_pdf` now returns a two-tuple containing the
    response object or None and a str. This aligns with the changes introduced
    in v 2.5.1.

**2.6.51 - 2025-01-14**

- Fixes:
  - `extract_from_text` now returns plain citation strings, instead of parsed dicts

**2.6.50 - 2025-01-10**

- Fixes:
  - add tests to ensure that `extract_from_text` does not fail
    when it does not find what it looks for; and that it always
    returns a dict
  - updated `pasuperct`, `bia`, `bap1`, `nm` and `sd` `extract_from_text` methods
  - refactored `pacer.email._parse_bankruptcy_short_description`
  - added tests for new courts `flsb`, `nceb`
  - added tests for multi docket NEFs

- Features
  - `pacer.email._parse_bankruptcy_short_description` now supports Multi Docket NEFs

**2.6.49 - 2025-01-08**

- Fixes:
  - `nh` scrapers no longer depend on harcoded year filter
  - Fixed `absca` tests that were failing due to change of year
  - `pasuperct` now collects citations
  - `pa`, `pasuperct` and `pacommcwt` now paginate results


**2.6.48 - 2024-12-31**

- Fixes:
  - updated `idaho_*` scrapers to OpinionSiteLinear
  - updated `cadc` scrapers to new site
  - `okla` now skips rows with no docket number
  - fixes for PACER appellate dockets parsing

**2.6.47 - 2024-12-12**

- Fixes:
  - standardize usage of download methods in scrapers (_download, _request_url_get, _request_url_post)
  - refactor scrapers to do not return "Per Curiam" as value for "author_str" or "judges"

- Features
  - added `extract_from_text` to `sc`


**2.6.46 - 2024-12-10**

- Fixes:
  - Support for parsing the new format of appellate attachment pages has been added

**2.6.45 - 2024-12-05**

- Features:
  - AbstractSite now supports saving responses and response headers.
  Use it with new optional argument for the sample caller `save-responses`.
  - Delete `--daemon` and `--report` options

**2.6.44 - 2024-11-27**

- Fixes:
  - Fixes `colo`

**2.6.43 - 2024-11-21**

- Fixes:
  - Fixes `ky` and `colo`

**2.6.42 - 2024-11-21**

- Fixes:
  - Fix `mass` and `massctapp` cleanup content method

**2.6.40 - 2024-11-20**

- Fixes:
  - Fix `mass` and `massctapp` scrapers, scrape new endpoint
  - Exclude "Commonwealth" string from short case names

**2.6.39 - 2024-11-18**

- Fixes:
  - Fix `Kansas, Ohio Ct App's 1-13` opinion scraper

**2.6.38 - 2024-11-08**

- Fixes:
  - Fix `uscfc` opinion scraper

- Features:
  - RECAP: add new sealed document phrase

**2.6.37 - 2024-10-22**

Fixes:
  - Fix for `okla` cleanup_content

**2.6.35 - 2024-10-22**

Fixes:
  - Fix for `okla` cleanup_content

**2.6.34 - 2024-10-22**

Fixes:
  - Fix for `okla` cleanup_content

**2.6.32 - 2024-10-21**

Features:
  - added `okla` cleanup_content

Fixes:
  - updated `coloctapp` cleanup_content


**2.6.31 - 2024-10-21**

Fixes:
  - `neb` now handles rows with no links
  - `coloctapp` update cleanup_content
  - fix `la` xpath selector that was skipping some cases

Features:
  - new scraper `lactapp_5` for Lousiana Court of Appeals, Fifth Circuit
  - now sending a `logger.error` call to Sentry when an scraped date is in the future

**2.6.30 - 2024-10-10**

Fixes:
  - fix `CADC` oral arguments

**2.6.29 - 2024-10-10**

Fixes:
  - fix `or` and `orctapp` scraper, scraping new endpoint
  - fix cache control headers in `AbstractSite`
  - fix `sc` expected content types

**2.6.28 - 2024-09-27**

Features:
  - new scraper `sc_u`

Fixes:
  - handle `illappct` (oral args) rows with no download link
  - `ca11` update to Oral Argument Site Linear
  - `cadc_u` change docket number getter
  - `sc` implement new site

**2.6.27 - 2024-09-16**

Fixes:
  - Fixes `coloctapp`



**2.6.25 - 2024-09-16**

Fixes:
  - Handle `nh` edge cases
  - Update `ohioctapp` to return "lower_courts" in order to disambiguate dockets across districts
  - Update `lib.string_utils.clean_string` to no longer delete semicolons

**2.6.25 - 2024-09-10**

Fixes:
  - `ny` Fixes NY
  - Updates nyappdiv to inherit ny
  - fixes tests

**2.6.24 - 2024-09-05**

Fixes:
  - `vt` now collects neutral citations
  - Fix `ca8` and updated to OpinionSiteLinear
  - Update README

**2.6.23 - 2024-09-03**

Fixes:
  - `wis` now collects neutral citations
  - `ky` now skips rows with no documents

Features:
  - new scraper `wisctapp`

**2.6.21 - 2024-08-30**

Fixes:
  - `fladistctapp` docket numbers are now unique across districts
  - updated `ca11` html selectors
  - updated `pa` to new API format
  - set needs_special_headers to True for `vt`

Features:
  - implemented dynamic backscraper and extract_from_text for `conn`

**2.6.20 - 2024-08-28**

Fixes:
  - Changed to nested format for attachments in the InternetArchive report

**2.6.19 - 2024-08-26**

Fixes:
  - `nh` renamed to `nh_p` and working by using special headers

Features:
  - New scraper: `nh_u`
  - Handle new bankruptcy attachment page format
  - Make docket history report parser more robust

**2.6.18 - 2024-08-22**

Features:
  - SCOTUS backscraper

Fixes:
  - Improvements to bankruptcy docket parsing
  - Added `njd` regression tests files

**2.6.17 - 2024-08-19**

Fixes:
  - RECAP:
    - email: now parses short description for `okeb`
    - Fixed IndexOutOfRange error in DocketReport::_set_metadata_values method
  - Scrapers:
    - fixed `cal` SSL errors
    - now collecting citations for `minn`

**2.6.16 - 2024-08-12**

Fixes:
  - Fixed Minnesota and implemented it's backscraper

**2.6.15 - 2024-08-07**

Features:
  - Added support for parsing PACER bankruptcy and district docket number components.

**2.6.14 - 2024-08-07**

Features:
  - Add special site headers attribute.
  - NY Api changes

Fixes:
  - ND (with dynamic backscraper)
  - PA
  - Ark

**2.6.13 - 2024-08-01**

Features:
  - Adds the de_seq_num to the download method.

Fixes:
  - Adds headers attribute to the massappct_u scraper.
  - Updates the URL for the oklaag scraper.
  - Updates the setup.py configuration to address deprecated setuptools options and improves test management using pytest.

**2.6.12 - 2024-07-22**

Features:
  - Update free opinion report to store the params used for each request

**2.6.11 - 2024-07-22**

Fixes:
  - Oklahoma opinion scrapers
  - CAFC oral argument scraper
  - ASBCA opinion scrapers
  - renamed logger from "Logger" to "juriscraper.lib.log_tools", which follows hierarchical naming convention

Features:
  - RECAP email: Support short_description parsing for tnmb and nhb
  - md backscraper
  - OpinionSiteLinear now supports returning "other_dates" key
  - New scraper for ky and kyctapp

**2.6.10 - 2024-07-11**

Features:
  - Fixes colo scraper expected_content_type


**2.6.9 - 2024-07-10**

Features:

- Fixes for
  - Idaho Civil
  - Idaho Criminal
  - Idaho Ct Appeals Civil, Criminal, Unpublished
  - N. Mariana Islands
  - Disables Mississippi
  - Disables Missouri
  - Fix Nebraska/App
  - Pacer Email TXNB
- Adds
  - ColoCtApp Dynamic backscraper

**2.6.8 - 2024-07-03**

Features:

- Fix for RI

**2.6.7 - 2024-07-03**

Features:

- Minor fixes for MA and RI

**2.6.6 - 2024-07-02**

Features:

- Implemented backscraper for nj, njtaxct_u, njtaxct_p, njsuperctappdiv_p, njsuperctappdiv_u

**2.6.5 - 2024-07-02**

Changes:

- Fixes for
  - Mass
  - RI
  - NJ
  - BIA
  - CalAG


**2.6.4 - 2024-06-11**

Changes:

- Add dynamic backscrapers for:
  - tex
  - nmcca
  - wyo
  - vtsuperct
  - alaska

- Fixed wrong xpath selectors and updated to OpinionSiteLinear
  - dcd
  - nd
  - ca1

- Solved bug with python3.12 tests in Github Actions


**2.6.3 - 2024-05-24**

Changes:

- PACER: Refactor login logic for PACER sessions.
- pacer.email: Added short description parsing for `pamb`


**2.6.2 - 2024-05-20**

Features:

- Added parser for ACMS attachment pages
- Added dynamic backscraper for `tax`

Changes:

- PACER: fix error string false positives
- pacer.email: support multidocket NEF short description parsing for `njb`

**2.6.1 - 2024-05-15**

Features:

- Added dynamic backscrapers for these scrapers and their inheriting classes
  - afcca
  - olc
  - bap10
  - fla
  - nyappterm
  - ill

- pacer.email: Added short description parsing for `deb` and `mdb`

Changes:
- Updated `cal` and `calctapp_*` to OpinionSiteLinear

**2.6.0 - 2024-04-03**

Features:

- Added scrapers for fisa and fiscr courts

Changes:

- Breaking change has been made to the FreeOpinionReport its 'data' property now
 returns a dictionary containing the FreeOpinionRow fields, instead of returning
 a Python object with their properties. This change aligns the method of
 returning 'data' in this report with that of other reports.
- Fixes to texag, tex

## Past

**2.5.95 - 2024-02-14**

Features:

- The GET method of the PacerSession class now supports custom timeouts for flexible request management.
- Adds a method to check if a district court docket entry is sealed..

Changes:

- Update the DownloadConfirmationPage class to reduce the read timeout of the GET request within the query method.

**2.5.94 - 2024-02-13**

Features:

Changes:

- Update minnag
- Update alaska/app

**2.5.93 - 2024-02-09**

Features:

Changes:

- Update fladistctapp

**2.5.92 - 2024-02-09**

Features:

Changes:

- Update Nev/NevApp scrapers

**2.5.91 - 2024-02-09**

Features:

- Add expected_content_types to OpinionSite and OralArgSite

Changes:

- Fixes for pacer.email, pacer.utils

**2.5.90 - 2024-02-01**

Features:

Changes:

- Fix Colo Ct App

**2.5.89 - 2024-01-31**

Features:

Changes:

- Fix Armed Forces Scraper

**2.5.88 - 2024-01-31**

Features:

Changes:

- Fix Guam
- Fix Fla Dist Court

**2.5.87 - 2024-01-31**

Features:

Changes:

- Fix PA Superior Court

**2.5.86 - 2024-01-31**

Features:

Changes:

- Fix Maryland Supreme and lower courts

**2.5.85 - 2024-01-30**

Features:

Changes:

- Fix Connecticut and Connecticut Court of Appeals

**2.5.84 - 2024-01-26**

Features:

Changes:

- Update Nevada/Nev App (again)

**2.5.83 - 2024-01-25**

Features:

Changes:

- Fix Hawaii App
- Nevada/Nev App
- VI Superior
- Cal AG
- LA Ct APP
- Updates the SSL Adapter
- Various RECAP Pacer Fixes

**2.5.82 - 2024-01-12**

Features:

Changes:

- Fix CADC

**2.5.81 - 2024-01-12**

Features:

Changes:

- Fix colo / Nytrial courts

**2.5.80 - 2024-01-10**

Features:

Changes:

- Fix compatibility with newer lxml
- Replace lxml sanitier with nh3

**2.5.78 - 2024-01-08**

Features:

- Add ten new NY Trial Courts
- Add Maine Superior Court

Changes:

- Add child_courts attribute
- Fix VI chore
- Update python dep.

**2.5.76 - 2023-12-28**

Features:

- Add Bankruptcy Appellate Panel 1st Circuit

Changes:

**2.5.75 - 2023-12-28**

Features:

-

Changes:

- Fix BAP1 and update test for it

**2.5.74 - 2023-12-13**

Features:

- Add NevApp

Changes:

- Fix Nevada Supreme and Colorado Ct App


**2.5.72 - 2023-12-12**

Features:

- Add VI Superior Court scraper

Changes:

- Fix CA2 Oral Arguments Scraper

**2.5.71 - 2023-12-11**

Features:

-

Changes:

- Fix avoid populating case's date_filed with the entry date_filed from emails

**2.5.70 - 2023-11-21**

Features:

-

Changes:

- Fix LA Supreme

**2.5.69 - 2023-11-21**

Features:

- Fix VI Tests
- Puerto Rico and Coast Guard court ids to match CL
- Fix Arizona App Dist 2
- Fix CA2 OA scraper

Changes:

- Shrink VA to be faster
- Fix Conn App Ct date handler

**2.5.68 - 2023-11-20**

Features:

- Fix Okla AG content cleanup

Changes:

-

**2.5.67 - 2023-11-20**

Features:

- Fix Connecticut Court of Appeals

Changes:

-

**2.5.66 - 2023-11-19**

Features:

- Fix Oklahoma Scrapers

Changes:

-
**2.5.65 - 2023-11-19**

Features:

-

Changes:

- Remove selenium from Colorado scrapers

**2.5.64 - 2023-11-19**

Features:

-

Changes:

- Fix alabama to remove selenium


**2.5.63 - 2023-11-18**

Features:


Changes:

- Fix Scotus Slip Opinions

**2.5.62 - 2023-11-18**

Features:


Changes:

- Fix NH Supreme Court


**2.5.60 - 2023-11-18**

Features:

- Add Oregon Court of Appeals

Changes:

- Fix Oregon Supreme Court


**2.5.59 - 2023-11-18**

Features:


Changes:

- Fix Most remaining downed scrapers
- Fix mismatched court_ids

**2.5.58 - 2023-11-13**

Features:


Changes:

- Fix 40 or so scrapers -- all state scrapers

**2.5.57 - 2023-11-09**

Features:

- Add support for parsing ACMS Docket reports.

Changes:

- Abstract out date regexes into a new class attribute named DATE_REGEX.
- Update deprecated key in setup.cfg file.
- Refactor the message in the SlownessException to limit the precision to the right of the decimal point to three digits.
- Refactor the regex pattern in the scraper for Colorado Appeals Court


**2.5.56 - 2023-10-09**

Features:

- N/A

Changes:

- Fix Mass/MassAppCt

**2.5.54 - 2023-10-06**

Features:

- N/A

Changes:

- Add missing ca prefix mappings
- Handle cadc/cavc docid prefix collision

**2.5.53 - 2023-09-23**

Features:

- Parse attachments from dockets

Changes:

- Fix attachment page numbers for old district court attachments
- Add missing prefix maps for special courts

**2.5.52 - 2023-07-06**

Features:

- N/A

Changes:

- Fix Nebraska/App court to ignore unpublished notes (A-XX-XXXX)

**2.5.51 - 2023-06-29**

Features:

- N/A

Changes:

- Fix case_name and judge parsing in case_query pages.

**2.5.50 - 2023-06-19**

Features:

- N/A

Changes:

- Fix INSB bankruptcy docket number parsing.

**2.5.49 - 2023-05-31**

Features:

- N/A

Changes:

- Fix docket report parsing on view multiple documents layout.

**2.5.48 - 2023-05-25**

Features:

- N/A

Changes:

- Updated version of pinned dependencies.

**2.5.47 - 2023-05-04**

Features:

- N/A

Changes:

- Replace unmaintained cchardet with charset-normalizer.

**2.5.46 - 2023-05-02**

Features:

- N/A

Changes:

- Fix List of creditors query a valid POST param.

**2.5.45 - 2023-04-28**

Features:

- N/A

Changes:

- Fix List of creditors parsing error.

**2.5.44 - 2023-04-24**

Features:

- N/A

Changes:

- Parse short_description from recap email subject.
- Parse date_entered and ordered_by for docket reports.

**2.5.43 - 2023-04-14**

Features:

- N/A

Changes:

- Get a valid POST param before requesting the list of creditors.

**2.5.42 - 2023-04-13**

Features:

- Added ListOfCreditors report parser.

Changes:

- N/A

**2.5.41 - 2023-04-05**

Features:

- N/A

Changes:

- Fix ClaimsActivity report alternative POST param for insb.

**2.5.40 - 2023-04-04**

Features:

- Added ClaimsActivity report parser.

Changes:

- N/A

**2.5.39 - 2023-03-09**

Features:

- N/A

Changes:

- Fix return null value if there is no document number in email notification.
- Added support for parsing a new format of email recipients in notifications.

**2.5.38 - 2023-03-09**

Features:

- N/A

Changes:

- Added pacer_seq_no field to appellate RSS feed data.

**2.5.37 - 2023-03-07**

Features:

- N/A

Changes:

- Get pacer_case_id from case URL when there is no attached document in a email
  notification.

**2.5.36 - 2023-03-03**

Features:

- N/A

Changes:

- Added support for parsing district/bankruptcy download confirmation pages.

**2.5.35 - 2023-02-28**

Features:

- N/A

Changes:

- Improved performance of parsing date-times in RSS feeds.

**2.5.34 - 2023-02-21**

Features:

- N/A

Changes:

- Added support for parsing appellate RSS Feeds

**2.5.33 - 2023-01-13**

Features:

- N/A

Changes:

- Fix the CA9 Published/Unpublished II

**2.5.32 - 2023-01-13**

Features:

- N/A

Changes:

- Fix the CA9 Published/Unpublished

**2.5.31 - 2023-01-13**

Features:

- N/A

Changes:

- Fix the four Kansas Scrapers for updated website.

**2.5.30 - 2023-01-11**

Features:

- Disabled scrapers for
  - ME

Changes:

- N/A

**2.5.29 - 2023-01-06**

Features:

- Added scrapers for
  - Alabama Supreme Court
  - Alabama Court of Civil Appeals
  - Alabama Court of Criminal Appeals
  - Colorado Supreme Court
  - Colorado Court of Appeals

Changes:

- N/A


**2.5.28 - 2022-12-22**

Features:

- Added scraper for WVA CT APP

Changes:

- Fix docket report parsing when there is no valid content and if there is
  bad script content.
- Fix avoid parsing the download confirmation page if a PDF binary is returned.
- Fix parsing text/plain content multipart email notifications.

**2.5.27 - 2022-12-13**

Features:

 - Added AppellateAttachmentPage report to parse appellate attachment pages.

Changes:

- N/A


**2.5.26 - 2022-11-15**

Features:

 - N/A

Changes:

- Fix download PDF documents returned after a redirection.

**2.5.25 - 2022-11-07**

Features:

 - N/A

Changes:

- Update to support J. Jackson

**2.5.24 - 2022-11-02**

Features:

 - N/A

Changes:

- Added support for parsing multi-docket NEFs

**2.5.23 - 2022-10-26**

Features:

 - N/A

Changes:

 - Fix docket report entries table parsing for wiwb.
 - Ignore claims filings notifications for email report.
 - Fix UnicodeEncodeError when parsing a docket report.

**2.5.22 - 2022-10-12**

Features:

 - N/A

Changes:

 - Fix email report decoding.

**2.5.21 - 2022-10-11**

Features:

 - N/A

Changes:

 - Fix NEFs description parsing for cacb.

**2.5.20 - 2022-10-06**

Features:

 - N/A

Changes:

 - Fix regression caught in COURTLISTENER-36Q, to properly handle
   window.location redirects on weird PACER sites.


**2.5.19 - 2022-09-29**

Features:

 - N/A

Changes:

 - Fix performance when downloading large PDFs (see #564)

**2.5.18 - 2022-09-29**

Features:

 - N/A

Changes:

 - Skip appellate attachment page when querying the download confirmation page
 - Skip appellate attachment page when downloading the free document
 - Fix getting filed date on email notifications

**2.5.17 - 2022-09-28**

Features:

 - N/A

Changes:

 - Added DownloadConfirmationPage report to parse the PACER download
 confirmation page and get the following data:
  - document_number
  - docket_number
  - cost
  - billable_pages
  - document_description
  - transaction_date

**2.5.16 - 2022-09-11**

Features:

 - N/A

Changes:

 - Fix for OA CA1

**2.5.15 - 2022-09-06**

Features:

 - N/A

Changes:

 - Update Selenium version 4.0.0.a7


**2.5.14 - 2022-09-02**

Features:

 - N/A

Changes:

 - Update Selenium version

**2.5.13 - 2022-08-24**

Features:

 - N/A

Changes:

 - Added support to get attached documents from NEFs.

**2.5.12 - 2022-08-12**

Features:

 - N/A

Changes:

 - Added support to parse NDAs and download their free documents.

**2.5.11 - 2022-07-29**

Features:

 - N/A

Changes:

 - Fix Tax Scraper

**2.5.10 - 2022-07-28**

Features:

 - N/A

Changes:

 - Bug fix

**2.5.9 - 2022-07-28**

Features:

 - N/A

Changes:

 - Fix CA4

**2.5.8 - 2022-07-26**

Features:

 - N/A

Changes:

 - Fix Michigan Supreme Court

**2.5.7 - 2022-06-29**

Features:

 - N/A

Changes:

 - Added support for more PACER download document errors messages
 - Update thomas name in test files
 - Drop future opinions
 - Update url pattern for Wyoming
 - Fix all failing Illinois Oral Argument Scrapers

**2.5.6 - 2022-05-17**

Features:

 - N/A

Changes:

 - Fix Mass Land Court scraper

**2.5.5 - 2022-05-17**

Features:

 - N/A

Changes:

 - Fix failing CAFC Oral Argument Scraper and Back Scraper.

**2.5.4 - 2022-05-13**

Features:

 - Fix Rhode Island scraper

Changes:

 - Update to Rhode island Published and Unpublished opinions.

**2.5.1 - 2022-04-25**

Features:

 - The `download_pdf` function used by PACER reports now returns a two-tuple
   containing the response object or None and a str. If there is an error,
   the response object will be None and the str will have the error message. If
   not, the response object will be populated and the str will be empty.

    To adapt to the new version you can change old code like this:

        r = report.download_pdf(...)

    To something like:

        r, _ = report.download_pdf(...)

    If you wish, you could instead capture errors with something like:

        r, msg = report.download_pdf(...)
        if msg:
            do_something()

Changes:

 - Python 3.7 is no longer supported.

 - See notes re features.


**2.4.11 - 2022-04-22**

Features:

- N/A

Changes:

- Add MIME parser to parse PACER emails notifications
- Small fix to fetch free PACER documents using magic links

**2.4.10 - 2022-02-08**

Features:

- N/A

Changes:

- Small fix for NM

**2.4.9 - 2022-02-08**

Features:

- N/A

Changes:

- Updates Ark, ArkCtApp, NM, NMCtApp to self throttle. Add login HTTP validation for PACER

**2.4.8 - 2022-02-02**

Features:

- N/A

Changes:

- Fixes for CGCCA, Conn, Conn App Ct.  Added pacer case_queries examples

**2.4.7 - 2022-01-21**

Features:

- N/A

Changes:

- Fix tax court. Fixes for Illinois Supreme and Illinois Appeals.

**2.4.6 - 2022-01-19**

Features:

- N/A

Changes:

- Update the site_yielder method for backscraping to reset the site object after each iterable.

**2.4.5 - 2022-01-18**

Features:

- N/A

Changes:

- Update OLC backscraper to function with CL more reliably.

**2.4.4 - 2022-01-14**

Features:

- Add DOJ Office of Legal Counsel Opinions (OLC)

Changes:

- Typo fixes

**2.4.3 - 2022-01-05**

Features:

- None

Changes:

- Add init file for admin agency backscrapers. This was missing and causing a failure for tools to find the file.

**2.4.0 - 2022-01-05**

Features:

- Updated citation parsing for websites.
- Drop Neutral, West and West_state citations.
- Add citation and parallel citation

Changes:

- This version is a major release. Updated Opinion Sites to drop support for specific citation formats.  Instead, we now let the user or more generally eyecite determine the specific citation format.
- Selenium support for Texas Court scrapers is removed.  This is part of removing selenium from all scrapers.
- Also includes a small fix for the Board of Immigration Appeals docket numbers.  

- 2.3.29, 2022-01-03 - Update GA Supremes, MDAG
- 2.3.28, 2021-12-30 - Add Board of Immigration Appeals (BIA), updates OA CA9, Fix NH
- 2.3.27, 2021-12-29 - Add cadc_pi, massappct_u, lactapp_1, cgcca
- 2.3.26, 2021-12-20 - Add Guam, Utah Ct App, Fix Ariz Ct App. Dist 2, Fix Ga Ct. App
- 2.3.25, 2021-12-08 - Update US Tax Court (new website)
- 2.3.24, 2021-12-06 - Fix new PACER session code
- 2.3.23, 2021-12-02 - Updates feedparser, adds Python 3.9 and 3.10 tests, and broadens our regex for parsing in re case names from PACER dockets.
- 2.3.22, 2021-11-30 - Further CAFC fixes
- 2.3.21, 2021-11-29 - Fixes CAFC, adds pre-commit
- 2.3.20, 2021-11-17 - Fixes CA10 scraper, major code refactor
- 2.3.19, 2021-11-16 - Fix PA, IL. Update PACER to use new auth API. Update geonames cache with latest population data. Throw exception in Free Opinions report when IP address on blocklist.
- 2.3.18, 2021-10-18 - Fix GA, CA9, CA10 Oral args
- 2.3.17, 2021-08-17 - Add anonymizing function for PACER dockets
- 2.3.16 - Yanked
- 2.3.15, 2021-07-19 - Fix PACER downloaders
- 2.3.14 - Yanked
- 2.3.13, 2021-06-18 - Fix typing
- 2.3.12, 2021-06-18 - Add PACER email parsers
- 2.3.11, 2021-05-02 - Fix PACER auth function
- 2.3.10, 2021-04-13 - Simplify harmonize function
- 2.3.9, 2021-04-12 - Simplify case name cleanup util
- 2.3.8, 2021-04-01 - More ME fixes
- 2.3.7, 2021-04-01 - Add backscrapers scrapers for ME
- 2.3.6, 2021-03-05 - Clean up deprecation warnings
- 2.3.5, 2021-03-05 - Fix pypi
- 2.3.4, 2021-02-09 - Fix IA scraper
- 2.3.3, 2020-11-24 - Fix remote selenium connection code
- 2.3.2, 2020-11-06 - Remove html_unescape helper method. Replace with calls
  directly to unescape. This fixes [#354](https://github.com/freelawproject/juriscraper/issues/354).
- 2.3.1, 2020-11-06 - Fix for connection to Selenium via Firefox
- 2.3.0, 2020-11-06 - Big selenium upgrade, removes support for phantomjs, and
  moves exclusively to using Mozilla's `geckodriver`. `geckodriver` can be
  accessed either locally or via a remote connection. See README for details on
  how to set the correct environment variables for your system.

    PhantomJS has not been supported for several years. Though it has served us
    well, the writing is on the wall that, like so many other once-useful
    technologies, it too had to be abandoned, only to be replaced by
    another tool. A tool that will be different in many ways, yet the same in
    its inevitable abandonment and mortality. Long live PhantomJS: Born a
    humble ghost; dying an immortal specter.
- 2.2.0, 2020-11-08 - Remove `_get_adapter_instance` method. It is unused, was
  a protected method, and causes many deprecation warnings in py3.
- 2.1.* - Removes support for deprecated phantomjs location; it had been deprecated for two years.
- 2.0.* - Adds support for Python 3.8 and supports Python 3, exclusively.  Begins testing to Github workflows and remove CircleCI.
- 1.28.* - Changes the API for the InternetArchive parser so that it aligns with the rest of the parsers. Its constructor now requires a court_id value.
- 1.27.* - Add merging of multi-event RSS entries
- 1.26.* - Adds support for the Los Angeles Superior Court Media Access Portal (LASC MAP)
- 1.25.* - Major refactor of tests to split them into network and local tests. Should make CI more consistent.
- 1.24.* - Adds support for bankruptcy claims register parsing and querying
- 1.23.* - Adds support for the advacned case report when it returns search results instead of a single item.
- 1.22.* - Adds support for de_seqno values parsed from PACER RSS, dockets, docket history reports, and attachment pages.
- 1.21.* - Adds support for the case report, which is the term we use to describe the page you see when you press the "Query" button in a district court PACER website. This is the page at the iQuery.pl URL.
- 1.20.* - Tweaks the API of the query method in the FreeOpinionReport object
  to consistently return None instead of sometimes returning []. Version bumped
  because of breaking API changes.
- 1.19.* - Adds support for NextGen PACER logins, but drops support for the PACER training website. The training website now uses a different login flow than the rest of PACER.
- 1.18.* - Adds support for appellate docket parsing!
- 1.17.* - Adds support for criminal data in PACER
- 1.16.* - Adds PACER RSS feed parsers.
- 1.15.* - Adds date termination parsing to parties on PACER dockets.
- 1.14.* - Adds new parser for PACER's docket history report
- 1.13.* - Fixes issues with Python build compatibility
- 1.12.* - Adds new parsers for PACER's show_case_doc URLs
- 1.11.* - Adds system for identifying invalid dockets in PACER.
- 1.10.* - Better parsing for PACER attachment pages.
- 1.9.* - Re-organization, simplification, and standardization of PACER classes.
- 1.8.* - Standardization of string fields in PACER objects so they return the empty string when they have no value instead of returning None sometimes and the empty string others. (This follows Django conventions.)
- 1.7.* - Adds support for hidden PACER APIs.
- 1.6.* - Adds automatic relogin code to PACER sessions, with reorganization of old login APIs.
- 1.5.* - Adds support for querying and parsing PACER dockets.
- 1.4.* - Python 3 compatibility (this was later dropped due to dependencies).
- 1.3.* - Adds support for scraping some parts of PACER.
- 1.2.* - Continued improvements.
- 1.1.* - Major code reorganization and first release on the Python Package Index (PyPi)
- 1.0 - Support opinions from for all possible federal bankruptcy
   appellate panels (9th and 10th Cir.)
- 0.9 - Supports all state courts of last resort (typically the
   "Supreme" court)
- 0.8 - Supports oral arguments for all possible Federal Circuit
   courts.
- 0.2 - Supports opinions from all federal courts of special
   jurisdiction (Veterans, Tax, etc.)
- 0.1 - Supports opinions from all 13 Federal Circuit courts and the
   U.S. Supreme Court<|MERGE_RESOLUTION|>--- conflicted
+++ resolved
@@ -15,10 +15,7 @@
 The following changes are not yet released, but are code complete:
 
 Features:
-<<<<<<< HEAD
 - add `texbizct` new scraper for Texas Business Court #1437
-=======
--
 
 Changes:
 -
@@ -49,7 +46,6 @@
 
 Features:
 - add `indctapp_reclassified` new scraper for reclassified opinions #1509
->>>>>>> c399ab06
 -
 
 Changes:
