--- conflicted
+++ resolved
@@ -16,11 +16,8 @@
 
 Features:
 - Add error handling for scrapers with expected results #1447
-<<<<<<< HEAD
+- Add a check to verify ACMS user data is loaded before querying attachment pages #1495
 - Add `alaska_slip` and `alaska_u` new scrapers
-=======
-- Add a check to verify ACMS user data is loaded before querying attachment pages #1495
->>>>>>> e0ca5b00
 
 Changes:
 - Expanded ACMS URL matching to support both HTTP and HTTPS protocols.
