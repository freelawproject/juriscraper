--- conflicted
+++ resolved
@@ -13,13 +13,12 @@
 ## Coming up
 
 - Add workflow to check for new entries in CHANGES.md file
-<<<<<<< HEAD
+
 - Fixes:
   - ignore future date sanity check when date filed is approximate #1321
-=======
-- new exception InvalidDocumentError to be raised when an error page is detected
-- update mont parsing; and raise InvalidDocumentError
->>>>>>> 0ecc0246
+  - new exception InvalidDocumentError to be raised when an error page is detected
+  - update mont parsing; and raise InvalidDocumentError
+
 
 ## Current
 
