# Change Log

As of this writing, in late 2020, we have issued over 400 releases. The vast
majority of these releases fix a scraper so it works better on a particular
court's website. When that's the case, we don't update the changelog, we simply
do the change, and you can find it in the git log.

The changes below represent changes in ambition, goals, or interface. In other
words, they're the ones you'll want to watch, and the others are mostly noise.

Releases are also tagged in git, if that's helpful.

## Coming up

The following changes are not yet released, but are code complete:

Features:
-

Changes:
-

Fixes:
-

## Current
**2.6.70 - 2025-05-23**

Features:
- Fix for CA4 - minor edge case bug

<<<<<<< HEAD
Changes:
-
=======
- Add auth token to ny trial courts
- Clean up ala scraped case names #1272
>>>>>>> 3e9c49da

Fixes:
-

## Past

**2.6.69 - 2025-05-21**

Features:
- New scraper `ncbizct` for North Carolina Business Court

Changes:
-

Fixes:
- Fixes for `prapp` with backscraper

**2.6.68 - 2025-05-12**

- Add auth token to ny trial courts


**2.6.67 - 2025-05-08**

- New scraper `lactapp_2` for Lousiana Court of Appeals, Second Circuit
- Fix `me` Update maine scraper and add backscraper
- Update `sd` backscraper and extract from text
- Fix `bia` scraper and add extract from text test cases
- Implement `cleanup_content` for `ny` sites #1393


**2.6.66 - 2025-04-29**

- Add backscraper for `dcd` #1336
- Update `sd` backscraper and extract from text
- Implement datestring format validation in test_ScraperExtractFromTextTest #838
- Implement `or` extract_from_text to collection regional citations #1226
- Fix `bia` scraper

**2.6.65 - 2025-04-11**

- `nh` was blocking; fixed by updating the user agent string #1370
- Update `vtsuperct_*` scrapers to inherit `extract_from_text` from `vt` #1150


**2.6.64 - 2025-04-10**

- Fix `me` Update maine scraper and add backscraper #1360
- Sites were blocking `cafc` scrapers. Fixed by passing a browser user agent #1366


**2.6.63 - 2025-03-25**

- Make `ga` backscraper take kwargs; fix a bug in 2018 #1349
- Implement extract from text for `ga` #1349
- Fix `ill` oral argument scraper #1356

**2.6.62 - 2025-03-19**

- Fix `uscgcoca` and `asbca` by replicating browser request headers #1352
- Fix `uscgcoca` citation regex #1351

**2.6.61 - 2025-03-06**

- Fix `ca8` opinion scraper by setting `request.verify = False` #1346

**2.6.60 - 2025-03-05**

- Fix `ca7` scrapers url from http to https

**2.6.59 - 2025-03-04**

- Change `colo` user agent to prevent site block #1341

**2.6.58 - 2025-02-26**

- Fixes:
  - Add backscraper for `mesuperct` #1328
  - Fix `mont` cleanup_content, would fail when content was bytes #1323

**2.6.57 - 2025-02-25**

- Fixes:
  - fix cafc oral argument scraper PR (#1325)[https://github.com/freelawproject/juriscraper/pull/1325]
  - ignore future date sanity check when date filed is approximate #1321
  - new exception InvalidDocumentError to be raised when an error page is detected #1329
  - update mont parsing; and raise InvalidDocumentError #1329

- Features
  - Add workflow to check for new entries in CHANGES.md file


**2.6.56 - 2025-02-19**

- Fixes:
  - n/a

- Features:
  - MT upgrade to opinion site linear
  - Add citation extraction and author for MT


**2.6.55 - 2025-02-10**

- Fixes:
  - `cafc` opinion scraper now requests using `verify=False` #1314
  - recap: support for parsing docket_numbers wrapped in a `tel:` href tag
     in appellate dockets. #915

- Features:
  - recap: improvement to the download_pdf method to handle cases where
  attachment pages are returned instead of the expected PDF documents. #1309

**2.6.54 - 2025-01-24**

- Fixes:
  - `ca6` oral argument scraper is no longer failing
  - update the pypi.yml github actions workflow to solve a bug with twine and
    packaging packages interaction. It now forces the update of packaging
  - due to that bug, we discarded the 2.6.53 version

**2.6.52 - 2025-01-20**

- Fixes:
  - `AppellateDocketReport.download_pdf` now returns a two-tuple containing the
    response object or None and a str. This aligns with the changes introduced
    in v 2.5.1.

**2.6.51 - 2025-01-14**

- Fixes:
  - `extract_from_text` now returns plain citation strings, instead of parsed dicts

**2.6.50 - 2025-01-10**

- Fixes:
  - add tests to ensure that `extract_from_text` does not fail
    when it does not find what it looks for; and that it always
    returns a dict
  - updated `pasuperct`, `bia`, `bap1`, `nm` and `sd` `extract_from_text` methods
  - refactored `pacer.email._parse_bankruptcy_short_description`
  - added tests for new courts `flsb`, `nceb`
  - added tests for multi docket NEFs

- Features
  - `pacer.email._parse_bankruptcy_short_description` now supports Multi Docket NEFs

**2.6.49 - 2025-01-08**

- Fixes:
  - `nh` scrapers no longer depend on harcoded year filter
  - Fixed `absca` tests that were failing due to change of year
  - `pasuperct` now collects citations
  - `pa`, `pasuperct` and `pacommcwt` now paginate results


**2.6.48 - 2024-12-31**

- Fixes:
  - updated `idaho_*` scrapers to OpinionSiteLinear
  - updated `cadc` scrapers to new site
  - `okla` now skips rows with no docket number
  - fixes for PACER appellate dockets parsing

**2.6.47 - 2024-12-12**

- Fixes:
  - standardize usage of download methods in scrapers (_download, _request_url_get, _request_url_post)
  - refactor scrapers to do not return "Per Curiam" as value for "author_str" or "judges"

- Features
  - added `extract_from_text` to `sc`


**2.6.46 - 2024-12-10**

- Fixes:
  - Support for parsing the new format of appellate attachment pages has been added

**2.6.45 - 2024-12-05**

- Features:
  - AbstractSite now supports saving responses and response headers.
  Use it with new optional argument for the sample caller `save-responses`.
  - Delete `--daemon` and `--report` options

**2.6.44 - 2024-11-27**

- Fixes:
  - Fixes `colo`

**2.6.43 - 2024-11-21**

- Fixes:
  - Fixes `ky` and `colo`

**2.6.42 - 2024-11-21**

- Fixes:
  - Fix `mass` and `massctapp` cleanup content method

**2.6.40 - 2024-11-20**

- Fixes:
  - Fix `mass` and `massctapp` scrapers, scrape new endpoint
  - Exclude "Commonwealth" string from short case names

**2.6.39 - 2024-11-18**

- Fixes:
  - Fix `Kansas, Ohio Ct App's 1-13` opinion scraper

**2.6.38 - 2024-11-08**

- Fixes:
  - Fix `uscfc` opinion scraper

- Features:
  - RECAP: add new sealed document phrase

**2.6.37 - 2024-10-22**

Fixes:
  - Fix for `okla` cleanup_content

**2.6.35 - 2024-10-22**

Fixes:
  - Fix for `okla` cleanup_content

**2.6.34 - 2024-10-22**

Fixes:
  - Fix for `okla` cleanup_content

**2.6.32 - 2024-10-21**

Features:
  - added `okla` cleanup_content

Fixes:
  - updated `coloctapp` cleanup_content


**2.6.31 - 2024-10-21**

Fixes:
  - `neb` now handles rows with no links
  - `coloctapp` update cleanup_content
  - fix `la` xpath selector that was skipping some cases

Features:
  - new scraper `lactapp_5` for Lousiana Court of Appeals, Fifth Circuit
  - now sending a `logger.error` call to Sentry when an scraped date is in the future

**2.6.30 - 2024-10-10**

Fixes:
  - fix `CADC` oral arguments

**2.6.29 - 2024-10-10**

Fixes:
  - fix `or` and `orctapp` scraper, scraping new endpoint
  - fix cache control headers in `AbstractSite`
  - fix `sc` expected content types

**2.6.28 - 2024-09-27**

Features:
  - new scraper `sc_u`

Fixes:
  - handle `illappct` (oral args) rows with no download link
  - `ca11` update to Oral Argument Site Linear
  - `cadc_u` change docket number getter
  - `sc` implement new site

**2.6.27 - 2024-09-16**

Fixes:
  - Fixes `coloctapp`



**2.6.25 - 2024-09-16**

Fixes:
  - Handle `nh` edge cases
  - Update `ohioctapp` to return "lower_courts" in order to disambiguate dockets across districts
  - Update `lib.string_utils.clean_string` to no longer delete semicolons

**2.6.25 - 2024-09-10**

Fixes:
  - `ny` Fixes NY
  - Updates nyappdiv to inherit ny
  - fixes tests

**2.6.24 - 2024-09-05**

Fixes:
  - `vt` now collects neutral citations
  - Fix `ca8` and updated to OpinionSiteLinear
  - Update README

**2.6.23 - 2024-09-03**

Fixes:
  - `wis` now collects neutral citations
  - `ky` now skips rows with no documents

Features:
  - new scraper `wisctapp`

**2.6.21 - 2024-08-30**

Fixes:
  - `fladistctapp` docket numbers are now unique across districts
  - updated `ca11` html selectors
  - updated `pa` to new API format
  - set needs_special_headers to True for `vt`

Features:
  - implemented dynamic backscraper and extract_from_text for `conn`

**2.6.20 - 2024-08-28**

Fixes:
  - Changed to nested format for attachments in the InternetArchive report

**2.6.19 - 2024-08-26**

Fixes:
  - `nh` renamed to `nh_p` and working by using special headers

Features:
  - New scraper: `nh_u`
  - Handle new bankruptcy attachment page format
  - Make docket history report parser more robust

**2.6.18 - 2024-08-22**

Features:
  - SCOTUS backscraper

Fixes:
  - Improvements to bankruptcy docket parsing
  - Added `njd` regression tests files

**2.6.17 - 2024-08-19**

Fixes:
  - RECAP:
    - email: now parses short description for `okeb`
    - Fixed IndexOutOfRange error in DocketReport::_set_metadata_values method
  - Scrapers:
    - fixed `cal` SSL errors
    - now collecting citations for `minn`

**2.6.16 - 2024-08-12**

Fixes:
  - Fixed Minnesota and implemented it's backscraper

**2.6.15 - 2024-08-07**

Features:
  - Added support for parsing PACER bankruptcy and district docket number components.

**2.6.14 - 2024-08-07**

Features:
  - Add special site headers attribute.
  - NY Api changes

Fixes:
  - ND (with dynamic backscraper)
  - PA
  - Ark

**2.6.13 - 2024-08-01**

Features:
  - Adds the de_seq_num to the download method.

Fixes:
  - Adds headers attribute to the massappct_u scraper.
  - Updates the URL for the oklaag scraper.
  - Updates the setup.py configuration to address deprecated setuptools options and improves test management using pytest.

**2.6.12 - 2024-07-22**

Features:
  - Update free opinion report to store the params used for each request

**2.6.11 - 2024-07-22**

Fixes:
  - Oklahoma opinion scrapers
  - CAFC oral argument scraper
  - ASBCA opinion scrapers
  - renamed logger from "Logger" to "juriscraper.lib.log_tools", which follows hierarchical naming convention

Features:
  - RECAP email: Support short_description parsing for tnmb and nhb
  - md backscraper
  - OpinionSiteLinear now supports returning "other_dates" key
  - New scraper for ky and kyctapp

**2.6.10 - 2024-07-11**

Features:
  - Fixes colo scraper expected_content_type


**2.6.9 - 2024-07-10**

Features:

- Fixes for
  - Idaho Civil
  - Idaho Criminal
  - Idaho Ct Appeals Civil, Criminal, Unpublished
  - N. Mariana Islands
  - Disables Mississippi
  - Disables Missouri
  - Fix Nebraska/App
  - Pacer Email TXNB
- Adds
  - ColoCtApp Dynamic backscraper

**2.6.8 - 2024-07-03**

Features:

- Fix for RI

**2.6.7 - 2024-07-03**

Features:

- Minor fixes for MA and RI

**2.6.6 - 2024-07-02**

Features:

- Implemented backscraper for nj, njtaxct_u, njtaxct_p, njsuperctappdiv_p, njsuperctappdiv_u

**2.6.5 - 2024-07-02**

Changes:

- Fixes for
  - Mass
  - RI
  - NJ
  - BIA
  - CalAG


**2.6.4 - 2024-06-11**

Changes:

- Add dynamic backscrapers for:
  - tex
  - nmcca
  - wyo
  - vtsuperct
  - alaska

- Fixed wrong xpath selectors and updated to OpinionSiteLinear
  - dcd
  - nd
  - ca1

- Solved bug with python3.12 tests in Github Actions


**2.6.3 - 2024-05-24**

Changes:

- PACER: Refactor login logic for PACER sessions.
- pacer.email: Added short description parsing for `pamb`


**2.6.2 - 2024-05-20**

Features:

- Added parser for ACMS attachment pages
- Added dynamic backscraper for `tax`

Changes:

- PACER: fix error string false positives
- pacer.email: support multidocket NEF short description parsing for `njb`

**2.6.1 - 2024-05-15**

Features:

- Added dynamic backscrapers for these scrapers and their inheriting classes
  - afcca
  - olc
  - bap10
  - fla
  - nyappterm
  - ill

- pacer.email: Added short description parsing for `deb` and `mdb`

Changes:
- Updated `cal` and `calctapp_*` to OpinionSiteLinear

**2.6.0 - 2024-04-03**

Features:

- Added scrapers for fisa and fiscr courts

Changes:

- Breaking change has been made to the FreeOpinionReport its 'data' property now
 returns a dictionary containing the FreeOpinionRow fields, instead of returning
 a Python object with their properties. This change aligns the method of
 returning 'data' in this report with that of other reports.
- Fixes to texag, tex

## Past

**2.5.95 - 2024-02-14**

Features:

- The GET method of the PacerSession class now supports custom timeouts for flexible request management.
- Adds a method to check if a district court docket entry is sealed..

Changes:

- Update the DownloadConfirmationPage class to reduce the read timeout of the GET request within the query method.

**2.5.94 - 2024-02-13**

Features:

Changes:

- Update minnag
- Update alaska/app

**2.5.93 - 2024-02-09**

Features:

Changes:

- Update fladistctapp

**2.5.92 - 2024-02-09**

Features:

Changes:

- Update Nev/NevApp scrapers

**2.5.91 - 2024-02-09**

Features:

- Add expected_content_types to OpinionSite and OralArgSite

Changes:

- Fixes for pacer.email, pacer.utils

**2.5.90 - 2024-02-01**

Features:

Changes:

- Fix Colo Ct App

**2.5.89 - 2024-01-31**

Features:

Changes:

- Fix Armed Forces Scraper

**2.5.88 - 2024-01-31**

Features:

Changes:

- Fix Guam
- Fix Fla Dist Court

**2.5.87 - 2024-01-31**

Features:

Changes:

- Fix PA Superior Court

**2.5.86 - 2024-01-31**

Features:

Changes:

- Fix Maryland Supreme and lower courts

**2.5.85 - 2024-01-30**

Features:

Changes:

- Fix Connecticut and Connecticut Court of Appeals

**2.5.84 - 2024-01-26**

Features:

Changes:

- Update Nevada/Nev App (again)

**2.5.83 - 2024-01-25**

Features:

Changes:

- Fix Hawaii App
- Nevada/Nev App
- VI Superior
- Cal AG
- LA Ct APP
- Updates the SSL Adapter
- Various RECAP Pacer Fixes

**2.5.82 - 2024-01-12**

Features:

Changes:

- Fix CADC

**2.5.81 - 2024-01-12**

Features:

Changes:

- Fix colo / Nytrial courts

**2.5.80 - 2024-01-10**

Features:

Changes:

- Fix compatibility with newer lxml
- Replace lxml sanitier with nh3

**2.5.78 - 2024-01-08**

Features:

- Add ten new NY Trial Courts
- Add Maine Superior Court

Changes:

- Add child_courts attribute
- Fix VI chore
- Update python dep.

**2.5.76 - 2023-12-28**

Features:

- Add Bankruptcy Appellate Panel 1st Circuit

Changes:

**2.5.75 - 2023-12-28**

Features:

-

Changes:

- Fix BAP1 and update test for it

**2.5.74 - 2023-12-13**

Features:

- Add NevApp

Changes:

- Fix Nevada Supreme and Colorado Ct App


**2.5.72 - 2023-12-12**

Features:

- Add VI Superior Court scraper

Changes:

- Fix CA2 Oral Arguments Scraper

**2.5.71 - 2023-12-11**

Features:

-

Changes:

- Fix avoid populating case's date_filed with the entry date_filed from emails

**2.5.70 - 2023-11-21**

Features:

-

Changes:

- Fix LA Supreme

**2.5.69 - 2023-11-21**

Features:

- Fix VI Tests
- Puerto Rico and Coast Guard court ids to match CL
- Fix Arizona App Dist 2
- Fix CA2 OA scraper

Changes:

- Shrink VA to be faster
- Fix Conn App Ct date handler

**2.5.68 - 2023-11-20**

Features:

- Fix Okla AG content cleanup

Changes:

-

**2.5.67 - 2023-11-20**

Features:

- Fix Connecticut Court of Appeals

Changes:

-

**2.5.66 - 2023-11-19**

Features:

- Fix Oklahoma Scrapers

Changes:

-
**2.5.65 - 2023-11-19**

Features:

-

Changes:

- Remove selenium from Colorado scrapers

**2.5.64 - 2023-11-19**

Features:

-

Changes:

- Fix alabama to remove selenium


**2.5.63 - 2023-11-18**

Features:


Changes:

- Fix Scotus Slip Opinions

**2.5.62 - 2023-11-18**

Features:


Changes:

- Fix NH Supreme Court


**2.5.60 - 2023-11-18**

Features:

- Add Oregon Court of Appeals

Changes:

- Fix Oregon Supreme Court


**2.5.59 - 2023-11-18**

Features:


Changes:

- Fix Most remaining downed scrapers
- Fix mismatched court_ids

**2.5.58 - 2023-11-13**

Features:


Changes:

- Fix 40 or so scrapers -- all state scrapers

**2.5.57 - 2023-11-09**

Features:

- Add support for parsing ACMS Docket reports.

Changes:

- Abstract out date regexes into a new class attribute named DATE_REGEX.
- Update deprecated key in setup.cfg file.
- Refactor the message in the SlownessException to limit the precision to the right of the decimal point to three digits.
- Refactor the regex pattern in the scraper for Colorado Appeals Court


**2.5.56 - 2023-10-09**

Features:

- N/A

Changes:

- Fix Mass/MassAppCt

**2.5.54 - 2023-10-06**

Features:

- N/A

Changes:

- Add missing ca prefix mappings
- Handle cadc/cavc docid prefix collision

**2.5.53 - 2023-09-23**

Features:

- Parse attachments from dockets

Changes:

- Fix attachment page numbers for old district court attachments
- Add missing prefix maps for special courts

**2.5.52 - 2023-07-06**

Features:

- N/A

Changes:

- Fix Nebraska/App court to ignore unpublished notes (A-XX-XXXX)

**2.5.51 - 2023-06-29**

Features:

- N/A

Changes:

- Fix case_name and judge parsing in case_query pages.

**2.5.50 - 2023-06-19**

Features:

- N/A

Changes:

- Fix INSB bankruptcy docket number parsing.

**2.5.49 - 2023-05-31**

Features:

- N/A

Changes:

- Fix docket report parsing on view multiple documents layout.

**2.5.48 - 2023-05-25**

Features:

- N/A

Changes:

- Updated version of pinned dependencies.

**2.5.47 - 2023-05-04**

Features:

- N/A

Changes:

- Replace unmaintained cchardet with charset-normalizer.

**2.5.46 - 2023-05-02**

Features:

- N/A

Changes:

- Fix List of creditors query a valid POST param.

**2.5.45 - 2023-04-28**

Features:

- N/A

Changes:

- Fix List of creditors parsing error.

**2.5.44 - 2023-04-24**

Features:

- N/A

Changes:

- Parse short_description from recap email subject.
- Parse date_entered and ordered_by for docket reports.

**2.5.43 - 2023-04-14**

Features:

- N/A

Changes:

- Get a valid POST param before requesting the list of creditors.

**2.5.42 - 2023-04-13**

Features:

- Added ListOfCreditors report parser.

Changes:

- N/A

**2.5.41 - 2023-04-05**

Features:

- N/A

Changes:

- Fix ClaimsActivity report alternative POST param for insb.

**2.5.40 - 2023-04-04**

Features:

- Added ClaimsActivity report parser.

Changes:

- N/A

**2.5.39 - 2023-03-09**

Features:

- N/A

Changes:

- Fix return null value if there is no document number in email notification.
- Added support for parsing a new format of email recipients in notifications.

**2.5.38 - 2023-03-09**

Features:

- N/A

Changes:

- Added pacer_seq_no field to appellate RSS feed data.

**2.5.37 - 2023-03-07**

Features:

- N/A

Changes:

- Get pacer_case_id from case URL when there is no attached document in a email
  notification.

**2.5.36 - 2023-03-03**

Features:

- N/A

Changes:

- Added support for parsing district/bankruptcy download confirmation pages.

**2.5.35 - 2023-02-28**

Features:

- N/A

Changes:

- Improved performance of parsing date-times in RSS feeds.

**2.5.34 - 2023-02-21**

Features:

- N/A

Changes:

- Added support for parsing appellate RSS Feeds

**2.5.33 - 2023-01-13**

Features:

- N/A

Changes:

- Fix the CA9 Published/Unpublished II

**2.5.32 - 2023-01-13**

Features:

- N/A

Changes:

- Fix the CA9 Published/Unpublished

**2.5.31 - 2023-01-13**

Features:

- N/A

Changes:

- Fix the four Kansas Scrapers for updated website.

**2.5.30 - 2023-01-11**

Features:

- Disabled scrapers for
  - ME

Changes:

- N/A

**2.5.29 - 2023-01-06**

Features:

- Added scrapers for
  - Alabama Supreme Court
  - Alabama Court of Civil Appeals
  - Alabama Court of Criminal Appeals
  - Colorado Supreme Court
  - Colorado Court of Appeals

Changes:

- N/A


**2.5.28 - 2022-12-22**

Features:

- Added scraper for WVA CT APP

Changes:

- Fix docket report parsing when there is no valid content and if there is
  bad script content.
- Fix avoid parsing the download confirmation page if a PDF binary is returned.
- Fix parsing text/plain content multipart email notifications.

**2.5.27 - 2022-12-13**

Features:

 - Added AppellateAttachmentPage report to parse appellate attachment pages.

Changes:

- N/A


**2.5.26 - 2022-11-15**

Features:

 - N/A

Changes:

- Fix download PDF documents returned after a redirection.

**2.5.25 - 2022-11-07**

Features:

 - N/A

Changes:

- Update to support J. Jackson

**2.5.24 - 2022-11-02**

Features:

 - N/A

Changes:

- Added support for parsing multi-docket NEFs

**2.5.23 - 2022-10-26**

Features:

 - N/A

Changes:

 - Fix docket report entries table parsing for wiwb.
 - Ignore claims filings notifications for email report.
 - Fix UnicodeEncodeError when parsing a docket report.

**2.5.22 - 2022-10-12**

Features:

 - N/A

Changes:

 - Fix email report decoding.

**2.5.21 - 2022-10-11**

Features:

 - N/A

Changes:

 - Fix NEFs description parsing for cacb.

**2.5.20 - 2022-10-06**

Features:

 - N/A

Changes:

 - Fix regression caught in COURTLISTENER-36Q, to properly handle
   window.location redirects on weird PACER sites.


**2.5.19 - 2022-09-29**

Features:

 - N/A

Changes:

 - Fix performance when downloading large PDFs (see #564)

**2.5.18 - 2022-09-29**

Features:

 - N/A

Changes:

 - Skip appellate attachment page when querying the download confirmation page
 - Skip appellate attachment page when downloading the free document
 - Fix getting filed date on email notifications

**2.5.17 - 2022-09-28**

Features:

 - N/A

Changes:

 - Added DownloadConfirmationPage report to parse the PACER download
 confirmation page and get the following data:
  - document_number
  - docket_number
  - cost
  - billable_pages
  - document_description
  - transaction_date

**2.5.16 - 2022-09-11**

Features:

 - N/A

Changes:

 - Fix for OA CA1

**2.5.15 - 2022-09-06**

Features:

 - N/A

Changes:

 - Update Selenium version 4.0.0.a7


**2.5.14 - 2022-09-02**

Features:

 - N/A

Changes:

 - Update Selenium version

**2.5.13 - 2022-08-24**

Features:

 - N/A

Changes:

 - Added support to get attached documents from NEFs.

**2.5.12 - 2022-08-12**

Features:

 - N/A

Changes:

 - Added support to parse NDAs and download their free documents.

**2.5.11 - 2022-07-29**

Features:

 - N/A

Changes:

 - Fix Tax Scraper

**2.5.10 - 2022-07-28**

Features:

 - N/A

Changes:

 - Bug fix

**2.5.9 - 2022-07-28**

Features:

 - N/A

Changes:

 - Fix CA4

**2.5.8 - 2022-07-26**

Features:

 - N/A

Changes:

 - Fix Michigan Supreme Court

**2.5.7 - 2022-06-29**

Features:

 - N/A

Changes:

 - Added support for more PACER download document errors messages
 - Update thomas name in test files
 - Drop future opinions
 - Update url pattern for Wyoming
 - Fix all failing Illinois Oral Argument Scrapers

**2.5.6 - 2022-05-17**

Features:

 - N/A

Changes:

 - Fix Mass Land Court scraper

**2.5.5 - 2022-05-17**

Features:

 - N/A

Changes:

 - Fix failing CAFC Oral Argument Scraper and Back Scraper.

**2.5.4 - 2022-05-13**

Features:

 - Fix Rhode Island scraper

Changes:

 - Update to Rhode island Published and Unpublished opinions.

**2.5.1 - 2022-04-25**

Features:

 - The `download_pdf` function used by PACER reports now returns a two-tuple
   containing the response object or None and a str. If there is an error,
   the response object will be None and the str will have the error message. If
   not, the response object will be populated and the str will be empty.

    To adapt to the new version you can change old code like this:

        r = report.download_pdf(...)

    To something like:

        r, _ = report.download_pdf(...)

    If you wish, you could instead capture errors with something like:

        r, msg = report.download_pdf(...)
        if msg:
            do_something()

Changes:

 - Python 3.7 is no longer supported.

 - See notes re features.


**2.4.11 - 2022-04-22**

Features:

- N/A

Changes:

- Add MIME parser to parse PACER emails notifications
- Small fix to fetch free PACER documents using magic links

**2.4.10 - 2022-02-08**

Features:

- N/A

Changes:

- Small fix for NM

**2.4.9 - 2022-02-08**

Features:

- N/A

Changes:

- Updates Ark, ArkCtApp, NM, NMCtApp to self throttle. Add login HTTP validation for PACER

**2.4.8 - 2022-02-02**

Features:

- N/A

Changes:

- Fixes for CGCCA, Conn, Conn App Ct.  Added pacer case_queries examples

**2.4.7 - 2022-01-21**

Features:

- N/A

Changes:

- Fix tax court. Fixes for Illinois Supreme and Illinois Appeals.

**2.4.6 - 2022-01-19**

Features:

- N/A

Changes:

- Update the site_yielder method for backscraping to reset the site object after each iterable.

**2.4.5 - 2022-01-18**

Features:

- N/A

Changes:

- Update OLC backscraper to function with CL more reliably.

**2.4.4 - 2022-01-14**

Features:

- Add DOJ Office of Legal Counsel Opinions (OLC)

Changes:

- Typo fixes

**2.4.3 - 2022-01-05**

Features:

- None

Changes:

- Add init file for admin agency backscrapers. This was missing and causing a failure for tools to find the file.

**2.4.0 - 2022-01-05**

Features:

- Updated citation parsing for websites.
- Drop Neutral, West and West_state citations.
- Add citation and parallel citation

Changes:

- This version is a major release. Updated Opinion Sites to drop support for specific citation formats.  Instead, we now let the user or more generally eyecite determine the specific citation format.
- Selenium support for Texas Court scrapers is removed.  This is part of removing selenium from all scrapers.
- Also includes a small fix for the Board of Immigration Appeals docket numbers.  

- 2.3.29, 2022-01-03 - Update GA Supremes, MDAG
- 2.3.28, 2021-12-30 - Add Board of Immigration Appeals (BIA), updates OA CA9, Fix NH
- 2.3.27, 2021-12-29 - Add cadc_pi, massappct_u, lactapp_1, cgcca
- 2.3.26, 2021-12-20 - Add Guam, Utah Ct App, Fix Ariz Ct App. Dist 2, Fix Ga Ct. App
- 2.3.25, 2021-12-08 - Update US Tax Court (new website)
- 2.3.24, 2021-12-06 - Fix new PACER session code
- 2.3.23, 2021-12-02 - Updates feedparser, adds Python 3.9 and 3.10 tests, and broadens our regex for parsing in re case names from PACER dockets.
- 2.3.22, 2021-11-30 - Further CAFC fixes
- 2.3.21, 2021-11-29 - Fixes CAFC, adds pre-commit
- 2.3.20, 2021-11-17 - Fixes CA10 scraper, major code refactor
- 2.3.19, 2021-11-16 - Fix PA, IL. Update PACER to use new auth API. Update geonames cache with latest population data. Throw exception in Free Opinions report when IP address on blocklist.
- 2.3.18, 2021-10-18 - Fix GA, CA9, CA10 Oral args
- 2.3.17, 2021-08-17 - Add anonymizing function for PACER dockets
- 2.3.16 - Yanked
- 2.3.15, 2021-07-19 - Fix PACER downloaders
- 2.3.14 - Yanked
- 2.3.13, 2021-06-18 - Fix typing
- 2.3.12, 2021-06-18 - Add PACER email parsers
- 2.3.11, 2021-05-02 - Fix PACER auth function
- 2.3.10, 2021-04-13 - Simplify harmonize function
- 2.3.9, 2021-04-12 - Simplify case name cleanup util
- 2.3.8, 2021-04-01 - More ME fixes
- 2.3.7, 2021-04-01 - Add backscrapers scrapers for ME
- 2.3.6, 2021-03-05 - Clean up deprecation warnings
- 2.3.5, 2021-03-05 - Fix pypi
- 2.3.4, 2021-02-09 - Fix IA scraper
- 2.3.3, 2020-11-24 - Fix remote selenium connection code
- 2.3.2, 2020-11-06 - Remove html_unescape helper method. Replace with calls
  directly to unescape. This fixes [#354](https://github.com/freelawproject/juriscraper/issues/354).
- 2.3.1, 2020-11-06 - Fix for connection to Selenium via Firefox
- 2.3.0, 2020-11-06 - Big selenium upgrade, removes support for phantomjs, and
  moves exclusively to using Mozilla's `geckodriver`. `geckodriver` can be
  accessed either locally or via a remote connection. See README for details on
  how to set the correct environment variables for your system.

    PhantomJS has not been supported for several years. Though it has served us
    well, the writing is on the wall that, like so many other once-useful
    technologies, it too had to be abandoned, only to be replaced by
    another tool. A tool that will be different in many ways, yet the same in
    its inevitable abandonment and mortality. Long live PhantomJS: Born a
    humble ghost; dying an immortal specter.
- 2.2.0, 2020-11-08 - Remove `_get_adapter_instance` method. It is unused, was
  a protected method, and causes many deprecation warnings in py3.
- 2.1.* - Removes support for deprecated phantomjs location; it had been deprecated for two years.
- 2.0.* - Adds support for Python 3.8 and supports Python 3, exclusively.  Begins testing to Github workflows and remove CircleCI.
- 1.28.* - Changes the API for the InternetArchive parser so that it aligns with the rest of the parsers. Its constructor now requires a court_id value.
- 1.27.* - Add merging of multi-event RSS entries
- 1.26.* - Adds support for the Los Angeles Superior Court Media Access Portal (LASC MAP)
- 1.25.* - Major refactor of tests to split them into network and local tests. Should make CI more consistent.
- 1.24.* - Adds support for bankruptcy claims register parsing and querying
- 1.23.* - Adds support for the advacned case report when it returns search results instead of a single item.
- 1.22.* - Adds support for de_seqno values parsed from PACER RSS, dockets, docket history reports, and attachment pages.
- 1.21.* - Adds support for the case report, which is the term we use to describe the page you see when you press the "Query" button in a district court PACER website. This is the page at the iQuery.pl URL.
- 1.20.* - Tweaks the API of the query method in the FreeOpinionReport object
  to consistently return None instead of sometimes returning []. Version bumped
  because of breaking API changes.
- 1.19.* - Adds support for NextGen PACER logins, but drops support for the PACER training website. The training website now uses a different login flow than the rest of PACER.
- 1.18.* - Adds support for appellate docket parsing!
- 1.17.* - Adds support for criminal data in PACER
- 1.16.* - Adds PACER RSS feed parsers.
- 1.15.* - Adds date termination parsing to parties on PACER dockets.
- 1.14.* - Adds new parser for PACER's docket history report
- 1.13.* - Fixes issues with Python build compatibility
- 1.12.* - Adds new parsers for PACER's show_case_doc URLs
- 1.11.* - Adds system for identifying invalid dockets in PACER.
- 1.10.* - Better parsing for PACER attachment pages.
- 1.9.* - Re-organization, simplification, and standardization of PACER classes.
- 1.8.* - Standardization of string fields in PACER objects so they return the empty string when they have no value instead of returning None sometimes and the empty string others. (This follows Django conventions.)
- 1.7.* - Adds support for hidden PACER APIs.
- 1.6.* - Adds automatic relogin code to PACER sessions, with reorganization of old login APIs.
- 1.5.* - Adds support for querying and parsing PACER dockets.
- 1.4.* - Python 3 compatibility (this was later dropped due to dependencies).
- 1.3.* - Adds support for scraping some parts of PACER.
- 1.2.* - Continued improvements.
- 1.1.* - Major code reorganization and first release on the Python Package Index (PyPi)
- 1.0 - Support opinions from for all possible federal bankruptcy
   appellate panels (9th and 10th Cir.)
- 0.9 - Supports all state courts of last resort (typically the
   "Supreme" court)
- 0.8 - Supports oral arguments for all possible Federal Circuit
   courts.
- 0.2 - Supports opinions from all federal courts of special
   jurisdiction (Veterans, Tax, etc.)
- 0.1 - Supports opinions from all 13 Federal Circuit courts and the
   U.S. Supreme Court<|MERGE_RESOLUTION|>--- conflicted
+++ resolved
@@ -29,33 +29,29 @@
 Features:
 - Fix for CA4 - minor edge case bug
 
-<<<<<<< HEAD
 Changes:
 -
-=======
+
+Fixes:
+-
+
+## Past
+
+**2.6.69 - 2025-05-21**
+
+Features:
+- New scraper `ncbizct` for North Carolina Business Court
+
+Changes:
+-
+
+Fixes:
+- Fixes for `prapp` with backscraper
+
+**2.6.68 - 2025-05-12**
+
 - Add auth token to ny trial courts
 - Clean up ala scraped case names #1272
->>>>>>> 3e9c49da
-
-Fixes:
--
-
-## Past
-
-**2.6.69 - 2025-05-21**
-
-Features:
-- New scraper `ncbizct` for North Carolina Business Court
-
-Changes:
--
-
-Fixes:
-- Fixes for `prapp` with backscraper
-
-**2.6.68 - 2025-05-12**
-
-- Add auth token to ny trial courts
 
 
 **2.6.67 - 2025-05-08**
