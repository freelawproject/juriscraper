--- conflicted
+++ resolved
@@ -18,11 +18,8 @@
 -
 
 Changes:
-<<<<<<< HEAD
+-  Fix `bap1` not scraping recent data #1422
 - Update `uscgcoca` add backscraper #1431
-=======
--  Fix `bap1` not scraping recent data #1422
->>>>>>> 841b7fed
 
 Fixes:
 -  Fix `tex` get opinions from the orders on causes page #1410
