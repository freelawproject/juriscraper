# Change Log

As of this writing, in late 2020, we have issued over 400 releases. The vast
majority of these releases fix a scraper so it works better on a particular
court's website. When that's the case, we don't update the changelog, we simply
do the change, and you can find it in the git log.

The changes below represent changes in ambition, goals, or interface. In other
words, they're the ones you'll want to watch, and the others are mostly noise.

Releases are also tagged in git, if that's helpful.

## Coming up
<<<<<<< HEAD

- New scraper `lactapp_2` for Lousiana Court of Appeals, Second Circuit
- Fix `me` Update maine scraper and add backscraper
- Update `sd` backscraper and extract from text
=======
- Fix `bia` scraper and add extract from text test cases
>>>>>>> 922d2912


## Current

**2.6.66 - 2025-04-29**

- Add backscraper for `dcd` #1336
- Update `sd` backscraper and extract from text
- Implement datestring format validation in test_ScraperExtractFromTextTest #838
- Implement `or` extract_from_text to collection regional citations #1226
- Fix `bia` scraper

**2.6.65 - 2025-04-11**

- `nh` was blocking; fixed by updating the user agent string #1370
- Update `vtsuperct_*` scrapers to inherit `extract_from_text` from `vt` #1150

## Past

**2.6.64 - 2025-04-10**

- Fix `me` Update maine scraper and add backscraper #1360
- Sites were blocking `cafc` scrapers. Fixed by passing a browser user agent #1366


**2.6.63 - 2025-03-25**

- Make `ga` backscraper take kwargs; fix a bug in 2018 #1349
- Implement extract from text for `ga` #1349
- Fix `ill` oral argument scraper #1356

**2.6.62 - 2025-03-19**

- Fix `uscgcoca` and `asbca` by replicating browser request headers #1352
- Fix `uscgcoca` citation regex #1351

**2.6.61 - 2025-03-06**

- Fix `ca8` opinion scraper by setting `request.verify = False` #1346

**2.6.60 - 2025-03-05**

- Fix `ca7` scrapers url from http to https

**2.6.59 - 2025-03-04**

- Change `colo` user agent to prevent site block #1341

**2.6.58 - 2025-02-26**

- Fixes:
  - Add backscraper for `mesuperct` #1328
  - Fix `mont` cleanup_content, would fail when content was bytes #1323

**2.6.57 - 2025-02-25**

- Fixes:
  - fix cafc oral argument scraper PR (#1325)[https://github.com/freelawproject/juriscraper/pull/1325]
  - ignore future date sanity check when date filed is approximate #1321
  - new exception InvalidDocumentError to be raised when an error page is detected #1329
  - update mont parsing; and raise InvalidDocumentError #1329

- Features
  - Add workflow to check for new entries in CHANGES.md file


**2.6.56 - 2025-02-19**

- Fixes:
  - n/a

- Features:
  - MT upgrade to opinion site linear
  - Add citation extraction and author for MT


**2.6.55 - 2025-02-10**

- Fixes:
  - `cafc` opinion scraper now requests using `verify=False` #1314
  - recap: support for parsing docket_numbers wrapped in a `tel:` href tag
     in appellate dockets. #915

- Features:
  - recap: improvement to the download_pdf method to handle cases where
  attachment pages are returned instead of the expected PDF documents. #1309

**2.6.54 - 2025-01-24**

- Fixes:
  - `ca6` oral argument scraper is no longer failing
  - update the pypi.yml github actions workflow to solve a bug with twine and
    packaging packages interaction. It now forces the update of packaging
  - due to that bug, we discarded the 2.6.53 version

**2.6.52 - 2025-01-20**

- Fixes:
  - `AppellateDocketReport.download_pdf` now returns a two-tuple containing the
    response object or None and a str. This aligns with the changes introduced
    in v 2.5.1.

**2.6.51 - 2025-01-14**

- Fixes:
  - `extract_from_text` now returns plain citation strings, instead of parsed dicts

**2.6.50 - 2025-01-10**

- Fixes:
  - add tests to ensure that `extract_from_text` does not fail
    when it does not find what it looks for; and that it always
    returns a dict
  - updated `pasuperct`, `bia`, `bap1`, `nm` and `sd` `extract_from_text` methods
  - refactored `pacer.email._parse_bankruptcy_short_description`
  - added tests for new courts `flsb`, `nceb`
  - added tests for multi docket NEFs

- Features
  - `pacer.email._parse_bankruptcy_short_description` now supports Multi Docket NEFs

**2.6.49 - 2025-01-08**

- Fixes:
  - `nh` scrapers no longer depend on harcoded year filter
  - Fixed `absca` tests that were failing due to change of year
  - `pasuperct` now collects citations
  - `pa`, `pasuperct` and `pacommcwt` now paginate results


**2.6.48 - 2024-12-31**

- Fixes:
  - updated `idaho_*` scrapers to OpinionSiteLinear
  - updated `cadc` scrapers to new site
  - `okla` now skips rows with no docket number
  - fixes for PACER appellate dockets parsing

**2.6.47 - 2024-12-12**

- Fixes:
  - standardize usage of download methods in scrapers (_download, _request_url_get, _request_url_post)
  - refactor scrapers to do not return "Per Curiam" as value for "author_str" or "judges"

- Features
  - added `extract_from_text` to `sc`


**2.6.46 - 2024-12-10**

- Fixes:
  - Support for parsing the new format of appellate attachment pages has been added

**2.6.45 - 2024-12-05**

- Features:
  - AbstractSite now supports saving responses and response headers.
  Use it with new optional argument for the sample caller `save-responses`.
  - Delete `--daemon` and `--report` options

**2.6.44 - 2024-11-27**

- Fixes:
  - Fixes `colo`

**2.6.43 - 2024-11-21**

- Fixes:
  - Fixes `ky` and `colo`

**2.6.42 - 2024-11-21**

- Fixes:
  - Fix `mass` and `massctapp` cleanup content method

**2.6.40 - 2024-11-20**

- Fixes:
  - Fix `mass` and `massctapp` scrapers, scrape new endpoint
  - Exclude "Commonwealth" string from short case names

**2.6.39 - 2024-11-18**

- Fixes:
  - Fix `Kansas, Ohio Ct App's 1-13` opinion scraper

**2.6.38 - 2024-11-08**

- Fixes:
  - Fix `uscfc` opinion scraper

- Features:
  - RECAP: add new sealed document phrase

**2.6.37 - 2024-10-22**

Fixes:
  - Fix for `okla` cleanup_content

**2.6.35 - 2024-10-22**

Fixes:
  - Fix for `okla` cleanup_content

**2.6.34 - 2024-10-22**

Fixes:
  - Fix for `okla` cleanup_content

**2.6.32 - 2024-10-21**

Features:
  - added `okla` cleanup_content

Fixes:
  - updated `coloctapp` cleanup_content


**2.6.31 - 2024-10-21**

Fixes:
  - `neb` now handles rows with no links
  - `coloctapp` update cleanup_content
  - fix `la` xpath selector that was skipping some cases

Features:
  - new scraper `lactapp_5` for Lousiana Court of Appeals, Fifth Circuit
  - now sending a `logger.error` call to Sentry when an scraped date is in the future

**2.6.30 - 2024-10-10**

Fixes:
  - fix `CADC` oral arguments

**2.6.29 - 2024-10-10**

Fixes:
  - fix `or` and `orctapp` scraper, scraping new endpoint
  - fix cache control headers in `AbstractSite`
  - fix `sc` expected content types

**2.6.28 - 2024-09-27**

Features:
  - new scraper `sc_u`

Fixes:
  - handle `illappct` (oral args) rows with no download link
  - `ca11` update to Oral Argument Site Linear
  - `cadc_u` change docket number getter
  - `sc` implement new site

**2.6.27 - 2024-09-16**

Fixes:
  - Fixes `coloctapp`



**2.6.25 - 2024-09-16**

Fixes:
  - Handle `nh` edge cases
  - Update `ohioctapp` to return "lower_courts" in order to disambiguate dockets across districts
  - Update `lib.string_utils.clean_string` to no longer delete semicolons

**2.6.25 - 2024-09-10**

Fixes:
  - `ny` Fixes NY
  - Updates nyappdiv to inherit ny
  - fixes tests

**2.6.24 - 2024-09-05**

Fixes:
  - `vt` now collects neutral citations
  - Fix `ca8` and updated to OpinionSiteLinear
  - Update README

**2.6.23 - 2024-09-03**

Fixes:
  - `wis` now collects neutral citations
  - `ky` now skips rows with no documents

Features:
  - new scraper `wisctapp`

**2.6.21 - 2024-08-30**

Fixes:
  - `fladistctapp` docket numbers are now unique across districts
  - updated `ca11` html selectors
  - updated `pa` to new API format
  - set needs_special_headers to True for `vt`

Features:
  - implemented dynamic backscraper and extract_from_text for `conn`

**2.6.20 - 2024-08-28**

Fixes:
  - Changed to nested format for attachments in the InternetArchive report

**2.6.19 - 2024-08-26**

Fixes:
  - `nh` renamed to `nh_p` and working by using special headers

Features:
  - New scraper: `nh_u`
  - Handle new bankruptcy attachment page format
  - Make docket history report parser more robust

**2.6.18 - 2024-08-22**

Features:
  - SCOTUS backscraper

Fixes:
  - Improvements to bankruptcy docket parsing
  - Added `njd` regression tests files

**2.6.17 - 2024-08-19**

Fixes:
  - RECAP:
    - email: now parses short description for `okeb`
    - Fixed IndexOutOfRange error in DocketReport::_set_metadata_values method
  - Scrapers:
    - fixed `cal` SSL errors
    - now collecting citations for `minn`

**2.6.16 - 2024-08-12**

Fixes:
  - Fixed Minnesota and implemented it's backscraper

**2.6.15 - 2024-08-07**

Features:
  - Added support for parsing PACER bankruptcy and district docket number components.

**2.6.14 - 2024-08-07**

Features:
  - Add special site headers attribute.
  - NY Api changes

Fixes:
  - ND (with dynamic backscraper)
  - PA
  - Ark

**2.6.13 - 2024-08-01**

Features:
  - Adds the de_seq_num to the download method.

Fixes:
  - Adds headers attribute to the massappct_u scraper.
  - Updates the URL for the oklaag scraper.
  - Updates the setup.py configuration to address deprecated setuptools options and improves test management using pytest.

**2.6.12 - 2024-07-22**

Features:
  - Update free opinion report to store the params used for each request

**2.6.11 - 2024-07-22**

Fixes:
  - Oklahoma opinion scrapers
  - CAFC oral argument scraper
  - ASBCA opinion scrapers
  - renamed logger from "Logger" to "juriscraper.lib.log_tools", which follows hierarchical naming convention

Features:
  - RECAP email: Support short_description parsing for tnmb and nhb
  - md backscraper
  - OpinionSiteLinear now supports returning "other_dates" key
  - New scraper for ky and kyctapp

**2.6.10 - 2024-07-11**

Features:
  - Fixes colo scraper expected_content_type


**2.6.9 - 2024-07-10**

Features:

- Fixes for
  - Idaho Civil
  - Idaho Criminal
  - Idaho Ct Appeals Civil, Criminal, Unpublished
  - N. Mariana Islands
  - Disables Mississippi
  - Disables Missouri
  - Fix Nebraska/App
  - Pacer Email TXNB
- Adds
  - ColoCtApp Dynamic backscraper

**2.6.8 - 2024-07-03**

Features:

- Fix for RI

**2.6.7 - 2024-07-03**

Features:

- Minor fixes for MA and RI

**2.6.6 - 2024-07-02**

Features:

- Implemented backscraper for nj, njtaxct_u, njtaxct_p, njsuperctappdiv_p, njsuperctappdiv_u

**2.6.5 - 2024-07-02**

Changes:

- Fixes for
  - Mass
  - RI
  - NJ
  - BIA
  - CalAG


**2.6.4 - 2024-06-11**

Changes:

- Add dynamic backscrapers for:
  - tex
  - nmcca
  - wyo
  - vtsuperct
  - alaska

- Fixed wrong xpath selectors and updated to OpinionSiteLinear
  - dcd
  - nd
  - ca1

- Solved bug with python3.12 tests in Github Actions


**2.6.3 - 2024-05-24**

Changes:

- PACER: Refactor login logic for PACER sessions.
- pacer.email: Added short description parsing for `pamb`


**2.6.2 - 2024-05-20**

Features:

- Added parser for ACMS attachment pages
- Added dynamic backscraper for `tax`

Changes:

- PACER: fix error string false positives
- pacer.email: support multidocket NEF short description parsing for `njb`

**2.6.1 - 2024-05-15**

Features:

- Added dynamic backscrapers for these scrapers and their inheriting classes
  - afcca
  - olc
  - bap10
  - fla
  - nyappterm
  - ill

- pacer.email: Added short description parsing for `deb` and `mdb`

Changes:
- Updated `cal` and `calctapp_*` to OpinionSiteLinear

**2.6.0 - 2024-04-03**

Features:

- Added scrapers for fisa and fiscr courts

Changes:

- Breaking change has been made to the FreeOpinionReport its 'data' property now
 returns a dictionary containing the FreeOpinionRow fields, instead of returning
 a Python object with their properties. This change aligns the method of
 returning 'data' in this report with that of other reports.
- Fixes to texag, tex

## Past

**2.5.95 - 2024-02-14**

Features:

- The GET method of the PacerSession class now supports custom timeouts for flexible request management.
- Adds a method to check if a district court docket entry is sealed..

Changes:

- Update the DownloadConfirmationPage class to reduce the read timeout of the GET request within the query method.

**2.5.94 - 2024-02-13**

Features:

Changes:

- Update minnag
- Update alaska/app

**2.5.93 - 2024-02-09**

Features:

Changes:

- Update fladistctapp

**2.5.92 - 2024-02-09**

Features:

Changes:

- Update Nev/NevApp scrapers

**2.5.91 - 2024-02-09**

Features:

- Add expected_content_types to OpinionSite and OralArgSite

Changes:

- Fixes for pacer.email, pacer.utils

**2.5.90 - 2024-02-01**

Features:

Changes:

- Fix Colo Ct App

**2.5.89 - 2024-01-31**

Features:

Changes:

- Fix Armed Forces Scraper

**2.5.88 - 2024-01-31**

Features:

Changes:

- Fix Guam
- Fix Fla Dist Court

**2.5.87 - 2024-01-31**

Features:

Changes:

- Fix PA Superior Court

**2.5.86 - 2024-01-31**

Features:

Changes:

- Fix Maryland Supreme and lower courts

**2.5.85 - 2024-01-30**

Features:

Changes:

- Fix Connecticut and Connecticut Court of Appeals

**2.5.84 - 2024-01-26**

Features:

Changes:

- Update Nevada/Nev App (again)

**2.5.83 - 2024-01-25**

Features:

Changes:

- Fix Hawaii App
- Nevada/Nev App
- VI Superior
- Cal AG
- LA Ct APP
- Updates the SSL Adapter
- Various RECAP Pacer Fixes

**2.5.82 - 2024-01-12**

Features:

Changes:

- Fix CADC

**2.5.81 - 2024-01-12**

Features:

Changes:

- Fix colo / Nytrial courts

**2.5.80 - 2024-01-10**

Features:

Changes:

- Fix compatibility with newer lxml
- Replace lxml sanitier with nh3

**2.5.78 - 2024-01-08**

Features:

- Add ten new NY Trial Courts
- Add Maine Superior Court

Changes:

- Add child_courts attribute
- Fix VI chore
- Update python dep.

**2.5.76 - 2023-12-28**

Features:

- Add Bankruptcy Appellate Panel 1st Circuit

Changes:

**2.5.75 - 2023-12-28**

Features:

-

Changes:

- Fix BAP1 and update test for it

**2.5.74 - 2023-12-13**

Features:

- Add NevApp

Changes:

- Fix Nevada Supreme and Colorado Ct App


**2.5.72 - 2023-12-12**

Features:

- Add VI Superior Court scraper

Changes:

- Fix CA2 Oral Arguments Scraper

**2.5.71 - 2023-12-11**

Features:

-

Changes:

- Fix avoid populating case's date_filed with the entry date_filed from emails

**2.5.70 - 2023-11-21**

Features:

-

Changes:

- Fix LA Supreme

**2.5.69 - 2023-11-21**

Features:

- Fix VI Tests
- Puerto Rico and Coast Guard court ids to match CL
- Fix Arizona App Dist 2
- Fix CA2 OA scraper

Changes:

- Shrink VA to be faster
- Fix Conn App Ct date handler

**2.5.68 - 2023-11-20**

Features:

- Fix Okla AG content cleanup

Changes:

-

**2.5.67 - 2023-11-20**

Features:

- Fix Connecticut Court of Appeals

Changes:

-

**2.5.66 - 2023-11-19**

Features:

- Fix Oklahoma Scrapers

Changes:

-
**2.5.65 - 2023-11-19**

Features:

-

Changes:

- Remove selenium from Colorado scrapers

**2.5.64 - 2023-11-19**

Features:

-

Changes:

- Fix alabama to remove selenium


**2.5.63 - 2023-11-18**

Features:


Changes:

- Fix Scotus Slip Opinions

**2.5.62 - 2023-11-18**

Features:


Changes:

- Fix NH Supreme Court


**2.5.60 - 2023-11-18**

Features:

- Add Oregon Court of Appeals

Changes:

- Fix Oregon Supreme Court


**2.5.59 - 2023-11-18**

Features:


Changes:

- Fix Most remaining downed scrapers
- Fix mismatched court_ids

**2.5.58 - 2023-11-13**

Features:


Changes:

- Fix 40 or so scrapers -- all state scrapers

**2.5.57 - 2023-11-09**

Features:

- Add support for parsing ACMS Docket reports.

Changes:

- Abstract out date regexes into a new class attribute named DATE_REGEX.
- Update deprecated key in setup.cfg file.
- Refactor the message in the SlownessException to limit the precision to the right of the decimal point to three digits.
- Refactor the regex pattern in the scraper for Colorado Appeals Court


**2.5.56 - 2023-10-09**

Features:

- N/A

Changes:

- Fix Mass/MassAppCt

**2.5.54 - 2023-10-06**

Features:

- N/A

Changes:

- Add missing ca prefix mappings
- Handle cadc/cavc docid prefix collision

**2.5.53 - 2023-09-23**

Features:

- Parse attachments from dockets

Changes:

- Fix attachment page numbers for old district court attachments
- Add missing prefix maps for special courts

**2.5.52 - 2023-07-06**

Features:

- N/A

Changes:

- Fix Nebraska/App court to ignore unpublished notes (A-XX-XXXX)

**2.5.51 - 2023-06-29**

Features:

- N/A

Changes:

- Fix case_name and judge parsing in case_query pages.

**2.5.50 - 2023-06-19**

Features:

- N/A

Changes:

- Fix INSB bankruptcy docket number parsing.

**2.5.49 - 2023-05-31**

Features:

- N/A

Changes:

- Fix docket report parsing on view multiple documents layout.

**2.5.48 - 2023-05-25**

Features:

- N/A

Changes:

- Updated version of pinned dependencies.

**2.5.47 - 2023-05-04**

Features:

- N/A

Changes:

- Replace unmaintained cchardet with charset-normalizer.

**2.5.46 - 2023-05-02**

Features:

- N/A

Changes:

- Fix List of creditors query a valid POST param.

**2.5.45 - 2023-04-28**

Features:

- N/A

Changes:

- Fix List of creditors parsing error.

**2.5.44 - 2023-04-24**

Features:

- N/A

Changes:

- Parse short_description from recap email subject.
- Parse date_entered and ordered_by for docket reports.

**2.5.43 - 2023-04-14**

Features:

- N/A

Changes:

- Get a valid POST param before requesting the list of creditors.

**2.5.42 - 2023-04-13**

Features:

- Added ListOfCreditors report parser.

Changes:

- N/A

**2.5.41 - 2023-04-05**

Features:

- N/A

Changes:

- Fix ClaimsActivity report alternative POST param for insb.

**2.5.40 - 2023-04-04**

Features:

- Added ClaimsActivity report parser.

Changes:

- N/A

**2.5.39 - 2023-03-09**

Features:

- N/A

Changes:

- Fix return null value if there is no document number in email notification.
- Added support for parsing a new format of email recipients in notifications.

**2.5.38 - 2023-03-09**

Features:

- N/A

Changes:

- Added pacer_seq_no field to appellate RSS feed data.

**2.5.37 - 2023-03-07**

Features:

- N/A

Changes:

- Get pacer_case_id from case URL when there is no attached document in a email
  notification.

**2.5.36 - 2023-03-03**

Features:

- N/A

Changes:

- Added support for parsing district/bankruptcy download confirmation pages.

**2.5.35 - 2023-02-28**

Features:

- N/A

Changes:

- Improved performance of parsing date-times in RSS feeds.

**2.5.34 - 2023-02-21**

Features:

- N/A

Changes:

- Added support for parsing appellate RSS Feeds

**2.5.33 - 2023-01-13**

Features:

- N/A

Changes:

- Fix the CA9 Published/Unpublished II

**2.5.32 - 2023-01-13**

Features:

- N/A

Changes:

- Fix the CA9 Published/Unpublished

**2.5.31 - 2023-01-13**

Features:

- N/A

Changes:

- Fix the four Kansas Scrapers for updated website.

**2.5.30 - 2023-01-11**

Features:

- Disabled scrapers for
  - ME

Changes:

- N/A

**2.5.29 - 2023-01-06**

Features:

- Added scrapers for
  - Alabama Supreme Court
  - Alabama Court of Civil Appeals
  - Alabama Court of Criminal Appeals
  - Colorado Supreme Court
  - Colorado Court of Appeals

Changes:

- N/A


**2.5.28 - 2022-12-22**

Features:

- Added scraper for WVA CT APP

Changes:

- Fix docket report parsing when there is no valid content and if there is
  bad script content.
- Fix avoid parsing the download confirmation page if a PDF binary is returned.
- Fix parsing text/plain content multipart email notifications.

**2.5.27 - 2022-12-13**

Features:

 - Added AppellateAttachmentPage report to parse appellate attachment pages.

Changes:

- N/A


**2.5.26 - 2022-11-15**

Features:

 - N/A

Changes:

- Fix download PDF documents returned after a redirection.

**2.5.25 - 2022-11-07**

Features:

 - N/A

Changes:

- Update to support J. Jackson

**2.5.24 - 2022-11-02**

Features:

 - N/A

Changes:

- Added support for parsing multi-docket NEFs

**2.5.23 - 2022-10-26**

Features:

 - N/A

Changes:

 - Fix docket report entries table parsing for wiwb.
 - Ignore claims filings notifications for email report.
 - Fix UnicodeEncodeError when parsing a docket report.

**2.5.22 - 2022-10-12**

Features:

 - N/A

Changes:

 - Fix email report decoding.

**2.5.21 - 2022-10-11**

Features:

 - N/A

Changes:

 - Fix NEFs description parsing for cacb.

**2.5.20 - 2022-10-06**

Features:

 - N/A

Changes:

 - Fix regression caught in COURTLISTENER-36Q, to properly handle
   window.location redirects on weird PACER sites.


**2.5.19 - 2022-09-29**

Features:

 - N/A

Changes:

 - Fix performance when downloading large PDFs (see #564)

**2.5.18 - 2022-09-29**

Features:

 - N/A

Changes:

 - Skip appellate attachment page when querying the download confirmation page
 - Skip appellate attachment page when downloading the free document
 - Fix getting filed date on email notifications

**2.5.17 - 2022-09-28**

Features:

 - N/A

Changes:

 - Added DownloadConfirmationPage report to parse the PACER download
 confirmation page and get the following data:
  - document_number
  - docket_number
  - cost
  - billable_pages
  - document_description
  - transaction_date

**2.5.16 - 2022-09-11**

Features:

 - N/A

Changes:

 - Fix for OA CA1

**2.5.15 - 2022-09-06**

Features:

 - N/A

Changes:

 - Update Selenium version 4.0.0.a7


**2.5.14 - 2022-09-02**

Features:

 - N/A

Changes:

 - Update Selenium version

**2.5.13 - 2022-08-24**

Features:

 - N/A

Changes:

 - Added support to get attached documents from NEFs.

**2.5.12 - 2022-08-12**

Features:

 - N/A

Changes:

 - Added support to parse NDAs and download their free documents.

**2.5.11 - 2022-07-29**

Features:

 - N/A

Changes:

 - Fix Tax Scraper

**2.5.10 - 2022-07-28**

Features:

 - N/A

Changes:

 - Bug fix

**2.5.9 - 2022-07-28**

Features:

 - N/A

Changes:

 - Fix CA4

**2.5.8 - 2022-07-26**

Features:

 - N/A

Changes:

 - Fix Michigan Supreme Court

**2.5.7 - 2022-06-29**

Features:

 - N/A

Changes:

 - Added support for more PACER download document errors messages
 - Update thomas name in test files
 - Drop future opinions
 - Update url pattern for Wyoming
 - Fix all failing Illinois Oral Argument Scrapers

**2.5.6 - 2022-05-17**

Features:

 - N/A

Changes:

 - Fix Mass Land Court scraper

**2.5.5 - 2022-05-17**

Features:

 - N/A

Changes:

 - Fix failing CAFC Oral Argument Scraper and Back Scraper.

**2.5.4 - 2022-05-13**

Features:

 - Fix Rhode Island scraper

Changes:

 - Update to Rhode island Published and Unpublished opinions.

**2.5.1 - 2022-04-25**

Features:

 - The `download_pdf` function used by PACER reports now returns a two-tuple
   containing the response object or None and a str. If there is an error,
   the response object will be None and the str will have the error message. If
   not, the response object will be populated and the str will be empty.

    To adapt to the new version you can change old code like this:

        r = report.download_pdf(...)

    To something like:

        r, _ = report.download_pdf(...)

    If you wish, you could instead capture errors with something like:

        r, msg = report.download_pdf(...)
        if msg:
            do_something()

Changes:

 - Python 3.7 is no longer supported.

 - See notes re features.


**2.4.11 - 2022-04-22**

Features:

- N/A

Changes:

- Add MIME parser to parse PACER emails notifications
- Small fix to fetch free PACER documents using magic links

**2.4.10 - 2022-02-08**

Features:

- N/A

Changes:

- Small fix for NM

**2.4.9 - 2022-02-08**

Features:

- N/A

Changes:

- Updates Ark, ArkCtApp, NM, NMCtApp to self throttle. Add login HTTP validation for PACER

**2.4.8 - 2022-02-02**

Features:

- N/A

Changes:

- Fixes for CGCCA, Conn, Conn App Ct.  Added pacer case_queries examples

**2.4.7 - 2022-01-21**

Features:

- N/A

Changes:

- Fix tax court. Fixes for Illinois Supreme and Illinois Appeals.

**2.4.6 - 2022-01-19**

Features:

- N/A

Changes:

- Update the site_yielder method for backscraping to reset the site object after each iterable.

**2.4.5 - 2022-01-18**

Features:

- N/A

Changes:

- Update OLC backscraper to function with CL more reliably.

**2.4.4 - 2022-01-14**

Features:

- Add DOJ Office of Legal Counsel Opinions (OLC)

Changes:

- Typo fixes

**2.4.3 - 2022-01-05**

Features:

- None

Changes:

- Add init file for admin agency backscrapers. This was missing and causing a failure for tools to find the file.

**2.4.0 - 2022-01-05**

Features:

- Updated citation parsing for websites.
- Drop Neutral, West and West_state citations.
- Add citation and parallel citation

Changes:

- This version is a major release. Updated Opinion Sites to drop support for specific citation formats.  Instead, we now let the user or more generally eyecite determine the specific citation format.
- Selenium support for Texas Court scrapers is removed.  This is part of removing selenium from all scrapers.
- Also includes a small fix for the Board of Immigration Appeals docket numbers.  

- 2.3.29, 2022-01-03 - Update GA Supremes, MDAG
- 2.3.28, 2021-12-30 - Add Board of Immigration Appeals (BIA), updates OA CA9, Fix NH
- 2.3.27, 2021-12-29 - Add cadc_pi, massappct_u, lactapp_1, cgcca
- 2.3.26, 2021-12-20 - Add Guam, Utah Ct App, Fix Ariz Ct App. Dist 2, Fix Ga Ct. App
- 2.3.25, 2021-12-08 - Update US Tax Court (new website)
- 2.3.24, 2021-12-06 - Fix new PACER session code
- 2.3.23, 2021-12-02 - Updates feedparser, adds Python 3.9 and 3.10 tests, and broadens our regex for parsing in re case names from PACER dockets.
- 2.3.22, 2021-11-30 - Further CAFC fixes
- 2.3.21, 2021-11-29 - Fixes CAFC, adds pre-commit
- 2.3.20, 2021-11-17 - Fixes CA10 scraper, major code refactor
- 2.3.19, 2021-11-16 - Fix PA, IL. Update PACER to use new auth API. Update geonames cache with latest population data. Throw exception in Free Opinions report when IP address on blocklist.
- 2.3.18, 2021-10-18 - Fix GA, CA9, CA10 Oral args
- 2.3.17, 2021-08-17 - Add anonymizing function for PACER dockets
- 2.3.16 - Yanked
- 2.3.15, 2021-07-19 - Fix PACER downloaders
- 2.3.14 - Yanked
- 2.3.13, 2021-06-18 - Fix typing
- 2.3.12, 2021-06-18 - Add PACER email parsers
- 2.3.11, 2021-05-02 - Fix PACER auth function
- 2.3.10, 2021-04-13 - Simplify harmonize function
- 2.3.9, 2021-04-12 - Simplify case name cleanup util
- 2.3.8, 2021-04-01 - More ME fixes
- 2.3.7, 2021-04-01 - Add backscrapers scrapers for ME
- 2.3.6, 2021-03-05 - Clean up deprecation warnings
- 2.3.5, 2021-03-05 - Fix pypi
- 2.3.4, 2021-02-09 - Fix IA scraper
- 2.3.3, 2020-11-24 - Fix remote selenium connection code
- 2.3.2, 2020-11-06 - Remove html_unescape helper method. Replace with calls
  directly to unescape. This fixes [#354](https://github.com/freelawproject/juriscraper/issues/354).
- 2.3.1, 2020-11-06 - Fix for connection to Selenium via Firefox
- 2.3.0, 2020-11-06 - Big selenium upgrade, removes support for phantomjs, and
  moves exclusively to using Mozilla's `geckodriver`. `geckodriver` can be
  accessed either locally or via a remote connection. See README for details on
  how to set the correct environment variables for your system.

    PhantomJS has not been supported for several years. Though it has served us
    well, the writing is on the wall that, like so many other once-useful
    technologies, it too had to be abandoned, only to be replaced by
    another tool. A tool that will be different in many ways, yet the same in
    its inevitable abandonment and mortality. Long live PhantomJS: Born a
    humble ghost; dying an immortal specter.
- 2.2.0, 2020-11-08 - Remove `_get_adapter_instance` method. It is unused, was
  a protected method, and causes many deprecation warnings in py3.
- 2.1.* - Removes support for deprecated phantomjs location; it had been deprecated for two years.
- 2.0.* - Adds support for Python 3.8 and supports Python 3, exclusively.  Begins testing to Github workflows and remove CircleCI.
- 1.28.* - Changes the API for the InternetArchive parser so that it aligns with the rest of the parsers. Its constructor now requires a court_id value.
- 1.27.* - Add merging of multi-event RSS entries
- 1.26.* - Adds support for the Los Angeles Superior Court Media Access Portal (LASC MAP)
- 1.25.* - Major refactor of tests to split them into network and local tests. Should make CI more consistent.
- 1.24.* - Adds support for bankruptcy claims register parsing and querying
- 1.23.* - Adds support for the advacned case report when it returns search results instead of a single item.
- 1.22.* - Adds support for de_seqno values parsed from PACER RSS, dockets, docket history reports, and attachment pages.
- 1.21.* - Adds support for the case report, which is the term we use to describe the page you see when you press the "Query" button in a district court PACER website. This is the page at the iQuery.pl URL.
- 1.20.* - Tweaks the API of the query method in the FreeOpinionReport object
  to consistently return None instead of sometimes returning []. Version bumped
  because of breaking API changes.
- 1.19.* - Adds support for NextGen PACER logins, but drops support for the PACER training website. The training website now uses a different login flow than the rest of PACER.
- 1.18.* - Adds support for appellate docket parsing!
- 1.17.* - Adds support for criminal data in PACER
- 1.16.* - Adds PACER RSS feed parsers.
- 1.15.* - Adds date termination parsing to parties on PACER dockets.
- 1.14.* - Adds new parser for PACER's docket history report
- 1.13.* - Fixes issues with Python build compatibility
- 1.12.* - Adds new parsers for PACER's show_case_doc URLs
- 1.11.* - Adds system for identifying invalid dockets in PACER.
- 1.10.* - Better parsing for PACER attachment pages.
- 1.9.* - Re-organization, simplification, and standardization of PACER classes.
- 1.8.* - Standardization of string fields in PACER objects so they return the empty string when they have no value instead of returning None sometimes and the empty string others. (This follows Django conventions.)
- 1.7.* - Adds support for hidden PACER APIs.
- 1.6.* - Adds automatic relogin code to PACER sessions, with reorganization of old login APIs.
- 1.5.* - Adds support for querying and parsing PACER dockets.
- 1.4.* - Python 3 compatibility (this was later dropped due to dependencies).
- 1.3.* - Adds support for scraping some parts of PACER.
- 1.2.* - Continued improvements.
- 1.1.* - Major code reorganization and first release on the Python Package Index (PyPi)
- 1.0 - Support opinions from for all possible federal bankruptcy
   appellate panels (9th and 10th Cir.)
- 0.9 - Supports all state courts of last resort (typically the
   "Supreme" court)
- 0.8 - Supports oral arguments for all possible Federal Circuit
   courts.
- 0.2 - Supports opinions from all federal courts of special
   jurisdiction (Veterans, Tax, etc.)
- 0.1 - Supports opinions from all 13 Federal Circuit courts and the
   U.S. Supreme Court




<|MERGE_RESOLUTION|>--- conflicted
+++ resolved
@@ -11,14 +11,11 @@
 Releases are also tagged in git, if that's helpful.
 
 ## Coming up
-<<<<<<< HEAD
 
 - New scraper `lactapp_2` for Lousiana Court of Appeals, Second Circuit
 - Fix `me` Update maine scraper and add backscraper
 - Update `sd` backscraper and extract from text
-=======
 - Fix `bia` scraper and add extract from text test cases
->>>>>>> 922d2912
 
 
 ## Current
