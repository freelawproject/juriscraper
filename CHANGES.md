# Change Log

As of this writing, in late 2020, we have issued over 400 releases. The vast
majority of these releases fix a scraper so it works better on a particular
court's website. When that's the case, we don't update the changelog, we simply
do the change, and you can find it in the git log.

The changes below represent changes in ambition, goals, or interface. In other
words, they're the ones you'll want to watch, and the others are mostly noise.

Releases are also tagged in git, if that's helpful.

## Coming up

<<<<<<< HEAD
- Fix `me` Update maine scraper and add backscraper
- Update `sd` backscraper and extract from text
=======
>>>>>>> 2c7a9014

## Current

**2.6.65 - 2024-04-11**

- `nh` was blocking; fixed by updating the user agent string #1370
- Update `vtsuperct_*` scrapers to inherit `extract_from_text` from `vt` #1150

## Past

**2.6.64 - 2024-04-10**

- Fix `me` Update maine scraper and add backscraper #1360
- Sites were blocking `cafc` scrapers. Fixed by passing a browser user agent #1366


**2.6.63 - 2024-03-25**

- Make `ga` backscraper take kwargs; fix a bug in 2018 #1349
- Implement extract from text for `ga` #1349
- Fix `ill` oral argument scraper #1356

**2.6.62 - 2024-03-19**

- Fix `uscgcoca` and `asbca` by replicating browser request headers #1352
- Fix `uscgcoca` citation regex #1351

**2.6.61 - 2024-03-06**

- Fix `ca8` opinion scraper by setting `request.verify = False` #1346

**2.6.60 - 2024-03-05**

- Fix `ca7` scrapers url from http to https

**2.6.59 - 2024-03-04**

- Change `colo` user agent to prevent site block #1341

**2.6.58 - 2024-02-26**

- Fixes:
  - Add backscraper for `mesuperct` #1328
  - Fix `mont` cleanup_content, would fail when content was bytes #1323

**2.6.57 - 2024-02-25**

- Fixes:
  - fix cafc oral argument scraper PR (#1325)[https://github.com/freelawproject/juriscraper/pull/1325]
  - ignore future date sanity check when date filed is approximate #1321
  - new exception InvalidDocumentError to be raised when an error page is detected #1329
  - update mont parsing; and raise InvalidDocumentError #1329

- Features
  - Add workflow to check for new entries in CHANGES.md file


**2.6.56 - 2024-02-19**

- Fixes:
  - n/a

- Features:
  - MT upgrade to opinion site linear
  - Add citation extraction and author for MT


**2.6.55 - 2024-02-10**

- Fixes:
  - `cafc` opinion scraper now requests using `verify=False` #1314
  - recap: support for parsing docket_numbers wrapped in a `tel:` href tag
     in appellate dockets. #915

- Features:
  - recap: improvement to the download_pdf method to handle cases where
  attachment pages are returned instead of the expected PDF documents. #1309

**2.6.54 - 2024-01-24**

- Fixes:
  - `ca6` oral argument scraper is no longer failing
  - update the pypi.yml github actions workflow to solve a bug with twine and
    packaging packages interaction. It now forces the update of packaging
  - due to that bug, we discarded the 2.6.53 version

**2.6.52 - 2024-01-20**

- Fixes:
  - `AppellateDocketReport.download_pdf` now returns a two-tuple containing the
    response object or None and a str. This aligns with the changes introduced
    in v 2.5.1.

**2.6.51 - 2024-01-14**

- Fixes:
  - `extract_from_text` now returns plain citation strings, instead of parsed dicts

**2.6.50 - 2024-01-10**

- Fixes:
  - add tests to ensure that `extract_from_text` does not fail
    when it does not find what it looks for; and that it always
    returns a dict
  - updated `pasuperct`, `bia`, `bap1`, `nm` and `sd` `extract_from_text` methods
  - refactored `pacer.email._parse_bankruptcy_short_description`
  - added tests for new courts `flsb`, `nceb`
  - added tests for multi docket NEFs

- Features
  - `pacer.email._parse_bankruptcy_short_description` now supports Multi Docket NEFs

**2.6.49 - 2024-01-08**

- Fixes:
  - `nh` scrapers no longer depend on harcoded year filter
  - Fixed `absca` tests that were failing due to change of year
  - `pasuperct` now collects citations
  - `pa`, `pasuperct` and `pacommcwt` now paginate results


**2.6.48 - 2024-12-31**

- Fixes:
  - updated `idaho_*` scrapers to OpinionSiteLinear
  - updated `cadc` scrapers to new site
  - `okla` now skips rows with no docket number
  - fixes for PACER appellate dockets parsing

**2.6.47 - 2024-12-12**

- Fixes:
  - standardize usage of download methods in scrapers (_download, _request_url_get, _request_url_post)
  - refactor scrapers to do not return "Per Curiam" as value for "author_str" or "judges"

- Features
  - added `extract_from_text` to `sc`


**2.6.46 - 2024-12-10**

- Fixes:
  - Support for parsing the new format of appellate attachment pages has been added

**2.6.45 - 2024-12-05**

- Features:
  - AbstractSite now supports saving responses and response headers.
  Use it with new optional argument for the sample caller `save-responses`.
  - Delete `--daemon` and `--report` options

**2.6.44 - 2024-11-27**

- Fixes:
  - Fixes `colo`

**2.6.43 - 2024-11-21**

- Fixes:
  - Fixes `ky` and `colo`

**2.6.42 - 2024-11-21**

- Fixes:
  - Fix `mass` and `massctapp` cleanup content method

**2.6.40 - 2024-11-20**

- Fixes:
  - Fix `mass` and `massctapp` scrapers, scrape new endpoint
  - Exclude "Commonwealth" string from short case names

**2.6.39 - 2024-11-18**

- Fixes:
  - Fix `Kansas, Ohio Ct App's 1-13` opinion scraper

**2.6.38 - 2024-11-08**

- Fixes:
  - Fix `uscfc` opinion scraper

- Features:
  - RECAP: add new sealed document phrase

**2.6.37 - 2024-10-22**

Fixes:
  - Fix for `okla` cleanup_content

**2.6.35 - 2024-10-22**

Fixes:
  - Fix for `okla` cleanup_content

**2.6.34 - 2024-10-22**

Fixes:
  - Fix for `okla` cleanup_content

**2.6.32 - 2024-10-21**

Features:
  - added `okla` cleanup_content

Fixes:
  - updated `coloctapp` cleanup_content


**2.6.31 - 2024-10-21**

Fixes:
  - `neb` now handles rows with no links
  - `coloctapp` update cleanup_content
  - fix `la` xpath selector that was skipping some cases

Features:
  - new scraper `lactapp_5` for Lousiana Court of Appeals, Fifth Circuit
  - now sending a `logger.error` call to Sentry when an scraped date is in the future

**2.6.30 - 2024-10-10**

Fixes:
  - fix `CADC` oral arguments

**2.6.29 - 2024-10-10**

Fixes:
  - fix `or` and `orctapp` scraper, scraping new endpoint
  - fix cache control headers in `AbstractSite`
  - fix `sc` expected content types

**2.6.28 - 2024-09-27**

Features:
  - new scraper `sc_u`

Fixes:
  - handle `illappct` (oral args) rows with no download link
  - `ca11` update to Oral Argument Site Linear
  - `cadc_u` change docket number getter
  - `sc` implement new site

**2.6.27 - 2024-09-16**

Fixes:
  - Fixes `coloctapp`



**2.6.25 - 2024-09-16**

Fixes:
  - Handle `nh` edge cases
  - Update `ohioctapp` to return "lower_courts" in order to disambiguate dockets across districts
  - Update `lib.string_utils.clean_string` to no longer delete semicolons

**2.6.25 - 2024-09-10**

Fixes:
  - `ny` Fixes NY
  - Updates nyappdiv to inherit ny
  - fixes tests

**2.6.24 - 2024-09-05**

Fixes:
  - `vt` now collects neutral citations
  - Fix `ca8` and updated to OpinionSiteLinear
  - Update README

**2.6.23 - 2024-09-03**

Fixes:
  - `wis` now collects neutral citations
  - `ky` now skips rows with no documents

Features:
  - new scraper `wisctapp`

**2.6.21 - 2024-08-30**

Fixes:
  - `fladistctapp` docket numbers are now unique across districts
  - updated `ca11` html selectors
  - updated `pa` to new API format
  - set needs_special_headers to True for `vt`

Features:
  - implemented dynamic backscraper and extract_from_text for `conn`

**2.6.20 - 2024-08-28**

Fixes:
  - Changed to nested format for attachments in the InternetArchive report

**2.6.19 - 2024-08-26**

Fixes:
  - `nh` renamed to `nh_p` and working by using special headers

Features:
  - New scraper: `nh_u`
  - Handle new bankruptcy attachment page format
  - Make docket history report parser more robust

**2.6.18 - 2024-08-22**

Features:
  - SCOTUS backscraper

Fixes:
  - Improvements to bankruptcy docket parsing
  - Added `njd` regression tests files

**2.6.17 - 2024-08-19**

Fixes:
  - RECAP:
    - email: now parses short description for `okeb`
    - Fixed IndexOutOfRange error in DocketReport::_set_metadata_values method
  - Scrapers:
    - fixed `cal` SSL errors
    - now collecting citations for `minn`

**2.6.16 - 2024-08-12**

Fixes:
  - Fixed Minnesota and implemented it's backscraper

**2.6.15 - 2024-08-07**

Features:
  - Added support for parsing PACER bankruptcy and district docket number components.

**2.6.14 - 2024-08-07**

Features:
  - Add special site headers attribute.
  - NY Api changes

Fixes:
  - ND (with dynamic backscraper)
  - PA
  - Ark

**2.6.13 - 2024-08-01**

Features:
  - Adds the de_seq_num to the download method.

Fixes:
  - Adds headers attribute to the massappct_u scraper.
  - Updates the URL for the oklaag scraper.
  - Updates the setup.py configuration to address deprecated setuptools options and improves test management using pytest.

**2.6.12 - 2024-07-22**

Features:
  - Update free opinion report to store the params used for each request

**2.6.11 - 2024-07-22**

Fixes:
  - Oklahoma opinion scrapers
  - CAFC oral argument scraper
  - ASBCA opinion scrapers
  - renamed logger from "Logger" to "juriscraper.lib.log_tools", which follows hierarchical naming convention

Features:
  - RECAP email: Support short_description parsing for tnmb and nhb
  - md backscraper
  - OpinionSiteLinear now supports returning "other_dates" key
  - New scraper for ky and kyctapp

**2.6.10 - 2024-07-11**

Features:
  - Fixes colo scraper expected_content_type


**2.6.9 - 2024-07-10**

Features:

- Fixes for
  - Idaho Civil
  - Idaho Criminal
  - Idaho Ct Appeals Civil, Criminal, Unpublished
  - N. Mariana Islands
  - Disables Mississippi
  - Disables Missouri
  - Fix Nebraska/App
  - Pacer Email TXNB
- Adds
  - ColoCtApp Dynamic backscraper

**2.6.8 - 2024-07-03**

Features:

- Fix for RI

**2.6.7 - 2024-07-03**

Features:

- Minor fixes for MA and RI

**2.6.6 - 2024-07-02**

Features:

- Implemented backscraper for nj, njtaxct_u, njtaxct_p, njsuperctappdiv_p, njsuperctappdiv_u

**2.6.5 - 2024-07-02**

Changes:

- Fixes for
  - Mass
  - RI
  - NJ
  - BIA
  - CalAG


**2.6.4 - 2024-06-11**

Changes:

- Add dynamic backscrapers for:
  - tex
  - nmcca
  - wyo
  - vtsuperct
  - alaska

- Fixed wrong xpath selectors and updated to OpinionSiteLinear
  - dcd
  - nd
  - ca1

- Solved bug with python3.12 tests in Github Actions


**2.6.3 - 2024-05-24**

Changes:

- PACER: Refactor login logic for PACER sessions.
- pacer.email: Added short description parsing for `pamb`


**2.6.2 - 2024-05-20**

Features:

- Added parser for ACMS attachment pages
- Added dynamic backscraper for `tax`

Changes:

- PACER: fix error string false positives
- pacer.email: support multidocket NEF short description parsing for `njb`

**2.6.1 - 2024-05-15**

Features:

- Added dynamic backscrapers for these scrapers and their inheriting classes
  - afcca
  - olc
  - bap10
  - fla
  - nyappterm
  - ill

- pacer.email: Added short description parsing for `deb` and `mdb`

Changes:
- Updated `cal` and `calctapp_*` to OpinionSiteLinear

**2.6.0 - 2024-04-03**

Features:

- Added scrapers for fisa and fiscr courts

Changes:

- Breaking change has been made to the FreeOpinionReport its 'data' property now
 returns a dictionary containing the FreeOpinionRow fields, instead of returning
 a Python object with their properties. This change aligns the method of
 returning 'data' in this report with that of other reports.
- Fixes to texag, tex

## Past

**2.5.95 - 2024-02-14**

Features:

- The GET method of the PacerSession class now supports custom timeouts for flexible request management.
- Adds a method to check if a district court docket entry is sealed..

Changes:

- Update the DownloadConfirmationPage class to reduce the read timeout of the GET request within the query method.

**2.5.94 - 2024-02-13**

Features:

Changes:

- Update minnag
- Update alaska/app

**2.5.93 - 2024-02-09**

Features:

Changes:

- Update fladistctapp

**2.5.92 - 2024-02-09**

Features:

Changes:

- Update Nev/NevApp scrapers

**2.5.91 - 2024-02-09**

Features:

- Add expected_content_types to OpinionSite and OralArgSite

Changes:

- Fixes for pacer.email, pacer.utils

**2.5.90 - 2024-02-01**

Features:

Changes:

- Fix Colo Ct App

**2.5.89 - 2024-01-31**

Features:

Changes:

- Fix Armed Forces Scraper

**2.5.88 - 2024-01-31**

Features:

Changes:

- Fix Guam
- Fix Fla Dist Court

**2.5.87 - 2024-01-31**

Features:

Changes:

- Fix PA Superior Court

**2.5.86 - 2024-01-31**

Features:

Changes:

- Fix Maryland Supreme and lower courts

**2.5.85 - 2024-01-30**

Features:

Changes:

- Fix Connecticut and Connecticut Court of Appeals

**2.5.84 - 2024-01-26**

Features:

Changes:

- Update Nevada/Nev App (again)

**2.5.83 - 2024-01-25**

Features:

Changes:

- Fix Hawaii App
- Nevada/Nev App
- VI Superior
- Cal AG
- LA Ct APP
- Updates the SSL Adapter
- Various RECAP Pacer Fixes

**2.5.82 - 2024-01-12**

Features:

Changes:

- Fix CADC

**2.5.81 - 2024-01-12**

Features:

Changes:

- Fix colo / Nytrial courts

**2.5.80 - 2024-01-10**

Features:

Changes:

- Fix compatibility with newer lxml
- Replace lxml sanitier with nh3

**2.5.78 - 2024-01-08**

Features:

- Add ten new NY Trial Courts
- Add Maine Superior Court

Changes:

- Add child_courts attribute
- Fix VI chore
- Update python dep.

**2.5.76 - 2023-12-28**

Features:

- Add Bankruptcy Appellate Panel 1st Circuit

Changes:

**2.5.75 - 2023-12-28**

Features:

-

Changes:

- Fix BAP1 and update test for it

**2.5.74 - 2023-12-13**

Features:

- Add NevApp

Changes:

- Fix Nevada Supreme and Colorado Ct App


**2.5.72 - 2023-12-12**

Features:

- Add VI Superior Court scraper

Changes:

- Fix CA2 Oral Arguments Scraper

**2.5.71 - 2023-12-11**

Features:

-

Changes:

- Fix avoid populating case's date_filed with the entry date_filed from emails

**2.5.70 - 2023-11-21**

Features:

-

Changes:

- Fix LA Supreme

**2.5.69 - 2023-11-21**

Features:

- Fix VI Tests
- Puerto Rico and Coast Guard court ids to match CL
- Fix Arizona App Dist 2
- Fix CA2 OA scraper

Changes:

- Shrink VA to be faster
- Fix Conn App Ct date handler

**2.5.68 - 2023-11-20**

Features:

- Fix Okla AG content cleanup

Changes:

-

**2.5.67 - 2023-11-20**

Features:

- Fix Connecticut Court of Appeals

Changes:

-

**2.5.66 - 2023-11-19**

Features:

- Fix Oklahoma Scrapers

Changes:

-
**2.5.65 - 2023-11-19**

Features:

-

Changes:

- Remove selenium from Colorado scrapers

**2.5.64 - 2023-11-19**

Features:

-

Changes:

- Fix alabama to remove selenium


**2.5.63 - 2023-11-18**

Features:


Changes:

- Fix Scotus Slip Opinions

**2.5.62 - 2023-11-18**

Features:


Changes:

- Fix NH Supreme Court


**2.5.60 - 2023-11-18**

Features:

- Add Oregon Court of Appeals

Changes:

- Fix Oregon Supreme Court


**2.5.59 - 2023-11-18**

Features:


Changes:

- Fix Most remaining downed scrapers
- Fix mismatched court_ids

**2.5.58 - 2023-11-13**

Features:


Changes:

- Fix 40 or so scrapers -- all state scrapers

**2.5.57 - 2023-11-09**

Features:

- Add support for parsing ACMS Docket reports.

Changes:

- Abstract out date regexes into a new class attribute named DATE_REGEX.
- Update deprecated key in setup.cfg file.
- Refactor the message in the SlownessException to limit the precision to the right of the decimal point to three digits.
- Refactor the regex pattern in the scraper for Colorado Appeals Court


**2.5.56 - 2023-10-09**

Features:

- N/A

Changes:

- Fix Mass/MassAppCt

**2.5.54 - 2023-10-06**

Features:

- N/A

Changes:

- Add missing ca prefix mappings
- Handle cadc/cavc docid prefix collision

**2.5.53 - 2023-09-23**

Features:

- Parse attachments from dockets

Changes:

- Fix attachment page numbers for old district court attachments
- Add missing prefix maps for special courts

**2.5.52 - 2023-07-06**

Features:

- N/A

Changes:

- Fix Nebraska/App court to ignore unpublished notes (A-XX-XXXX)

**2.5.51 - 2023-06-29**

Features:

- N/A

Changes:

- Fix case_name and judge parsing in case_query pages.

**2.5.50 - 2023-06-19**

Features:

- N/A

Changes:

- Fix INSB bankruptcy docket number parsing.

**2.5.49 - 2023-05-31**

Features:

- N/A

Changes:

- Fix docket report parsing on view multiple documents layout.

**2.5.48 - 2023-05-25**

Features:

- N/A

Changes:

- Updated version of pinned dependencies.

**2.5.47 - 2023-05-04**

Features:

- N/A

Changes:

- Replace unmaintained cchardet with charset-normalizer.

**2.5.46 - 2023-05-02**

Features:

- N/A

Changes:

- Fix List of creditors query a valid POST param.

**2.5.45 - 2023-04-28**

Features:

- N/A

Changes:

- Fix List of creditors parsing error.

**2.5.44 - 2023-04-24**

Features:

- N/A

Changes:

- Parse short_description from recap email subject.
- Parse date_entered and ordered_by for docket reports.

**2.5.43 - 2023-04-14**

Features:

- N/A

Changes:

- Get a valid POST param before requesting the list of creditors.

**2.5.42 - 2023-04-13**

Features:

- Added ListOfCreditors report parser.

Changes:

- N/A

**2.5.41 - 2023-04-05**

Features:

- N/A

Changes:

- Fix ClaimsActivity report alternative POST param for insb.

**2.5.40 - 2023-04-04**

Features:

- Added ClaimsActivity report parser.

Changes:

- N/A

**2.5.39 - 2023-03-09**

Features:

- N/A

Changes:

- Fix return null value if there is no document number in email notification.
- Added support for parsing a new format of email recipients in notifications.

**2.5.38 - 2023-03-09**

Features:

- N/A

Changes:

- Added pacer_seq_no field to appellate RSS feed data.

**2.5.37 - 2023-03-07**

Features:

- N/A

Changes:

- Get pacer_case_id from case URL when there is no attached document in a email
  notification.

**2.5.36 - 2023-03-03**

Features:

- N/A

Changes:

- Added support for parsing district/bankruptcy download confirmation pages.

**2.5.35 - 2023-02-28**

Features:

- N/A

Changes:

- Improved performance of parsing date-times in RSS feeds.

**2.5.34 - 2023-02-21**

Features:

- N/A

Changes:

- Added support for parsing appellate RSS Feeds

**2.5.33 - 2023-01-13**

Features:

- N/A

Changes:

- Fix the CA9 Published/Unpublished II

**2.5.32 - 2023-01-13**

Features:

- N/A

Changes:

- Fix the CA9 Published/Unpublished

**2.5.31 - 2023-01-13**

Features:

- N/A

Changes:

- Fix the four Kansas Scrapers for updated website.

**2.5.30 - 2023-01-11**

Features:

- Disabled scrapers for
  - ME

Changes:

- N/A

**2.5.29 - 2023-01-06**

Features:

- Added scrapers for
  - Alabama Supreme Court
  - Alabama Court of Civil Appeals
  - Alabama Court of Criminal Appeals
  - Colorado Supreme Court
  - Colorado Court of Appeals

Changes:

- N/A


**2.5.28 - 2022-12-22**

Features:

- Added scraper for WVA CT APP

Changes:

- Fix docket report parsing when there is no valid content and if there is
  bad script content.
- Fix avoid parsing the download confirmation page if a PDF binary is returned.
- Fix parsing text/plain content multipart email notifications.

**2.5.27 - 2022-12-13**

Features:

 - Added AppellateAttachmentPage report to parse appellate attachment pages.

Changes:

- N/A


**2.5.26 - 2022-11-15**

Features:

 - N/A

Changes:

- Fix download PDF documents returned after a redirection.

**2.5.25 - 2022-11-07**

Features:

 - N/A

Changes:

- Update to support J. Jackson

**2.5.24 - 2022-11-02**

Features:

 - N/A

Changes:

- Added support for parsing multi-docket NEFs

**2.5.23 - 2022-10-26**

Features:

 - N/A

Changes:

 - Fix docket report entries table parsing for wiwb.
 - Ignore claims filings notifications for email report.
 - Fix UnicodeEncodeError when parsing a docket report.

**2.5.22 - 2022-10-12**

Features:

 - N/A

Changes:

 - Fix email report decoding.

**2.5.21 - 2022-10-11**

Features:

 - N/A

Changes:

 - Fix NEFs description parsing for cacb.

**2.5.20 - 2022-10-06**

Features:

 - N/A

Changes:

 - Fix regression caught in COURTLISTENER-36Q, to properly handle
   window.location redirects on weird PACER sites.


**2.5.19 - 2022-09-29**

Features:

 - N/A

Changes:

 - Fix performance when downloading large PDFs (see #564)

**2.5.18 - 2022-09-29**

Features:

 - N/A

Changes:

 - Skip appellate attachment page when querying the download confirmation page
 - Skip appellate attachment page when downloading the free document
 - Fix getting filed date on email notifications

**2.5.17 - 2022-09-28**

Features:

 - N/A

Changes:

 - Added DownloadConfirmationPage report to parse the PACER download
 confirmation page and get the following data:
  - document_number
  - docket_number
  - cost
  - billable_pages
  - document_description
  - transaction_date

**2.5.16 - 2022-09-11**

Features:

 - N/A

Changes:

 - Fix for OA CA1

**2.5.15 - 2022-09-06**

Features:

 - N/A

Changes:

 - Update Selenium version 4.0.0.a7


**2.5.14 - 2022-09-02**

Features:

 - N/A

Changes:

 - Update Selenium version

**2.5.13 - 2022-08-24**

Features:

 - N/A

Changes:

 - Added support to get attached documents from NEFs.

**2.5.12 - 2022-08-12**

Features:

 - N/A

Changes:

 - Added support to parse NDAs and download their free documents.

**2.5.11 - 2022-07-29**

Features:

 - N/A

Changes:

 - Fix Tax Scraper

**2.5.10 - 2022-07-28**

Features:

 - N/A

Changes:

 - Bug fix

**2.5.9 - 2022-07-28**

Features:

 - N/A

Changes:

 - Fix CA4

**2.5.8 - 2022-07-26**

Features:

 - N/A

Changes:

 - Fix Michigan Supreme Court

**2.5.7 - 2022-06-29**

Features:

 - N/A

Changes:

 - Added support for more PACER download document errors messages
 - Update thomas name in test files
 - Drop future opinions
 - Update url pattern for Wyoming
 - Fix all failing Illinois Oral Argument Scrapers

**2.5.6 - 2022-05-17**

Features:

 - N/A

Changes:

 - Fix Mass Land Court scraper

**2.5.5 - 2022-05-17**

Features:

 - N/A

Changes:

 - Fix failing CAFC Oral Argument Scraper and Back Scraper.

**2.5.4 - 2022-05-13**

Features:

 - Fix Rhode Island scraper

Changes:

 - Update to Rhode island Published and Unpublished opinions.

**2.5.1 - 2022-04-25**

Features:

 - The `download_pdf` function used by PACER reports now returns a two-tuple
   containing the response object or None and a str. If there is an error,
   the response object will be None and the str will have the error message. If
   not, the response object will be populated and the str will be empty.

    To adapt to the new version you can change old code like this:

        r = report.download_pdf(...)

    To something like:

        r, _ = report.download_pdf(...)

    If you wish, you could instead capture errors with something like:

        r, msg = report.download_pdf(...)
        if msg:
            do_something()

Changes:

 - Python 3.7 is no longer supported.

 - See notes re features.


**2.4.11 - 2022-04-22**

Features:

- N/A

Changes:

- Add MIME parser to parse PACER emails notifications
- Small fix to fetch free PACER documents using magic links

**2.4.10 - 2022-02-08**

Features:

- N/A

Changes:

- Small fix for NM

**2.4.9 - 2022-02-08**

Features:

- N/A

Changes:

- Updates Ark, ArkCtApp, NM, NMCtApp to self throttle. Add login HTTP validation for PACER

**2.4.8 - 2022-02-02**

Features:

- N/A

Changes:

- Fixes for CGCCA, Conn, Conn App Ct.  Added pacer case_queries examples

**2.4.7 - 2022-01-21**

Features:

- N/A

Changes:

- Fix tax court. Fixes for Illinois Supreme and Illinois Appeals.

**2.4.6 - 2022-01-19**

Features:

- N/A

Changes:

- Update the site_yielder method for backscraping to reset the site object after each iterable.

**2.4.5 - 2022-01-18**

Features:

- N/A

Changes:

- Update OLC backscraper to function with CL more reliably.

**2.4.4 - 2022-01-14**

Features:

- Add DOJ Office of Legal Counsel Opinions (OLC)

Changes:

- Typo fixes

**2.4.3 - 2022-01-05**

Features:

- None

Changes:

- Add init file for admin agency backscrapers. This was missing and causing a failure for tools to find the file.

**2.4.0 - 2022-01-05**

Features:

- Updated citation parsing for websites.
- Drop Neutral, West and West_state citations.
- Add citation and parallel citation

Changes:

- This version is a major release. Updated Opinion Sites to drop support for specific citation formats.  Instead, we now let the user or more generally eyecite determine the specific citation format.
- Selenium support for Texas Court scrapers is removed.  This is part of removing selenium from all scrapers.
- Also includes a small fix for the Board of Immigration Appeals docket numbers.  

- 2.3.29, 2022-01-03 - Update GA Supremes, MDAG
- 2.3.28, 2021-12-30 - Add Board of Immigration Appeals (BIA), updates OA CA9, Fix NH
- 2.3.27, 2021-12-29 - Add cadc_pi, massappct_u, lactapp_1, cgcca
- 2.3.26, 2021-12-20 - Add Guam, Utah Ct App, Fix Ariz Ct App. Dist 2, Fix Ga Ct. App
- 2.3.25, 2021-12-08 - Update US Tax Court (new website)
- 2.3.24, 2021-12-06 - Fix new PACER session code
- 2.3.23, 2021-12-02 - Updates feedparser, adds Python 3.9 and 3.10 tests, and broadens our regex for parsing in re case names from PACER dockets.
- 2.3.22, 2021-11-30 - Further CAFC fixes
- 2.3.21, 2021-11-29 - Fixes CAFC, adds pre-commit
- 2.3.20, 2021-11-17 - Fixes CA10 scraper, major code refactor
- 2.3.19, 2021-11-16 - Fix PA, IL. Update PACER to use new auth API. Update geonames cache with latest population data. Throw exception in Free Opinions report when IP address on blocklist.
- 2.3.18, 2021-10-18 - Fix GA, CA9, CA10 Oral args
- 2.3.17, 2021-08-17 - Add anonymizing function for PACER dockets
- 2.3.16 - Yanked
- 2.3.15, 2021-07-19 - Fix PACER downloaders
- 2.3.14 - Yanked
- 2.3.13, 2021-06-18 - Fix typing
- 2.3.12, 2021-06-18 - Add PACER email parsers
- 2.3.11, 2021-05-02 - Fix PACER auth function
- 2.3.10, 2021-04-13 - Simplify harmonize function
- 2.3.9, 2021-04-12 - Simplify case name cleanup util
- 2.3.8, 2021-04-01 - More ME fixes
- 2.3.7, 2021-04-01 - Add backscrapers scrapers for ME
- 2.3.6, 2021-03-05 - Clean up deprecation warnings
- 2.3.5, 2021-03-05 - Fix pypi
- 2.3.4, 2021-02-09 - Fix IA scraper
- 2.3.3, 2020-11-24 - Fix remote selenium connection code
- 2.3.2, 2020-11-06 - Remove html_unescape helper method. Replace with calls
  directly to unescape. This fixes [#354](https://github.com/freelawproject/juriscraper/issues/354).
- 2.3.1, 2020-11-06 - Fix for connection to Selenium via Firefox
- 2.3.0, 2020-11-06 - Big selenium upgrade, removes support for phantomjs, and
  moves exclusively to using Mozilla's `geckodriver`. `geckodriver` can be
  accessed either locally or via a remote connection. See README for details on
  how to set the correct environment variables for your system.

    PhantomJS has not been supported for several years. Though it has served us
    well, the writing is on the wall that, like so many other once-useful
    technologies, it too had to be abandoned, only to be replaced by
    another tool. A tool that will be different in many ways, yet the same in
    its inevitable abandonment and mortality. Long live PhantomJS: Born a
    humble ghost; dying an immortal specter.
- 2.2.0, 2020-11-08 - Remove `_get_adapter_instance` method. It is unused, was
  a protected method, and causes many deprecation warnings in py3.
- 2.1.* - Removes support for deprecated phantomjs location; it had been deprecated for two years.
- 2.0.* - Adds support for Python 3.8 and supports Python 3, exclusively.  Begins testing to Github workflows and remove CircleCI.
- 1.28.* - Changes the API for the InternetArchive parser so that it aligns with the rest of the parsers. Its constructor now requires a court_id value.
- 1.27.* - Add merging of multi-event RSS entries
- 1.26.* - Adds support for the Los Angeles Superior Court Media Access Portal (LASC MAP)
- 1.25.* - Major refactor of tests to split them into network and local tests. Should make CI more consistent.
- 1.24.* - Adds support for bankruptcy claims register parsing and querying
- 1.23.* - Adds support for the advacned case report when it returns search results instead of a single item.
- 1.22.* - Adds support for de_seqno values parsed from PACER RSS, dockets, docket history reports, and attachment pages.
- 1.21.* - Adds support for the case report, which is the term we use to describe the page you see when you press the "Query" button in a district court PACER website. This is the page at the iQuery.pl URL.
- 1.20.* - Tweaks the API of the query method in the FreeOpinionReport object
  to consistently return None instead of sometimes returning []. Version bumped
  because of breaking API changes.
- 1.19.* - Adds support for NextGen PACER logins, but drops support for the PACER training website. The training website now uses a different login flow than the rest of PACER.
- 1.18.* - Adds support for appellate docket parsing!
- 1.17.* - Adds support for criminal data in PACER
- 1.16.* - Adds PACER RSS feed parsers.
- 1.15.* - Adds date termination parsing to parties on PACER dockets.
- 1.14.* - Adds new parser for PACER's docket history report
- 1.13.* - Fixes issues with Python build compatibility
- 1.12.* - Adds new parsers for PACER's show_case_doc URLs
- 1.11.* - Adds system for identifying invalid dockets in PACER.
- 1.10.* - Better parsing for PACER attachment pages.
- 1.9.* - Re-organization, simplification, and standardization of PACER classes.
- 1.8.* - Standardization of string fields in PACER objects so they return the empty string when they have no value instead of returning None sometimes and the empty string others. (This follows Django conventions.)
- 1.7.* - Adds support for hidden PACER APIs.
- 1.6.* - Adds automatic relogin code to PACER sessions, with reorganization of old login APIs.
- 1.5.* - Adds support for querying and parsing PACER dockets.
- 1.4.* - Python 3 compatibility (this was later dropped due to dependencies).
- 1.3.* - Adds support for scraping some parts of PACER.
- 1.2.* - Continued improvements.
- 1.1.* - Major code reorganization and first release on the Python Package Index (PyPi)
- 1.0 - Support opinions from for all possible federal bankruptcy
   appellate panels (9th and 10th Cir.)
- 0.9 - Supports all state courts of last resort (typically the
   "Supreme" court)
- 0.8 - Supports oral arguments for all possible Federal Circuit
   courts.
- 0.2 - Supports opinions from all federal courts of special
   jurisdiction (Veterans, Tax, etc.)
- 0.1 - Supports opinions from all 13 Federal Circuit courts and the
   U.S. Supreme Court




<|MERGE_RESOLUTION|>--- conflicted
+++ resolved
@@ -12,11 +12,8 @@
 
 ## Coming up
 
-<<<<<<< HEAD
 - Fix `me` Update maine scraper and add backscraper
 - Update `sd` backscraper and extract from text
-=======
->>>>>>> 2c7a9014
 
 ## Current
 
