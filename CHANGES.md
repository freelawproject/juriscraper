# Change Log

As of this writing, in late 2020, we have issued over 400 releases. The vast
majority of these releases fix a scraper so it works better on a particular
court's website. When that's the case, we don't update the changelog, we simply
do the change, and you can find it in the git log.

The changes below represent changes in ambition, goals, or interface. In other
words, they're the ones you'll want to watch, and the others are mostly noise.

Releases are also tagged in git, if that's helpful.

## Coming up

The following changes are not yet released, but are code complete:

Features:
- Add scotus_docket_report_html to parse SCOTUS HTML dockets
- Add scotus_docket_report_htm to parse SCOTUS HTM dockets

Changes:
- Retrieve lower court information in `vt` #1569
- Retrieve lower court information in `sd` #1569
- Retrieve lower court information in `va` #1569
- Retrieve lower court information in `utah` #1569
- Retrieve lower court information in `wyo` #1569
- Retrieve lower court information in `dc` #1569
- Retrieve lower court information in `cal` scrapers #1569
- Retrieve lower court information in 'alaska' #1569
- Add lower court extraction to `federal_appellate` scrapers #1560
- Add lower court extraction to `iowa` scrapers #1569

- Retrieve lower court information in `delaware` scrapers #1569
- Retrieve lower court information in `idaho` #1569
- Retrieve lower court information in `ky` #1569
- Retrieve lower court information in `la` #1569
- Retrieve lower court information in `mont` #1569
- Retrieve lower court information in `nd` #1569
- Retrieve lower court information in `nj` #1569
- Retrieve lower court information in `neb` #1569
<<<<<<< HEAD
- Retrieve lower court information in `or` #1569
=======
- Retrieve lower court information in `nm` #1569
>>>>>>> 409b3927

Fixes:
- Fix connappct #1580
- fix `bia` scraper #1574
- fix `tax` scraper #1599

## Current

**2.6.89 - 2025-09-02**

Features:
- Add scotus_docket_report to parse SCOTUS JSON dockets
- Add support for downloading documents from the ACMS court API.

Changes:
- Retrieve lower court information in `bap9` and `bap10` #1567
- Retrieve lower court information in `ariz`  #1569

Fixes:
- fix `cafc` oral arguments scraper #1570

## Past

**2.6.88 - 2025-08-27**

Features:
- add `texbizct` new scraper for Texas Business Court #1437

Fixes:
- Fix `nd` use empty string when no summary is found #1561


**2.6.87 - 2025-08-25**

Features:
- add `bap8` scraper, inherits from `ca8` #1544
- add `bap6` scraper, inherits from `ca6` #1544
- implement `neb` and `nebctapp` extract_from_text #1549


**2.6.86 - 2025-08-15**

Fixes:
- Update `bap1` backscraper #1539
- Fix `ky` scraper to handle missing document text to prevent errors #1540

**2.6.85 - 2025-08-14**

Fixes:
- Forces proper html structure for `colo` #1538
- remove should_have_results flag from `wis` `mass` to prevent false positives #1513
- Fixes parsing of email ACMS and `ord` docket entry short description variations


**2.6.84 - 2025-08-07**

Features:
- add `indctapp_reclassified` new scraper for reclassified opinions #1509
-

Changes:
- Update `uscgcoca` scraper, site has changed #1526

Fixes:
- Add new validation to `mont.Site.cleanup_content` to ensure that the content is not an error page #1520
- Improve `nd` scraper to extract citations from the html #1301


**2.6.83 - 2025-08-05**

Features:
- Implement scraper for texas 15th court of appeals  `texapp_15`  #1436
- Add support for downloading ACMS NDA free look documents. #1510


**2.6.82 - 2025-07-31**

Changes:
- Update README.rst
- Add CONTRIBUTING.md
- Update `lactapp_1` scraper, site has changed #1357


Fixes:
- Fix `ca9` download URLs #1515

**2.6.81 - 2025-07-28**

Features:
- Add `masssuperct` new scraper for Massachusetts Superior Court #1498
- Fix document URL parsing in plain‑text email minute‑entry notifications #1362
- Add `bap9` backscraper #1008
- Add `ca9` backscraper

Changes:
- Update `lactapp_1` scraper, site has changed #1357
- improve `ind` add new fields for lower court details and judge names #1266


**2.6.80 - 2025-07-16**

Features:
- Add error handling for scrapers with expected results #1447
- Add a check to verify ACMS user data is loaded before querying attachment pages #1495
- Add `alaska_slip` and `alaska_u` new scrapers #1478

Changes:
- Expanded ACMS URL matching to support both HTTP and HTTPS protocols.

Fixes:
- Fix `visuper_p` adaptation to new html tags #1489
- Fix `ariz` update download URLs #1474
- handle empty cases in `ca7` scraper #1484
- fix `idaho_civil` preformat date to prevent parsing errors #1284


**2.6.79 - 2025-07-08**

Changes:
- Updates `PacerSession` class to make ACMS authentication optional, and disabled it by default.

**2.6.78 - 2025-06-18**

Features:
- Added support for parsing ACMS NDA notifications
- Enhances `PacerSession` class to support ACMS authentication.
- Adds case purchasing functionality to `ACMSDocketReport`.
- Added support for parsing docket numbers with case types with up to five letters
- Introduces logic to purchase ACMS docket entry attachment pages.

Changes:
- Refactor `ACMSDocketReport` to handle missing "date entered" values gracefully
  and expands the use of raw data fields for reliable date information. #1459
- make `nytrial` back scraping dynamic #1402
- Improve `alaska` scraper to handle case page to retrieve download_url #937

Fixes:
- Improve `ny` cleanup_content to remove email protection that was causing
  duplicates #1450
- Fix `minn` move `need_special_headers` to `__init__` #1470

**2.6.77 - 2025-06-17**

Changes:
- New scraper `lactapp_4` for Lousiana Court of Appeals, Fourth Circuit
- Update `uscgcoca` add backscraper #1431
- Update `tenn` add backscraper #1425

Fixes:
- Add "lower_court_ids" to fields returned by OpinionSite #1432
- Fix `va` collecting bad docket_number values #1441
- Fix `mich` change date expected key to `date_filed` #1445

**2.6.76 - 2025-06-12**

Changes:
-  Fix `tex` get opinions from the orders on causes page #1410
-  Fix `sd`
-  Fix `bap1` not scraping recent data #1422

**2.6.75 - 2025-06-09**

Changes:
- Update kan and kanctapp scrapers
- update `nc` scraper to OpinionSiteLinear and new website #1373

**2.6.74 - 2025-06-04**

- Add `test_hashes` optional argument to `sample_caller`. Helpful to detect
timestamped opinions and check if `Site.cleanup_content` is working #1392
- fix tenn scraper parsing error #1413
- fix package release process #1426

**2.6.71 - 2025-05-30**

Changes:
- Added support for Python 3.13

Fixes:
- Improve test speed by reducing the size of the uscfc_vaccine example array
- Fix `asbca` scraper to use special headers #1411
- Fix `uscgcoca` by using `self.needs_special_headers` #1419

**2.6.70 - 2025-05-23**

Features:
- Fix for CA4 - minor edge case bug

**2.6.69 - 2025-05-21**

Features:
- New scraper `ncbizct` for North Carolina Business Court

Fixes:
- Fixes for `prapp` with backscraper

**2.6.68 - 2025-05-12**

- Add auth token to ny trial courts
- Clean up ala scraped case names #1272


**2.6.67 - 2025-05-08**

- New scraper `lactapp_2` for Lousiana Court of Appeals, Second Circuit
- Fix `me` Update maine scraper and add backscraper
- Update `sd` backscraper and extract from text
- Fix `bia` scraper and add extract from text test cases
- Implement `cleanup_content` for `ny` sites #1393


**2.6.66 - 2025-04-29**

- Add backscraper for `dcd` #1336
- Update `sd` backscraper and extract from text
- Implement datestring format validation in test_ScraperExtractFromTextTest #838
- Implement `or` extract_from_text to collection regional citations #1226
- Fix `bia` scraper

**2.6.65 - 2025-04-11**

- `nh` was blocking; fixed by updating the user agent string #1370
- Update `vtsuperct_*` scrapers to inherit `extract_from_text` from `vt` #1150


**2.6.64 - 2025-04-10**

- Fix `me` Update maine scraper and add backscraper #1360
- Sites were blocking `cafc` scrapers. Fixed by passing a browser user agent #1366


**2.6.63 - 2025-03-25**

- Make `ga` backscraper take kwargs; fix a bug in 2018 #1349
- Implement extract from text for `ga` #1349
- Fix `ill` oral argument scraper #1356

**2.6.62 - 2025-03-19**

- Fix `uscgcoca` and `asbca` by replicating browser request headers #1352
- Fix `uscgcoca` citation regex #1351

**2.6.61 - 2025-03-06**

- Fix `ca8` opinion scraper by setting `request.verify = False` #1346

**2.6.60 - 2025-03-05**

- Fix `ca7` scrapers url from http to https

**2.6.59 - 2025-03-04**

- Change `colo` user agent to prevent site block #1341

**2.6.58 - 2025-02-26**

- Fixes:
  - Add backscraper for `mesuperct` #1328
  - Fix `mont` cleanup_content, would fail when content was bytes #1323

**2.6.57 - 2025-02-25**

- Fixes:
  - fix cafc oral argument scraper PR (#1325)[https://github.com/freelawproject/juriscraper/pull/1325]
  - ignore future date sanity check when date filed is approximate #1321
  - new exception InvalidDocumentError to be raised when an error page is detected #1329
  - update mont parsing; and raise InvalidDocumentError #1329

- Features
  - Add workflow to check for new entries in CHANGES.md file


**2.6.56 - 2025-02-19**

- Fixes:
  - n/a

- Features:
  - MT upgrade to opinion site linear
  - Add citation extraction and author for MT


**2.6.55 - 2025-02-10**

- Fixes:
  - `cafc` opinion scraper now requests using `verify=False` #1314
  - recap: support for parsing docket_numbers wrapped in a `tel:` href tag
     in appellate dockets. #915

- Features:
  - recap: improvement to the download_pdf method to handle cases where
  attachment pages are returned instead of the expected PDF documents. #1309

**2.6.54 - 2025-01-24**

- Fixes:
  - `ca6` oral argument scraper is no longer failing
  - update the pypi.yml github actions workflow to solve a bug with twine and
    packaging packages interaction. It now forces the update of packaging
  - due to that bug, we discarded the 2.6.53 version

**2.6.52 - 2025-01-20**

- Fixes:
  - `AppellateDocketReport.download_pdf` now returns a two-tuple containing the
    response object or None and a str. This aligns with the changes introduced
    in v 2.5.1.

**2.6.51 - 2025-01-14**

- Fixes:
  - `extract_from_text` now returns plain citation strings, instead of parsed dicts

**2.6.50 - 2025-01-10**

- Fixes:
  - add tests to ensure that `extract_from_text` does not fail
    when it does not find what it looks for; and that it always
    returns a dict
  - updated `pasuperct`, `bia`, `bap1`, `nm` and `sd` `extract_from_text` methods
  - refactored `pacer.email._parse_bankruptcy_short_description`
  - added tests for new courts `flsb`, `nceb`
  - added tests for multi docket NEFs

- Features
  - `pacer.email._parse_bankruptcy_short_description` now supports Multi Docket NEFs

**2.6.49 - 2025-01-08**

- Fixes:
  - `nh` scrapers no longer depend on harcoded year filter
  - Fixed `absca` tests that were failing due to change of year
  - `pasuperct` now collects citations
  - `pa`, `pasuperct` and `pacommcwt` now paginate results


**2.6.48 - 2024-12-31**

- Fixes:
  - updated `idaho_*` scrapers to OpinionSiteLinear
  - updated `cadc` scrapers to new site
  - `okla` now skips rows with no docket number
  - fixes for PACER appellate dockets parsing

**2.6.47 - 2024-12-12**

- Fixes:
  - standardize usage of download methods in scrapers (_download, _request_url_get, _request_url_post)
  - refactor scrapers to do not return "Per Curiam" as value for "author_str" or "judges"

- Features
  - added `extract_from_text` to `sc`


**2.6.46 - 2024-12-10**

- Fixes:
  - Support for parsing the new format of appellate attachment pages has been added

**2.6.45 - 2024-12-05**

- Features:
  - AbstractSite now supports saving responses and response headers.
  Use it with new optional argument for the sample caller `save-responses`.
  - Delete `--daemon` and `--report` options

**2.6.44 - 2024-11-27**

- Fixes:
  - Fixes `colo`

**2.6.43 - 2024-11-21**

- Fixes:
  - Fixes `ky` and `colo`

**2.6.42 - 2024-11-21**

- Fixes:
  - Fix `mass` and `massctapp` cleanup content method

**2.6.40 - 2024-11-20**

- Fixes:
  - Fix `mass` and `massctapp` scrapers, scrape new endpoint
  - Exclude "Commonwealth" string from short case names

**2.6.39 - 2024-11-18**

- Fixes:
  - Fix `Kansas, Ohio Ct App's 1-13` opinion scraper

**2.6.38 - 2024-11-08**

- Fixes:
  - Fix `uscfc` opinion scraper

- Features:
  - RECAP: add new sealed document phrase

**2.6.37 - 2024-10-22**

Fixes:
  - Fix for `okla` cleanup_content

**2.6.35 - 2024-10-22**

Fixes:
  - Fix for `okla` cleanup_content

**2.6.34 - 2024-10-22**

Fixes:
  - Fix for `okla` cleanup_content

**2.6.32 - 2024-10-21**

Features:
  - added `okla` cleanup_content

Fixes:
  - updated `coloctapp` cleanup_content


**2.6.31 - 2024-10-21**

Fixes:
  - `neb` now handles rows with no links
  - `coloctapp` update cleanup_content
  - fix `la` xpath selector that was skipping some cases

Features:
  - new scraper `lactapp_5` for Lousiana Court of Appeals, Fifth Circuit
  - now sending a `logger.error` call to Sentry when an scraped date is in the future

**2.6.30 - 2024-10-10**

Fixes:
  - fix `CADC` oral arguments

**2.6.29 - 2024-10-10**

Fixes:
  - fix `or` and `orctapp` scraper, scraping new endpoint
  - fix cache control headers in `AbstractSite`
  - fix `sc` expected content types

**2.6.28 - 2024-09-27**

Features:
  - new scraper `sc_u`

Fixes:
  - handle `illappct` (oral args) rows with no download link
  - `ca11` update to Oral Argument Site Linear
  - `cadc_u` change docket number getter
  - `sc` implement new site

**2.6.27 - 2024-09-16**

Fixes:
  - Fixes `coloctapp`



**2.6.25 - 2024-09-16**

Fixes:
  - Handle `nh` edge cases
  - Update `ohioctapp` to return "lower_courts" in order to disambiguate dockets across districts
  - Update `lib.string_utils.clean_string` to no longer delete semicolons

**2.6.25 - 2024-09-10**

Fixes:
  - `ny` Fixes NY
  - Updates nyappdiv to inherit ny
  - fixes tests

**2.6.24 - 2024-09-05**

Fixes:
  - `vt` now collects neutral citations
  - Fix `ca8` and updated to OpinionSiteLinear
  - Update README

**2.6.23 - 2024-09-03**

Fixes:
  - `wis` now collects neutral citations
  - `ky` now skips rows with no documents

Features:
  - new scraper `wisctapp`

**2.6.21 - 2024-08-30**

Fixes:
  - `fladistctapp` docket numbers are now unique across districts
  - updated `ca11` html selectors
  - updated `pa` to new API format
  - set needs_special_headers to True for `vt`

Features:
  - implemented dynamic backscraper and extract_from_text for `conn`

**2.6.20 - 2024-08-28**

Fixes:
  - Changed to nested format for attachments in the InternetArchive report

**2.6.19 - 2024-08-26**

Fixes:
  - `nh` renamed to `nh_p` and working by using special headers

Features:
  - New scraper: `nh_u`
  - Handle new bankruptcy attachment page format
  - Make docket history report parser more robust

**2.6.18 - 2024-08-22**

Features:
  - SCOTUS backscraper

Fixes:
  - Improvements to bankruptcy docket parsing
  - Added `njd` regression tests files

**2.6.17 - 2024-08-19**

Fixes:
  - RECAP:
    - email: now parses short description for `okeb`
    - Fixed IndexOutOfRange error in DocketReport::_set_metadata_values method
  - Scrapers:
    - fixed `cal` SSL errors
    - now collecting citations for `minn`

**2.6.16 - 2024-08-12**

Fixes:
  - Fixed Minnesota and implemented it's backscraper

**2.6.15 - 2024-08-07**

Features:
  - Added support for parsing PACER bankruptcy and district docket number components.

**2.6.14 - 2024-08-07**

Features:
  - Add special site headers attribute.
  - NY Api changes

Fixes:
  - ND (with dynamic backscraper)
  - PA
  - Ark

**2.6.13 - 2024-08-01**

Features:
  - Adds the de_seq_num to the download method.

Fixes:
  - Adds headers attribute to the massappct_u scraper.
  - Updates the URL for the oklaag scraper.
  - Updates the setup.py configuration to address deprecated setuptools options and improves test management using pytest.

**2.6.12 - 2024-07-22**

Features:
  - Update free opinion report to store the params used for each request

**2.6.11 - 2024-07-22**

Fixes:
  - Oklahoma opinion scrapers
  - CAFC oral argument scraper
  - ASBCA opinion scrapers
  - renamed logger from "Logger" to "juriscraper.lib.log_tools", which follows hierarchical naming convention

Features:
  - RECAP email: Support short_description parsing for tnmb and nhb
  - md backscraper
  - OpinionSiteLinear now supports returning "other_dates" key
  - New scraper for ky and kyctapp

**2.6.10 - 2024-07-11**

Features:
  - Fixes colo scraper expected_content_type


**2.6.9 - 2024-07-10**

Features:

- Fixes for
  - Idaho Civil
  - Idaho Criminal
  - Idaho Ct Appeals Civil, Criminal, Unpublished
  - N. Mariana Islands
  - Disables Mississippi
  - Disables Missouri
  - Fix Nebraska/App
  - Pacer Email TXNB
- Adds
  - ColoCtApp Dynamic backscraper

**2.6.8 - 2024-07-03**

Features:

- Fix for RI

**2.6.7 - 2024-07-03**

Features:

- Minor fixes for MA and RI

**2.6.6 - 2024-07-02**

Features:

- Implemented backscraper for nj, njtaxct_u, njtaxct_p, njsuperctappdiv_p, njsuperctappdiv_u

**2.6.5 - 2024-07-02**

Changes:

- Fixes for
  - Mass
  - RI
  - NJ
  - BIA
  - CalAG


**2.6.4 - 2024-06-11**

Changes:

- Add dynamic backscrapers for:
  - tex
  - nmcca
  - wyo
  - vtsuperct
  - alaska

- Fixed wrong xpath selectors and updated to OpinionSiteLinear
  - dcd
  - nd
  - ca1

- Solved bug with python3.12 tests in Github Actions


**2.6.3 - 2024-05-24**

Changes:

- PACER: Refactor login logic for PACER sessions.
- pacer.email: Added short description parsing for `pamb`


**2.6.2 - 2024-05-20**

Features:

- Added parser for ACMS attachment pages
- Added dynamic backscraper for `tax`

Changes:

- PACER: fix error string false positives
- pacer.email: support multidocket NEF short description parsing for `njb`

**2.6.1 - 2024-05-15**

Features:

- Added dynamic backscrapers for these scrapers and their inheriting classes
  - afcca
  - olc
  - bap10
  - fla
  - nyappterm
  - ill

- pacer.email: Added short description parsing for `deb` and `mdb`

Changes:
- Updated `cal` and `calctapp_*` to OpinionSiteLinear

**2.6.0 - 2024-04-03**

Features:

- Added scrapers for fisa and fiscr courts

Changes:

- Breaking change has been made to the FreeOpinionReport its 'data' property now
 returns a dictionary containing the FreeOpinionRow fields, instead of returning
 a Python object with their properties. This change aligns the method of
 returning 'data' in this report with that of other reports.
- Fixes to texag, tex

## Past

**2.5.95 - 2024-02-14**

Features:

- The GET method of the PacerSession class now supports custom timeouts for flexible request management.
- Adds a method to check if a district court docket entry is sealed..

Changes:

- Update the DownloadConfirmationPage class to reduce the read timeout of the GET request within the query method.

**2.5.94 - 2024-02-13**

Features:

Changes:

- Update minnag
- Update alaska/app

**2.5.93 - 2024-02-09**

Features:

Changes:

- Update fladistctapp

**2.5.92 - 2024-02-09**

Features:

Changes:

- Update Nev/NevApp scrapers

**2.5.91 - 2024-02-09**

Features:

- Add expected_content_types to OpinionSite and OralArgSite

Changes:

- Fixes for pacer.email, pacer.utils

**2.5.90 - 2024-02-01**

Features:

Changes:

- Fix Colo Ct App

**2.5.89 - 2024-01-31**

Features:

Changes:

- Fix Armed Forces Scraper

**2.5.88 - 2024-01-31**

Features:

Changes:

- Fix Guam
- Fix Fla Dist Court

**2.5.87 - 2024-01-31**

Features:

Changes:

- Fix PA Superior Court

**2.5.86 - 2024-01-31**

Features:

Changes:

- Fix Maryland Supreme and lower courts

**2.5.85 - 2024-01-30**

Features:

Changes:

- Fix Connecticut and Connecticut Court of Appeals

**2.5.84 - 2024-01-26**

Features:

Changes:

- Update Nevada/Nev App (again)

**2.5.83 - 2024-01-25**

Features:

Changes:

- Fix Hawaii App
- Nevada/Nev App
- VI Superior
- Cal AG
- LA Ct APP
- Updates the SSL Adapter
- Various RECAP Pacer Fixes

**2.5.82 - 2024-01-12**

Features:

Changes:

- Fix CADC

**2.5.81 - 2024-01-12**

Features:

Changes:

- Fix colo / Nytrial courts

**2.5.80 - 2024-01-10**

Features:

Changes:

- Fix compatibility with newer lxml
- Replace lxml sanitier with nh3

**2.5.78 - 2024-01-08**

Features:

- Add ten new NY Trial Courts
- Add Maine Superior Court

Changes:

- Add child_courts attribute
- Fix VI chore
- Update python dep.

**2.5.76 - 2023-12-28**

Features:

- Add Bankruptcy Appellate Panel 1st Circuit

Changes:

**2.5.75 - 2023-12-28**

Features:

-

Changes:

- Fix BAP1 and update test for it

**2.5.74 - 2023-12-13**

Features:

- Add NevApp

Changes:

- Fix Nevada Supreme and Colorado Ct App


**2.5.72 - 2023-12-12**

Features:

- Add VI Superior Court scraper

Changes:

- Fix CA2 Oral Arguments Scraper

**2.5.71 - 2023-12-11**

Features:

-

Changes:

- Fix avoid populating case's date_filed with the entry date_filed from emails

**2.5.70 - 2023-11-21**

Features:

-

Changes:

- Fix LA Supreme

**2.5.69 - 2023-11-21**

Features:

- Fix VI Tests
- Puerto Rico and Coast Guard court ids to match CL
- Fix Arizona App Dist 2
- Fix CA2 OA scraper

Changes:

- Shrink VA to be faster
- Fix Conn App Ct date handler

**2.5.68 - 2023-11-20**

Features:

- Fix Okla AG content cleanup

Changes:

-

**2.5.67 - 2023-11-20**

Features:

- Fix Connecticut Court of Appeals

Changes:

-

**2.5.66 - 2023-11-19**

Features:

- Fix Oklahoma Scrapers

Changes:

-
**2.5.65 - 2023-11-19**

Features:

-

Changes:

- Remove selenium from Colorado scrapers

**2.5.64 - 2023-11-19**

Features:

-

Changes:

- Fix alabama to remove selenium


**2.5.63 - 2023-11-18**

Features:


Changes:

- Fix Scotus Slip Opinions

**2.5.62 - 2023-11-18**

Features:


Changes:

- Fix NH Supreme Court


**2.5.60 - 2023-11-18**

Features:

- Add Oregon Court of Appeals

Changes:

- Fix Oregon Supreme Court


**2.5.59 - 2023-11-18**

Features:


Changes:

- Fix Most remaining downed scrapers
- Fix mismatched court_ids

**2.5.58 - 2023-11-13**

Features:


Changes:

- Fix 40 or so scrapers -- all state scrapers

**2.5.57 - 2023-11-09**

Features:

- Add support for parsing ACMS Docket reports.

Changes:

- Abstract out date regexes into a new class attribute named DATE_REGEX.
- Update deprecated key in setup.cfg file.
- Refactor the message in the SlownessException to limit the precision to the right of the decimal point to three digits.
- Refactor the regex pattern in the scraper for Colorado Appeals Court


**2.5.56 - 2023-10-09**

Features:

- N/A

Changes:

- Fix Mass/MassAppCt

**2.5.54 - 2023-10-06**

Features:

- N/A

Changes:

- Add missing ca prefix mappings
- Handle cadc/cavc docid prefix collision

**2.5.53 - 2023-09-23**

Features:

- Parse attachments from dockets

Changes:

- Fix attachment page numbers for old district court attachments
- Add missing prefix maps for special courts

**2.5.52 - 2023-07-06**

Features:

- N/A

Changes:

- Fix Nebraska/App court to ignore unpublished notes (A-XX-XXXX)

**2.5.51 - 2023-06-29**

Features:

- N/A

Changes:

- Fix case_name and judge parsing in case_query pages.

**2.5.50 - 2023-06-19**

Features:

- N/A

Changes:

- Fix INSB bankruptcy docket number parsing.

**2.5.49 - 2023-05-31**

Features:

- N/A

Changes:

- Fix docket report parsing on view multiple documents layout.

**2.5.48 - 2023-05-25**

Features:

- N/A

Changes:

- Updated version of pinned dependencies.

**2.5.47 - 2023-05-04**

Features:

- N/A

Changes:

- Replace unmaintained cchardet with charset-normalizer.

**2.5.46 - 2023-05-02**

Features:

- N/A

Changes:

- Fix List of creditors query a valid POST param.

**2.5.45 - 2023-04-28**

Features:

- N/A

Changes:

- Fix List of creditors parsing error.

**2.5.44 - 2023-04-24**

Features:

- N/A

Changes:

- Parse short_description from recap email subject.
- Parse date_entered and ordered_by for docket reports.

**2.5.43 - 2023-04-14**

Features:

- N/A

Changes:

- Get a valid POST param before requesting the list of creditors.

**2.5.42 - 2023-04-13**

Features:

- Added ListOfCreditors report parser.

Changes:

- N/A

**2.5.41 - 2023-04-05**

Features:

- N/A

Changes:

- Fix ClaimsActivity report alternative POST param for insb.

**2.5.40 - 2023-04-04**

Features:

- Added ClaimsActivity report parser.

Changes:

- N/A

**2.5.39 - 2023-03-09**

Features:

- N/A

Changes:

- Fix return null value if there is no document number in email notification.
- Added support for parsing a new format of email recipients in notifications.

**2.5.38 - 2023-03-09**

Features:

- N/A

Changes:

- Added pacer_seq_no field to appellate RSS feed data.

**2.5.37 - 2023-03-07**

Features:

- N/A

Changes:

- Get pacer_case_id from case URL when there is no attached document in a email
  notification.

**2.5.36 - 2023-03-03**

Features:

- N/A

Changes:

- Added support for parsing district/bankruptcy download confirmation pages.

**2.5.35 - 2023-02-28**

Features:

- N/A

Changes:

- Improved performance of parsing date-times in RSS feeds.

**2.5.34 - 2023-02-21**

Features:

- N/A

Changes:

- Added support for parsing appellate RSS Feeds

**2.5.33 - 2023-01-13**

Features:

- N/A

Changes:

- Fix the CA9 Published/Unpublished II

**2.5.32 - 2023-01-13**

Features:

- N/A

Changes:

- Fix the CA9 Published/Unpublished

**2.5.31 - 2023-01-13**

Features:

- N/A

Changes:

- Fix the four Kansas Scrapers for updated website.

**2.5.30 - 2023-01-11**

Features:

- Disabled scrapers for
  - ME

Changes:

- N/A

**2.5.29 - 2023-01-06**

Features:

- Added scrapers for
  - Alabama Supreme Court
  - Alabama Court of Civil Appeals
  - Alabama Court of Criminal Appeals
  - Colorado Supreme Court
  - Colorado Court of Appeals

Changes:

- N/A


**2.5.28 - 2022-12-22**

Features:

- Added scraper for WVA CT APP

Changes:

- Fix docket report parsing when there is no valid content and if there is
  bad script content.
- Fix avoid parsing the download confirmation page if a PDF binary is returned.
- Fix parsing text/plain content multipart email notifications.

**2.5.27 - 2022-12-13**

Features:

 - Added AppellateAttachmentPage report to parse appellate attachment pages.

Changes:

- N/A


**2.5.26 - 2022-11-15**

Features:

 - N/A

Changes:

- Fix download PDF documents returned after a redirection.

**2.5.25 - 2022-11-07**

Features:

 - N/A

Changes:

- Update to support J. Jackson

**2.5.24 - 2022-11-02**

Features:

 - N/A

Changes:

- Added support for parsing multi-docket NEFs

**2.5.23 - 2022-10-26**

Features:

 - N/A

Changes:

 - Fix docket report entries table parsing for wiwb.
 - Ignore claims filings notifications for email report.
 - Fix UnicodeEncodeError when parsing a docket report.

**2.5.22 - 2022-10-12**

Features:

 - N/A

Changes:

 - Fix email report decoding.

**2.5.21 - 2022-10-11**

Features:

 - N/A

Changes:

 - Fix NEFs description parsing for cacb.

**2.5.20 - 2022-10-06**

Features:

 - N/A

Changes:

 - Fix regression caught in COURTLISTENER-36Q, to properly handle
   window.location redirects on weird PACER sites.


**2.5.19 - 2022-09-29**

Features:

 - N/A

Changes:

 - Fix performance when downloading large PDFs (see #564)

**2.5.18 - 2022-09-29**

Features:

 - N/A

Changes:

 - Skip appellate attachment page when querying the download confirmation page
 - Skip appellate attachment page when downloading the free document
 - Fix getting filed date on email notifications

**2.5.17 - 2022-09-28**

Features:

 - N/A

Changes:

 - Added DownloadConfirmationPage report to parse the PACER download
 confirmation page and get the following data:
  - document_number
  - docket_number
  - cost
  - billable_pages
  - document_description
  - transaction_date

**2.5.16 - 2022-09-11**

Features:

 - N/A

Changes:

 - Fix for OA CA1

**2.5.15 - 2022-09-06**

Features:

 - N/A

Changes:

 - Update Selenium version 4.0.0.a7


**2.5.14 - 2022-09-02**

Features:

 - N/A

Changes:

 - Update Selenium version

**2.5.13 - 2022-08-24**

Features:

 - N/A

Changes:

 - Added support to get attached documents from NEFs.

**2.5.12 - 2022-08-12**

Features:

 - N/A

Changes:

 - Added support to parse NDAs and download their free documents.

**2.5.11 - 2022-07-29**

Features:

 - N/A

Changes:

 - Fix Tax Scraper

**2.5.10 - 2022-07-28**

Features:

 - N/A

Changes:

 - Bug fix

**2.5.9 - 2022-07-28**

Features:

 - N/A

Changes:

 - Fix CA4

**2.5.8 - 2022-07-26**

Features:

 - N/A

Changes:

 - Fix Michigan Supreme Court

**2.5.7 - 2022-06-29**

Features:

 - N/A

Changes:

 - Added support for more PACER download document errors messages
 - Update thomas name in test files
 - Drop future opinions
 - Update url pattern for Wyoming
 - Fix all failing Illinois Oral Argument Scrapers

**2.5.6 - 2022-05-17**

Features:

 - N/A

Changes:

 - Fix Mass Land Court scraper

**2.5.5 - 2022-05-17**

Features:

 - N/A

Changes:

 - Fix failing CAFC Oral Argument Scraper and Back Scraper.

**2.5.4 - 2022-05-13**

Features:

 - Fix Rhode Island scraper

Changes:

 - Update to Rhode island Published and Unpublished opinions.

**2.5.1 - 2022-04-25**

Features:

 - The `download_pdf` function used by PACER reports now returns a two-tuple
   containing the response object or None and a str. If there is an error,
   the response object will be None and the str will have the error message. If
   not, the response object will be populated and the str will be empty.

    To adapt to the new version you can change old code like this:

        r = report.download_pdf(...)

    To something like:

        r, _ = report.download_pdf(...)

    If you wish, you could instead capture errors with something like:

        r, msg = report.download_pdf(...)
        if msg:
            do_something()

Changes:

 - Python 3.7 is no longer supported.

 - See notes re features.


**2.4.11 - 2022-04-22**

Features:

- N/A

Changes:

- Add MIME parser to parse PACER emails notifications
- Small fix to fetch free PACER documents using magic links

**2.4.10 - 2022-02-08**

Features:

- N/A

Changes:

- Small fix for NM

**2.4.9 - 2022-02-08**

Features:

- N/A

Changes:

- Updates Ark, ArkCtApp, NM, NMCtApp to self throttle. Add login HTTP validation for PACER

**2.4.8 - 2022-02-02**

Features:

- N/A

Changes:

- Fixes for CGCCA, Conn, Conn App Ct.  Added pacer case_queries examples

**2.4.7 - 2022-01-21**

Features:

- N/A

Changes:

- Fix tax court. Fixes for Illinois Supreme and Illinois Appeals.

**2.4.6 - 2022-01-19**

Features:

- N/A

Changes:

- Update the site_yielder method for backscraping to reset the site object after each iterable.

**2.4.5 - 2022-01-18**

Features:

- N/A

Changes:

- Update OLC backscraper to function with CL more reliably.

**2.4.4 - 2022-01-14**

Features:

- Add DOJ Office of Legal Counsel Opinions (OLC)

Changes:

- Typo fixes

**2.4.3 - 2022-01-05**

Features:

- None

Changes:

- Add init file for admin agency backscrapers. This was missing and causing a failure for tools to find the file.

**2.4.0 - 2022-01-05**

Features:

- Updated citation parsing for websites.
- Drop Neutral, West and West_state citations.
- Add citation and parallel citation

Changes:

- This version is a major release. Updated Opinion Sites to drop support for specific citation formats.  Instead, we now let the user or more generally eyecite determine the specific citation format.
- Selenium support for Texas Court scrapers is removed.  This is part of removing selenium from all scrapers.
- Also includes a small fix for the Board of Immigration Appeals docket numbers.  

- 2.3.29, 2022-01-03 - Update GA Supremes, MDAG
- 2.3.28, 2021-12-30 - Add Board of Immigration Appeals (BIA), updates OA CA9, Fix NH
- 2.3.27, 2021-12-29 - Add cadc_pi, massappct_u, lactapp_1, cgcca
- 2.3.26, 2021-12-20 - Add Guam, Utah Ct App, Fix Ariz Ct App. Dist 2, Fix Ga Ct. App
- 2.3.25, 2021-12-08 - Update US Tax Court (new website)
- 2.3.24, 2021-12-06 - Fix new PACER session code
- 2.3.23, 2021-12-02 - Updates feedparser, adds Python 3.9 and 3.10 tests, and broadens our regex for parsing in re case names from PACER dockets.
- 2.3.22, 2021-11-30 - Further CAFC fixes
- 2.3.21, 2021-11-29 - Fixes CAFC, adds pre-commit
- 2.3.20, 2021-11-17 - Fixes CA10 scraper, major code refactor
- 2.3.19, 2021-11-16 - Fix PA, IL. Update PACER to use new auth API. Update geonames cache with latest population data. Throw exception in Free Opinions report when IP address on blocklist.
- 2.3.18, 2021-10-18 - Fix GA, CA9, CA10 Oral args
- 2.3.17, 2021-08-17 - Add anonymizing function for PACER dockets
- 2.3.16 - Yanked
- 2.3.15, 2021-07-19 - Fix PACER downloaders
- 2.3.14 - Yanked
- 2.3.13, 2021-06-18 - Fix typing
- 2.3.12, 2021-06-18 - Add PACER email parsers
- 2.3.11, 2021-05-02 - Fix PACER auth function
- 2.3.10, 2021-04-13 - Simplify harmonize function
- 2.3.9, 2021-04-12 - Simplify case name cleanup util
- 2.3.8, 2021-04-01 - More ME fixes
- 2.3.7, 2021-04-01 - Add backscrapers scrapers for ME
- 2.3.6, 2021-03-05 - Clean up deprecation warnings
- 2.3.5, 2021-03-05 - Fix pypi
- 2.3.4, 2021-02-09 - Fix IA scraper
- 2.3.3, 2020-11-24 - Fix remote selenium connection code
- 2.3.2, 2020-11-06 - Remove html_unescape helper method. Replace with calls
  directly to unescape. This fixes [#354](https://github.com/freelawproject/juriscraper/issues/354).
- 2.3.1, 2020-11-06 - Fix for connection to Selenium via Firefox
- 2.3.0, 2020-11-06 - Big selenium upgrade, removes support for phantomjs, and
  moves exclusively to using Mozilla's `geckodriver`. `geckodriver` can be
  accessed either locally or via a remote connection. See README for details on
  how to set the correct environment variables for your system.

    PhantomJS has not been supported for several years. Though it has served us
    well, the writing is on the wall that, like so many other once-useful
    technologies, it too had to be abandoned, only to be replaced by
    another tool. A tool that will be different in many ways, yet the same in
    its inevitable abandonment and mortality. Long live PhantomJS: Born a
    humble ghost; dying an immortal specter.
- 2.2.0, 2020-11-08 - Remove `_get_adapter_instance` method. It is unused, was
  a protected method, and causes many deprecation warnings in py3.
- 2.1.* - Removes support for deprecated phantomjs location; it had been deprecated for two years.
- 2.0.* - Adds support for Python 3.8 and supports Python 3, exclusively.  Begins testing to Github workflows and remove CircleCI.
- 1.28.* - Changes the API for the InternetArchive parser so that it aligns with the rest of the parsers. Its constructor now requires a court_id value.
- 1.27.* - Add merging of multi-event RSS entries
- 1.26.* - Adds support for the Los Angeles Superior Court Media Access Portal (LASC MAP)
- 1.25.* - Major refactor of tests to split them into network and local tests. Should make CI more consistent.
- 1.24.* - Adds support for bankruptcy claims register parsing and querying
- 1.23.* - Adds support for the advacned case report when it returns search results instead of a single item.
- 1.22.* - Adds support for de_seqno values parsed from PACER RSS, dockets, docket history reports, and attachment pages.
- 1.21.* - Adds support for the case report, which is the term we use to describe the page you see when you press the "Query" button in a district court PACER website. This is the page at the iQuery.pl URL.
- 1.20.* - Tweaks the API of the query method in the FreeOpinionReport object
  to consistently return None instead of sometimes returning []. Version bumped
  because of breaking API changes.
- 1.19.* - Adds support for NextGen PACER logins, but drops support for the PACER training website. The training website now uses a different login flow than the rest of PACER.
- 1.18.* - Adds support for appellate docket parsing!
- 1.17.* - Adds support for criminal data in PACER
- 1.16.* - Adds PACER RSS feed parsers.
- 1.15.* - Adds date termination parsing to parties on PACER dockets.
- 1.14.* - Adds new parser for PACER's docket history report
- 1.13.* - Fixes issues with Python build compatibility
- 1.12.* - Adds new parsers for PACER's show_case_doc URLs
- 1.11.* - Adds system for identifying invalid dockets in PACER.
- 1.10.* - Better parsing for PACER attachment pages.
- 1.9.* - Re-organization, simplification, and standardization of PACER classes.
- 1.8.* - Standardization of string fields in PACER objects so they return the empty string when they have no value instead of returning None sometimes and the empty string others. (This follows Django conventions.)
- 1.7.* - Adds support for hidden PACER APIs.
- 1.6.* - Adds automatic relogin code to PACER sessions, with reorganization of old login APIs.
- 1.5.* - Adds support for querying and parsing PACER dockets.
- 1.4.* - Python 3 compatibility (this was later dropped due to dependencies).
- 1.3.* - Adds support for scraping some parts of PACER.
- 1.2.* - Continued improvements.
- 1.1.* - Major code reorganization and first release on the Python Package Index (PyPi)
- 1.0 - Support opinions from for all possible federal bankruptcy
   appellate panels (9th and 10th Cir.)
- 0.9 - Supports all state courts of last resort (typically the
   "Supreme" court)
- 0.8 - Supports oral arguments for all possible Federal Circuit
   courts.
- 0.2 - Supports opinions from all federal courts of special
   jurisdiction (Veterans, Tax, etc.)
- 0.1 - Supports opinions from all 13 Federal Circuit courts and the
   U.S. Supreme Court<|MERGE_RESOLUTION|>--- conflicted
+++ resolved
@@ -38,11 +38,8 @@
 - Retrieve lower court information in `nd` #1569
 - Retrieve lower court information in `nj` #1569
 - Retrieve lower court information in `neb` #1569
-<<<<<<< HEAD
+- Retrieve lower court information in `nm` #1569
 - Retrieve lower court information in `or` #1569
-=======
-- Retrieve lower court information in `nm` #1569
->>>>>>> 409b3927
 
 Fixes:
 - Fix connappct #1580
