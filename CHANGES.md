# Change Log

As of this writing, in late 2020, we have issued over 400 releases. The vast
majority of these releases fix a scraper so it works better on a particular
court's website. When that's the case, we don't update the changelog, we simply
do the change, and you can find it in the git log.

The changes below represent changes in ambition, goals, or interface. In other
words, they're the ones you'll want to watch, and the others are mostly noise.

Releases are also tagged in git, if that's helpful.

## Coming up

The following changes are not yet released, but are code complete:

Features:
-

Changes:

Fixes:
- fix `mich` and `michctapp` bad docket numbers #1648
<<<<<<< HEAD
- fix `nyappdiv`, `nyappterm` and `nytrail` extract_from_text to get docket numbers #1655
=======
- remove unnecessary print statements from test cases
>>>>>>> ea1f38b9

## Current

**2.6.95 - 2025-11-02**

Changes:
- update cleanup_content method for `ny` #1637
- Update ga ct app backscraper

Fixes:
- cleanup_content method called twice in sample_caller.py


## Past

**2.6.94 - 2025-10-28**

Changes:
- update `guam` domain #1635

Fixes:
- handle different table structures in `uscgcoca` scraper #1526
- update cleanup_content method for `ny` #1637
- add expected content types for document handling in 'texapp' scraper #1636
- update `delaware`, `delch`, `delsuperct` and `delctcompl` scrapers and examples #1641


**2.6.93 - 2025-10-17**

Changes:
- add backscraper for haw #1583

Fixes:
- fix download_content call in sample_caller #1619
- fix `cal` rename key in OriginatingCourtInformation for accuracy #1625
- fix `texbizct` improve error handling for name and citation extraction from titles #1629
- add `ncbizct` to init #1631


**2.6.92 - 2025-10-01**

Features:
- Add new method `download_content` to `AbstractSite` for improved file retrieval #1535

Changes:
- Retrieve lower court information in `sc` #1569


**2.6.91 - 2025-09-26**

Changes:
- Retrieve lower court information in `vt` #1569
- Retrieve lower court information in `sd` #1569
- Retrieve lower court information in `va` #1569
- Retrieve lower court information in `utah` #1569
- Retrieve lower court information in `wyo` #1569
- Retrieve lower court information in `dc` #1569
- Retrieve lower court information in `cal` scrapers #1569
- Retrieve lower court information in 'alaska' #1569
- Add lower court extraction to `federal_appellate` scrapers #1560
- Add lower court extraction to `iowa` scrapers #1569
- Retrieve lower court information in `delaware` scrapers #1569
- Retrieve lower court information in `idaho` #1569
- Retrieve lower court information in `ky` #1569
- Retrieve lower court information in `la` #1569
- Retrieve lower court information in `mont` #1569
- Retrieve lower court information in `nd` #1569
- Retrieve lower court information in `nj` #1569
- Retrieve lower court information in `neb` #1569
- Clean up `haw` names #1582
- Retrieve lower court information in `nm` #1569
- Retrieve lower court information in `or` #1569
- Update `mdag` scraper, site has changed #1598
- Retrieve lower court information in `pa` #1569

Fixes:
- fix `tax` scraper #1599
- Fix `conn` to handle unusual HTML #1601


**2.6.90 - 2025-09-10**
Features:
- Add scotus_docket_report_html to parse SCOTUS HTML dockets
- Add scotus_docket_report_htm to parse SCOTUS HTM dockets

Fixes:
- Fix connappct #1580
- fix `bia` scraper #1574

**2.6.89 - 2025-09-02**

Features:
- Add scotus_docket_report to parse SCOTUS JSON dockets
- Add support for downloading documents from the ACMS court API.

Changes:
- Retrieve lower court information in `bap9` and `bap10` #1567
- Retrieve lower court information in `ariz`  #1569

Fixes:
- fix `cafc` oral arguments scraper #1570

**2.6.88 - 2025-08-27**

Features:
- add `texbizct` new scraper for Texas Business Court #1437

Fixes:
- Fix `nd` use empty string when no summary is found #1561


**2.6.87 - 2025-08-25**

Features:
- add `bap8` scraper, inherits from `ca8` #1544
- add `bap6` scraper, inherits from `ca6` #1544
- implement `neb` and `nebctapp` extract_from_text #1549


**2.6.86 - 2025-08-15**

Fixes:
- Update `bap1` backscraper #1539
- Fix `ky` scraper to handle missing document text to prevent errors #1540

**2.6.85 - 2025-08-14**

Fixes:
- Forces proper html structure for `colo` #1538
- remove should_have_results flag from `wis` `mass` to prevent false positives #1513
- Fixes parsing of email ACMS and `ord` docket entry short description variations


**2.6.84 - 2025-08-07**

Features:
- add `indctapp_reclassified` new scraper for reclassified opinions #1509
-

Changes:
- Update `uscgcoca` scraper, site has changed #1526

Fixes:
- Add new validation to `mont.Site.cleanup_content` to ensure that the content is not an error page #1520
- Improve `nd` scraper to extract citations from the html #1301


**2.6.83 - 2025-08-05**

Features:
- Implement scraper for texas 15th court of appeals  `texapp_15`  #1436
- Add support for downloading ACMS NDA free look documents. #1510


**2.6.82 - 2025-07-31**

Changes:
- Update README.rst
- Add CONTRIBUTING.md
- Update `lactapp_1` scraper, site has changed #1357


Fixes:
- Fix `ca9` download URLs #1515

**2.6.81 - 2025-07-28**

Features:
- Add `masssuperct` new scraper for Massachusetts Superior Court #1498
- Fix document URL parsing in plain‑text email minute‑entry notifications #1362
- Add `bap9` backscraper #1008
- Add `ca9` backscraper

Changes:
- Update `lactapp_1` scraper, site has changed #1357
- improve `ind` add new fields for lower court details and judge names #1266


**2.6.80 - 2025-07-16**

Features:
- Add error handling for scrapers with expected results #1447
- Add a check to verify ACMS user data is loaded before querying attachment pages #1495
- Add `alaska_slip` and `alaska_u` new scrapers #1478

Changes:
- Expanded ACMS URL matching to support both HTTP and HTTPS protocols.

Fixes:
- Fix `visuper_p` adaptation to new html tags #1489
- Fix `ariz` update download URLs #1474
- handle empty cases in `ca7` scraper #1484
- fix `idaho_civil` preformat date to prevent parsing errors #1284


**2.6.79 - 2025-07-08**

Changes:
- Updates `PacerSession` class to make ACMS authentication optional, and disabled it by default.

**2.6.78 - 2025-06-18**

Features:
- Added support for parsing ACMS NDA notifications
- Enhances `PacerSession` class to support ACMS authentication.
- Adds case purchasing functionality to `ACMSDocketReport`.
- Added support for parsing docket numbers with case types with up to five letters
- Introduces logic to purchase ACMS docket entry attachment pages.

Changes:
- Refactor `ACMSDocketReport` to handle missing "date entered" values gracefully
  and expands the use of raw data fields for reliable date information. #1459
- make `nytrial` back scraping dynamic #1402
- Improve `alaska` scraper to handle case page to retrieve download_url #937

Fixes:
- Improve `ny` cleanup_content to remove email protection that was causing
  duplicates #1450
- Fix `minn` move `need_special_headers` to `__init__` #1470

**2.6.77 - 2025-06-17**

Changes:
- New scraper `lactapp_4` for Lousiana Court of Appeals, Fourth Circuit
- Update `uscgcoca` add backscraper #1431
- Update `tenn` add backscraper #1425

Fixes:
- Add "lower_court_ids" to fields returned by OpinionSite #1432
- Fix `va` collecting bad docket_number values #1441
- Fix `mich` change date expected key to `date_filed` #1445

**2.6.76 - 2025-06-12**

Changes:
-  Fix `tex` get opinions from the orders on causes page #1410
-  Fix `sd`
-  Fix `bap1` not scraping recent data #1422

**2.6.75 - 2025-06-09**

Changes:
- Update kan and kanctapp scrapers
- update `nc` scraper to OpinionSiteLinear and new website #1373

**2.6.74 - 2025-06-04**

- Add `test_hashes` optional argument to `sample_caller`. Helpful to detect
timestamped opinions and check if `Site.cleanup_content` is working #1392
- fix tenn scraper parsing error #1413
- fix package release process #1426

**2.6.71 - 2025-05-30**

Changes:
- Added support for Python 3.13

Fixes:
- Improve test speed by reducing the size of the uscfc_vaccine example array
- Fix `asbca` scraper to use special headers #1411
- Fix `uscgcoca` by using `self.needs_special_headers` #1419

**2.6.70 - 2025-05-23**

Features:
- Fix for CA4 - minor edge case bug

**2.6.69 - 2025-05-21**

Features:
- New scraper `ncbizct` for North Carolina Business Court

Fixes:
- Fixes for `prapp` with backscraper

**2.6.68 - 2025-05-12**

- Add auth token to ny trial courts
- Clean up ala scraped case names #1272


**2.6.67 - 2025-05-08**

- New scraper `lactapp_2` for Lousiana Court of Appeals, Second Circuit
- Fix `me` Update maine scraper and add backscraper
- Update `sd` backscraper and extract from text
- Fix `bia` scraper and add extract from text test cases
- Implement `cleanup_content` for `ny` sites #1393


**2.6.66 - 2025-04-29**

- Add backscraper for `dcd` #1336
- Update `sd` backscraper and extract from text
- Implement datestring format validation in test_ScraperExtractFromTextTest #838
- Implement `or` extract_from_text to collection regional citations #1226
- Fix `bia` scraper

**2.6.65 - 2025-04-11**

- `nh` was blocking; fixed by updating the user agent string #1370
- Update `vtsuperct_*` scrapers to inherit `extract_from_text` from `vt` #1150


**2.6.64 - 2025-04-10**

- Fix `me` Update maine scraper and add backscraper #1360
- Sites were blocking `cafc` scrapers. Fixed by passing a browser user agent #1366


**2.6.63 - 2025-03-25**

- Make `ga` backscraper take kwargs; fix a bug in 2018 #1349
- Implement extract from text for `ga` #1349
- Fix `ill` oral argument scraper #1356

**2.6.62 - 2025-03-19**

- Fix `uscgcoca` and `asbca` by replicating browser request headers #1352
- Fix `uscgcoca` citation regex #1351

**2.6.61 - 2025-03-06**

- Fix `ca8` opinion scraper by setting `request.verify = False` #1346

**2.6.60 - 2025-03-05**

- Fix `ca7` scrapers url from http to https

**2.6.59 - 2025-03-04**

- Change `colo` user agent to prevent site block #1341

**2.6.58 - 2025-02-26**

- Fixes:
  - Add backscraper for `mesuperct` #1328
  - Fix `mont` cleanup_content, would fail when content was bytes #1323

**2.6.57 - 2025-02-25**

- Fixes:
  - fix cafc oral argument scraper PR (#1325)[https://github.com/freelawproject/juriscraper/pull/1325]
  - ignore future date sanity check when date filed is approximate #1321
  - new exception InvalidDocumentError to be raised when an error page is detected #1329
  - update mont parsing; and raise InvalidDocumentError #1329

- Features
  - Add workflow to check for new entries in CHANGES.md file


**2.6.56 - 2025-02-19**

- Fixes:
  - n/a

- Features:
  - MT upgrade to opinion site linear
  - Add citation extraction and author for MT


**2.6.55 - 2025-02-10**

- Fixes:
  - `cafc` opinion scraper now requests using `verify=False` #1314
  - recap: support for parsing docket_numbers wrapped in a `tel:` href tag
     in appellate dockets. #915

- Features:
  - recap: improvement to the download_pdf method to handle cases where
  attachment pages are returned instead of the expected PDF documents. #1309

**2.6.54 - 2025-01-24**

- Fixes:
  - `ca6` oral argument scraper is no longer failing
  - update the pypi.yml github actions workflow to solve a bug with twine and
    packaging packages interaction. It now forces the update of packaging
  - due to that bug, we discarded the 2.6.53 version

**2.6.52 - 2025-01-20**

- Fixes:
  - `AppellateDocketReport.download_pdf` now returns a two-tuple containing the
    response object or None and a str. This aligns with the changes introduced
    in v 2.5.1.

**2.6.51 - 2025-01-14**

- Fixes:
  - `extract_from_text` now returns plain citation strings, instead of parsed dicts

**2.6.50 - 2025-01-10**

- Fixes:
  - add tests to ensure that `extract_from_text` does not fail
    when it does not find what it looks for; and that it always
    returns a dict
  - updated `pasuperct`, `bia`, `bap1`, `nm` and `sd` `extract_from_text` methods
  - refactored `pacer.email._parse_bankruptcy_short_description`
  - added tests for new courts `flsb`, `nceb`
  - added tests for multi docket NEFs

- Features
  - `pacer.email._parse_bankruptcy_short_description` now supports Multi Docket NEFs

**2.6.49 - 2025-01-08**

- Fixes:
  - `nh` scrapers no longer depend on harcoded year filter
  - Fixed `absca` tests that were failing due to change of year
  - `pasuperct` now collects citations
  - `pa`, `pasuperct` and `pacommcwt` now paginate results


**2.6.48 - 2024-12-31**

- Fixes:
  - updated `idaho_*` scrapers to OpinionSiteLinear
  - updated `cadc` scrapers to new site
  - `okla` now skips rows with no docket number
  - fixes for PACER appellate dockets parsing

**2.6.47 - 2024-12-12**

- Fixes:
  - standardize usage of download methods in scrapers (_download, _request_url_get, _request_url_post)
  - refactor scrapers to do not return "Per Curiam" as value for "author_str" or "judges"

- Features
  - added `extract_from_text` to `sc`


**2.6.46 - 2024-12-10**

- Fixes:
  - Support for parsing the new format of appellate attachment pages has been added

**2.6.45 - 2024-12-05**

- Features:
  - AbstractSite now supports saving responses and response headers.
  Use it with new optional argument for the sample caller `save-responses`.
  - Delete `--daemon` and `--report` options

**2.6.44 - 2024-11-27**

- Fixes:
  - Fixes `colo`

**2.6.43 - 2024-11-21**

- Fixes:
  - Fixes `ky` and `colo`

**2.6.42 - 2024-11-21**

- Fixes:
  - Fix `mass` and `massctapp` cleanup content method

**2.6.40 - 2024-11-20**

- Fixes:
  - Fix `mass` and `massctapp` scrapers, scrape new endpoint
  - Exclude "Commonwealth" string from short case names

**2.6.39 - 2024-11-18**

- Fixes:
  - Fix `Kansas, Ohio Ct App's 1-13` opinion scraper

**2.6.38 - 2024-11-08**

- Fixes:
  - Fix `uscfc` opinion scraper

- Features:
  - RECAP: add new sealed document phrase

**2.6.37 - 2024-10-22**

Fixes:
  - Fix for `okla` cleanup_content

**2.6.35 - 2024-10-22**

Fixes:
  - Fix for `okla` cleanup_content

**2.6.34 - 2024-10-22**

Fixes:
  - Fix for `okla` cleanup_content

**2.6.32 - 2024-10-21**

Features:
  - added `okla` cleanup_content

Fixes:
  - updated `coloctapp` cleanup_content


**2.6.31 - 2024-10-21**

Fixes:
  - `neb` now handles rows with no links
  - `coloctapp` update cleanup_content
  - fix `la` xpath selector that was skipping some cases

Features:
  - new scraper `lactapp_5` for Lousiana Court of Appeals, Fifth Circuit
  - now sending a `logger.error` call to Sentry when an scraped date is in the future

**2.6.30 - 2024-10-10**

Fixes:
  - fix `CADC` oral arguments

**2.6.29 - 2024-10-10**

Fixes:
  - fix `or` and `orctapp` scraper, scraping new endpoint
  - fix cache control headers in `AbstractSite`
  - fix `sc` expected content types

**2.6.28 - 2024-09-27**

Features:
  - new scraper `sc_u`

Fixes:
  - handle `illappct` (oral args) rows with no download link
  - `ca11` update to Oral Argument Site Linear
  - `cadc_u` change docket number getter
  - `sc` implement new site

**2.6.27 - 2024-09-16**

Fixes:
  - Fixes `coloctapp`



**2.6.25 - 2024-09-16**

Fixes:
  - Handle `nh` edge cases
  - Update `ohioctapp` to return "lower_courts" in order to disambiguate dockets across districts
  - Update `lib.string_utils.clean_string` to no longer delete semicolons

**2.6.25 - 2024-09-10**

Fixes:
  - `ny` Fixes NY
  - Updates nyappdiv to inherit ny
  - fixes tests

**2.6.24 - 2024-09-05**

Fixes:
  - `vt` now collects neutral citations
  - Fix `ca8` and updated to OpinionSiteLinear
  - Update README

**2.6.23 - 2024-09-03**

Fixes:
  - `wis` now collects neutral citations
  - `ky` now skips rows with no documents

Features:
  - new scraper `wisctapp`

**2.6.21 - 2024-08-30**

Fixes:
  - `fladistctapp` docket numbers are now unique across districts
  - updated `ca11` html selectors
  - updated `pa` to new API format
  - set needs_special_headers to True for `vt`

Features:
  - implemented dynamic backscraper and extract_from_text for `conn`

**2.6.20 - 2024-08-28**

Fixes:
  - Changed to nested format for attachments in the InternetArchive report

**2.6.19 - 2024-08-26**

Fixes:
  - `nh` renamed to `nh_p` and working by using special headers

Features:
  - New scraper: `nh_u`
  - Handle new bankruptcy attachment page format
  - Make docket history report parser more robust

**2.6.18 - 2024-08-22**

Features:
  - SCOTUS backscraper

Fixes:
  - Improvements to bankruptcy docket parsing
  - Added `njd` regression tests files

**2.6.17 - 2024-08-19**

Fixes:
  - RECAP:
    - email: now parses short description for `okeb`
    - Fixed IndexOutOfRange error in DocketReport::_set_metadata_values method
  - Scrapers:
    - fixed `cal` SSL errors
    - now collecting citations for `minn`

**2.6.16 - 2024-08-12**

Fixes:
  - Fixed Minnesota and implemented it's backscraper

**2.6.15 - 2024-08-07**

Features:
  - Added support for parsing PACER bankruptcy and district docket number components.

**2.6.14 - 2024-08-07**

Features:
  - Add special site headers attribute.
  - NY Api changes

Fixes:
  - ND (with dynamic backscraper)
  - PA
  - Ark

**2.6.13 - 2024-08-01**

Features:
  - Adds the de_seq_num to the download method.

Fixes:
  - Adds headers attribute to the massappct_u scraper.
  - Updates the URL for the oklaag scraper.
  - Updates the setup.py configuration to address deprecated setuptools options and improves test management using pytest.

**2.6.12 - 2024-07-22**

Features:
  - Update free opinion report to store the params used for each request

**2.6.11 - 2024-07-22**

Fixes:
  - Oklahoma opinion scrapers
  - CAFC oral argument scraper
  - ASBCA opinion scrapers
  - renamed logger from "Logger" to "juriscraper.lib.log_tools", which follows hierarchical naming convention

Features:
  - RECAP email: Support short_description parsing for tnmb and nhb
  - md backscraper
  - OpinionSiteLinear now supports returning "other_dates" key
  - New scraper for ky and kyctapp

**2.6.10 - 2024-07-11**

Features:
  - Fixes colo scraper expected_content_type


**2.6.9 - 2024-07-10**

Features:

- Fixes for
  - Idaho Civil
  - Idaho Criminal
  - Idaho Ct Appeals Civil, Criminal, Unpublished
  - N. Mariana Islands
  - Disables Mississippi
  - Disables Missouri
  - Fix Nebraska/App
  - Pacer Email TXNB
- Adds
  - ColoCtApp Dynamic backscraper

**2.6.8 - 2024-07-03**

Features:

- Fix for RI

**2.6.7 - 2024-07-03**

Features:

- Minor fixes for MA and RI

**2.6.6 - 2024-07-02**

Features:

- Implemented backscraper for nj, njtaxct_u, njtaxct_p, njsuperctappdiv_p, njsuperctappdiv_u

**2.6.5 - 2024-07-02**

Changes:

- Fixes for
  - Mass
  - RI
  - NJ
  - BIA
  - CalAG


**2.6.4 - 2024-06-11**

Changes:

- Add dynamic backscrapers for:
  - tex
  - nmcca
  - wyo
  - vtsuperct
  - alaska

- Fixed wrong xpath selectors and updated to OpinionSiteLinear
  - dcd
  - nd
  - ca1

- Solved bug with python3.12 tests in Github Actions


**2.6.3 - 2024-05-24**

Changes:

- PACER: Refactor login logic for PACER sessions.
- pacer.email: Added short description parsing for `pamb`


**2.6.2 - 2024-05-20**

Features:

- Added parser for ACMS attachment pages
- Added dynamic backscraper for `tax`

Changes:

- PACER: fix error string false positives
- pacer.email: support multidocket NEF short description parsing for `njb`

**2.6.1 - 2024-05-15**

Features:

- Added dynamic backscrapers for these scrapers and their inheriting classes
  - afcca
  - olc
  - bap10
  - fla
  - nyappterm
  - ill

- pacer.email: Added short description parsing for `deb` and `mdb`

Changes:
- Updated `cal` and `calctapp_*` to OpinionSiteLinear

**2.6.0 - 2024-04-03**

Features:

- Added scrapers for fisa and fiscr courts

Changes:

- Breaking change has been made to the FreeOpinionReport its 'data' property now
 returns a dictionary containing the FreeOpinionRow fields, instead of returning
 a Python object with their properties. This change aligns the method of
 returning 'data' in this report with that of other reports.
- Fixes to texag, tex

## Past

**2.5.95 - 2024-02-14**

Features:

- The GET method of the PacerSession class now supports custom timeouts for flexible request management.
- Adds a method to check if a district court docket entry is sealed..

Changes:

- Update the DownloadConfirmationPage class to reduce the read timeout of the GET request within the query method.

**2.5.94 - 2024-02-13**

Features:

Changes:

- Update minnag
- Update alaska/app

**2.5.93 - 2024-02-09**

Features:

Changes:

- Update fladistctapp

**2.5.92 - 2024-02-09**

Features:

Changes:

- Update Nev/NevApp scrapers

**2.5.91 - 2024-02-09**

Features:

- Add expected_content_types to OpinionSite and OralArgSite

Changes:

- Fixes for pacer.email, pacer.utils

**2.5.90 - 2024-02-01**

Features:

Changes:

- Fix Colo Ct App

**2.5.89 - 2024-01-31**

Features:

Changes:

- Fix Armed Forces Scraper

**2.5.88 - 2024-01-31**

Features:

Changes:

- Fix Guam
- Fix Fla Dist Court

**2.5.87 - 2024-01-31**

Features:

Changes:

- Fix PA Superior Court

**2.5.86 - 2024-01-31**

Features:

Changes:

- Fix Maryland Supreme and lower courts

**2.5.85 - 2024-01-30**

Features:

Changes:

- Fix Connecticut and Connecticut Court of Appeals

**2.5.84 - 2024-01-26**

Features:

Changes:

- Update Nevada/Nev App (again)

**2.5.83 - 2024-01-25**

Features:

Changes:

- Fix Hawaii App
- Nevada/Nev App
- VI Superior
- Cal AG
- LA Ct APP
- Updates the SSL Adapter
- Various RECAP Pacer Fixes

**2.5.82 - 2024-01-12**

Features:

Changes:

- Fix CADC

**2.5.81 - 2024-01-12**

Features:

Changes:

- Fix colo / Nytrial courts

**2.5.80 - 2024-01-10**

Features:

Changes:

- Fix compatibility with newer lxml
- Replace lxml sanitier with nh3

**2.5.78 - 2024-01-08**

Features:

- Add ten new NY Trial Courts
- Add Maine Superior Court

Changes:

- Add child_courts attribute
- Fix VI chore
- Update python dep.

**2.5.76 - 2023-12-28**

Features:

- Add Bankruptcy Appellate Panel 1st Circuit

Changes:

**2.5.75 - 2023-12-28**

Features:

-

Changes:

- Fix BAP1 and update test for it

**2.5.74 - 2023-12-13**

Features:

- Add NevApp

Changes:

- Fix Nevada Supreme and Colorado Ct App


**2.5.72 - 2023-12-12**

Features:

- Add VI Superior Court scraper

Changes:

- Fix CA2 Oral Arguments Scraper

**2.5.71 - 2023-12-11**

Features:

-

Changes:

- Fix avoid populating case's date_filed with the entry date_filed from emails

**2.5.70 - 2023-11-21**

Features:

-

Changes:

- Fix LA Supreme

**2.5.69 - 2023-11-21**

Features:

- Fix VI Tests
- Puerto Rico and Coast Guard court ids to match CL
- Fix Arizona App Dist 2
- Fix CA2 OA scraper

Changes:

- Shrink VA to be faster
- Fix Conn App Ct date handler

**2.5.68 - 2023-11-20**

Features:

- Fix Okla AG content cleanup

Changes:

-

**2.5.67 - 2023-11-20**

Features:

- Fix Connecticut Court of Appeals

Changes:

-

**2.5.66 - 2023-11-19**

Features:

- Fix Oklahoma Scrapers

Changes:

-
**2.5.65 - 2023-11-19**

Features:

-

Changes:

- Remove selenium from Colorado scrapers

**2.5.64 - 2023-11-19**

Features:

-

Changes:

- Fix alabama to remove selenium


**2.5.63 - 2023-11-18**

Features:


Changes:

- Fix Scotus Slip Opinions

**2.5.62 - 2023-11-18**

Features:


Changes:

- Fix NH Supreme Court


**2.5.60 - 2023-11-18**

Features:

- Add Oregon Court of Appeals

Changes:

- Fix Oregon Supreme Court


**2.5.59 - 2023-11-18**

Features:


Changes:

- Fix Most remaining downed scrapers
- Fix mismatched court_ids

**2.5.58 - 2023-11-13**

Features:


Changes:

- Fix 40 or so scrapers -- all state scrapers

**2.5.57 - 2023-11-09**

Features:

- Add support for parsing ACMS Docket reports.

Changes:

- Abstract out date regexes into a new class attribute named DATE_REGEX.
- Update deprecated key in setup.cfg file.
- Refactor the message in the SlownessException to limit the precision to the right of the decimal point to three digits.
- Refactor the regex pattern in the scraper for Colorado Appeals Court


**2.5.56 - 2023-10-09**

Features:

- N/A

Changes:

- Fix Mass/MassAppCt

**2.5.54 - 2023-10-06**

Features:

- N/A

Changes:

- Add missing ca prefix mappings
- Handle cadc/cavc docid prefix collision

**2.5.53 - 2023-09-23**

Features:

- Parse attachments from dockets

Changes:

- Fix attachment page numbers for old district court attachments
- Add missing prefix maps for special courts

**2.5.52 - 2023-07-06**

Features:

- N/A

Changes:

- Fix Nebraska/App court to ignore unpublished notes (A-XX-XXXX)

**2.5.51 - 2023-06-29**

Features:

- N/A

Changes:

- Fix case_name and judge parsing in case_query pages.

**2.5.50 - 2023-06-19**

Features:

- N/A

Changes:

- Fix INSB bankruptcy docket number parsing.

**2.5.49 - 2023-05-31**

Features:

- N/A

Changes:

- Fix docket report parsing on view multiple documents layout.

**2.5.48 - 2023-05-25**

Features:

- N/A

Changes:

- Updated version of pinned dependencies.

**2.5.47 - 2023-05-04**

Features:

- N/A

Changes:

- Replace unmaintained cchardet with charset-normalizer.

**2.5.46 - 2023-05-02**

Features:

- N/A

Changes:

- Fix List of creditors query a valid POST param.

**2.5.45 - 2023-04-28**

Features:

- N/A

Changes:

- Fix List of creditors parsing error.

**2.5.44 - 2023-04-24**

Features:

- N/A

Changes:

- Parse short_description from recap email subject.
- Parse date_entered and ordered_by for docket reports.

**2.5.43 - 2023-04-14**

Features:

- N/A

Changes:

- Get a valid POST param before requesting the list of creditors.

**2.5.42 - 2023-04-13**

Features:

- Added ListOfCreditors report parser.

Changes:

- N/A

**2.5.41 - 2023-04-05**

Features:

- N/A

Changes:

- Fix ClaimsActivity report alternative POST param for insb.

**2.5.40 - 2023-04-04**

Features:

- Added ClaimsActivity report parser.

Changes:

- N/A

**2.5.39 - 2023-03-09**

Features:

- N/A

Changes:

- Fix return null value if there is no document number in email notification.
- Added support for parsing a new format of email recipients in notifications.

**2.5.38 - 2023-03-09**

Features:

- N/A

Changes:

- Added pacer_seq_no field to appellate RSS feed data.

**2.5.37 - 2023-03-07**

Features:

- N/A

Changes:

- Get pacer_case_id from case URL when there is no attached document in a email
  notification.

**2.5.36 - 2023-03-03**

Features:

- N/A

Changes:

- Added support for parsing district/bankruptcy download confirmation pages.

**2.5.35 - 2023-02-28**

Features:

- N/A

Changes:

- Improved performance of parsing date-times in RSS feeds.

**2.5.34 - 2023-02-21**

Features:

- N/A

Changes:

- Added support for parsing appellate RSS Feeds

**2.5.33 - 2023-01-13**

Features:

- N/A

Changes:

- Fix the CA9 Published/Unpublished II

**2.5.32 - 2023-01-13**

Features:

- N/A

Changes:

- Fix the CA9 Published/Unpublished

**2.5.31 - 2023-01-13**

Features:

- N/A

Changes:

- Fix the four Kansas Scrapers for updated website.

**2.5.30 - 2023-01-11**

Features:

- Disabled scrapers for
  - ME

Changes:

- N/A

**2.5.29 - 2023-01-06**

Features:

- Added scrapers for
  - Alabama Supreme Court
  - Alabama Court of Civil Appeals
  - Alabama Court of Criminal Appeals
  - Colorado Supreme Court
  - Colorado Court of Appeals

Changes:

- N/A


**2.5.28 - 2022-12-22**

Features:

- Added scraper for WVA CT APP

Changes:

- Fix docket report parsing when there is no valid content and if there is
  bad script content.
- Fix avoid parsing the download confirmation page if a PDF binary is returned.
- Fix parsing text/plain content multipart email notifications.

**2.5.27 - 2022-12-13**

Features:

 - Added AppellateAttachmentPage report to parse appellate attachment pages.

Changes:

- N/A


**2.5.26 - 2022-11-15**

Features:

 - N/A

Changes:

- Fix download PDF documents returned after a redirection.

**2.5.25 - 2022-11-07**

Features:

 - N/A

Changes:

- Update to support J. Jackson

**2.5.24 - 2022-11-02**

Features:

 - N/A

Changes:

- Added support for parsing multi-docket NEFs

**2.5.23 - 2022-10-26**

Features:

 - N/A

Changes:

 - Fix docket report entries table parsing for wiwb.
 - Ignore claims filings notifications for email report.
 - Fix UnicodeEncodeError when parsing a docket report.

**2.5.22 - 2022-10-12**

Features:

 - N/A

Changes:

 - Fix email report decoding.

**2.5.21 - 2022-10-11**

Features:

 - N/A

Changes:

 - Fix NEFs description parsing for cacb.

**2.5.20 - 2022-10-06**

Features:

 - N/A

Changes:

 - Fix regression caught in COURTLISTENER-36Q, to properly handle
   window.location redirects on weird PACER sites.


**2.5.19 - 2022-09-29**

Features:

 - N/A

Changes:

 - Fix performance when downloading large PDFs (see #564)

**2.5.18 - 2022-09-29**

Features:

 - N/A

Changes:

 - Skip appellate attachment page when querying the download confirmation page
 - Skip appellate attachment page when downloading the free document
 - Fix getting filed date on email notifications

**2.5.17 - 2022-09-28**

Features:

 - N/A

Changes:

 - Added DownloadConfirmationPage report to parse the PACER download
 confirmation page and get the following data:
  - document_number
  - docket_number
  - cost
  - billable_pages
  - document_description
  - transaction_date

**2.5.16 - 2022-09-11**

Features:

 - N/A

Changes:

 - Fix for OA CA1

**2.5.15 - 2022-09-06**

Features:

 - N/A

Changes:

 - Update Selenium version 4.0.0.a7


**2.5.14 - 2022-09-02**

Features:

 - N/A

Changes:

 - Update Selenium version

**2.5.13 - 2022-08-24**

Features:

 - N/A

Changes:

 - Added support to get attached documents from NEFs.

**2.5.12 - 2022-08-12**

Features:

 - N/A

Changes:

 - Added support to parse NDAs and download their free documents.

**2.5.11 - 2022-07-29**

Features:

 - N/A

Changes:

 - Fix Tax Scraper

**2.5.10 - 2022-07-28**

Features:

 - N/A

Changes:

 - Bug fix

**2.5.9 - 2022-07-28**

Features:

 - N/A

Changes:

 - Fix CA4

**2.5.8 - 2022-07-26**

Features:

 - N/A

Changes:

 - Fix Michigan Supreme Court

**2.5.7 - 2022-06-29**

Features:

 - N/A

Changes:

 - Added support for more PACER download document errors messages
 - Update thomas name in test files
 - Drop future opinions
 - Update url pattern for Wyoming
 - Fix all failing Illinois Oral Argument Scrapers

**2.5.6 - 2022-05-17**

Features:

 - N/A

Changes:

 - Fix Mass Land Court scraper

**2.5.5 - 2022-05-17**

Features:

 - N/A

Changes:

 - Fix failing CAFC Oral Argument Scraper and Back Scraper.

**2.5.4 - 2022-05-13**

Features:

 - Fix Rhode Island scraper

Changes:

 - Update to Rhode island Published and Unpublished opinions.

**2.5.1 - 2022-04-25**

Features:

 - The `download_pdf` function used by PACER reports now returns a two-tuple
   containing the response object or None and a str. If there is an error,
   the response object will be None and the str will have the error message. If
   not, the response object will be populated and the str will be empty.

    To adapt to the new version you can change old code like this:

        r = report.download_pdf(...)

    To something like:

        r, _ = report.download_pdf(...)

    If you wish, you could instead capture errors with something like:

        r, msg = report.download_pdf(...)
        if msg:
            do_something()

Changes:

 - Python 3.7 is no longer supported.

 - See notes re features.


**2.4.11 - 2022-04-22**

Features:

- N/A

Changes:

- Add MIME parser to parse PACER emails notifications
- Small fix to fetch free PACER documents using magic links

**2.4.10 - 2022-02-08**

Features:

- N/A

Changes:

- Small fix for NM

**2.4.9 - 2022-02-08**

Features:

- N/A

Changes:

- Updates Ark, ArkCtApp, NM, NMCtApp to self throttle. Add login HTTP validation for PACER

**2.4.8 - 2022-02-02**

Features:

- N/A

Changes:

- Fixes for CGCCA, Conn, Conn App Ct.  Added pacer case_queries examples

**2.4.7 - 2022-01-21**

Features:

- N/A

Changes:

- Fix tax court. Fixes for Illinois Supreme and Illinois Appeals.

**2.4.6 - 2022-01-19**

Features:

- N/A

Changes:

- Update the site_yielder method for backscraping to reset the site object after each iterable.

**2.4.5 - 2022-01-18**

Features:

- N/A

Changes:

- Update OLC backscraper to function with CL more reliably.

**2.4.4 - 2022-01-14**

Features:

- Add DOJ Office of Legal Counsel Opinions (OLC)

Changes:

- Typo fixes

**2.4.3 - 2022-01-05**

Features:

- None

Changes:

- Add init file for admin agency backscrapers. This was missing and causing a failure for tools to find the file.

**2.4.0 - 2022-01-05**

Features:

- Updated citation parsing for websites.
- Drop Neutral, West and West_state citations.
- Add citation and parallel citation

Changes:

- This version is a major release. Updated Opinion Sites to drop support for specific citation formats.  Instead, we now let the user or more generally eyecite determine the specific citation format.
- Selenium support for Texas Court scrapers is removed.  This is part of removing selenium from all scrapers.
- Also includes a small fix for the Board of Immigration Appeals docket numbers.  

- 2.3.29, 2022-01-03 - Update GA Supremes, MDAG
- 2.3.28, 2021-12-30 - Add Board of Immigration Appeals (BIA), updates OA CA9, Fix NH
- 2.3.27, 2021-12-29 - Add cadc_pi, massappct_u, lactapp_1, cgcca
- 2.3.26, 2021-12-20 - Add Guam, Utah Ct App, Fix Ariz Ct App. Dist 2, Fix Ga Ct. App
- 2.3.25, 2021-12-08 - Update US Tax Court (new website)
- 2.3.24, 2021-12-06 - Fix new PACER session code
- 2.3.23, 2021-12-02 - Updates feedparser, adds Python 3.9 and 3.10 tests, and broadens our regex for parsing in re case names from PACER dockets.
- 2.3.22, 2021-11-30 - Further CAFC fixes
- 2.3.21, 2021-11-29 - Fixes CAFC, adds pre-commit
- 2.3.20, 2021-11-17 - Fixes CA10 scraper, major code refactor
- 2.3.19, 2021-11-16 - Fix PA, IL. Update PACER to use new auth API. Update geonames cache with latest population data. Throw exception in Free Opinions report when IP address on blocklist.
- 2.3.18, 2021-10-18 - Fix GA, CA9, CA10 Oral args
- 2.3.17, 2021-08-17 - Add anonymizing function for PACER dockets
- 2.3.16 - Yanked
- 2.3.15, 2021-07-19 - Fix PACER downloaders
- 2.3.14 - Yanked
- 2.3.13, 2021-06-18 - Fix typing
- 2.3.12, 2021-06-18 - Add PACER email parsers
- 2.3.11, 2021-05-02 - Fix PACER auth function
- 2.3.10, 2021-04-13 - Simplify harmonize function
- 2.3.9, 2021-04-12 - Simplify case name cleanup util
- 2.3.8, 2021-04-01 - More ME fixes
- 2.3.7, 2021-04-01 - Add backscrapers scrapers for ME
- 2.3.6, 2021-03-05 - Clean up deprecation warnings
- 2.3.5, 2021-03-05 - Fix pypi
- 2.3.4, 2021-02-09 - Fix IA scraper
- 2.3.3, 2020-11-24 - Fix remote selenium connection code
- 2.3.2, 2020-11-06 - Remove html_unescape helper method. Replace with calls
  directly to unescape. This fixes [#354](https://github.com/freelawproject/juriscraper/issues/354).
- 2.3.1, 2020-11-06 - Fix for connection to Selenium via Firefox
- 2.3.0, 2020-11-06 - Big selenium upgrade, removes support for phantomjs, and
  moves exclusively to using Mozilla's `geckodriver`. `geckodriver` can be
  accessed either locally or via a remote connection. See README for details on
  how to set the correct environment variables for your system.

    PhantomJS has not been supported for several years. Though it has served us
    well, the writing is on the wall that, like so many other once-useful
    technologies, it too had to be abandoned, only to be replaced by
    another tool. A tool that will be different in many ways, yet the same in
    its inevitable abandonment and mortality. Long live PhantomJS: Born a
    humble ghost; dying an immortal specter.
- 2.2.0, 2020-11-08 - Remove `_get_adapter_instance` method. It is unused, was
  a protected method, and causes many deprecation warnings in py3.
- 2.1.* - Removes support for deprecated phantomjs location; it had been deprecated for two years.
- 2.0.* - Adds support for Python 3.8 and supports Python 3, exclusively.  Begins testing to Github workflows and remove CircleCI.
- 1.28.* - Changes the API for the InternetArchive parser so that it aligns with the rest of the parsers. Its constructor now requires a court_id value.
- 1.27.* - Add merging of multi-event RSS entries
- 1.26.* - Adds support for the Los Angeles Superior Court Media Access Portal (LASC MAP)
- 1.25.* - Major refactor of tests to split them into network and local tests. Should make CI more consistent.
- 1.24.* - Adds support for bankruptcy claims register parsing and querying
- 1.23.* - Adds support for the advacned case report when it returns search results instead of a single item.
- 1.22.* - Adds support for de_seqno values parsed from PACER RSS, dockets, docket history reports, and attachment pages.
- 1.21.* - Adds support for the case report, which is the term we use to describe the page you see when you press the "Query" button in a district court PACER website. This is the page at the iQuery.pl URL.
- 1.20.* - Tweaks the API of the query method in the FreeOpinionReport object
  to consistently return None instead of sometimes returning []. Version bumped
  because of breaking API changes.
- 1.19.* - Adds support for NextGen PACER logins, but drops support for the PACER training website. The training website now uses a different login flow than the rest of PACER.
- 1.18.* - Adds support for appellate docket parsing!
- 1.17.* - Adds support for criminal data in PACER
- 1.16.* - Adds PACER RSS feed parsers.
- 1.15.* - Adds date termination parsing to parties on PACER dockets.
- 1.14.* - Adds new parser for PACER's docket history report
- 1.13.* - Fixes issues with Python build compatibility
- 1.12.* - Adds new parsers for PACER's show_case_doc URLs
- 1.11.* - Adds system for identifying invalid dockets in PACER.
- 1.10.* - Better parsing for PACER attachment pages.
- 1.9.* - Re-organization, simplification, and standardization of PACER classes.
- 1.8.* - Standardization of string fields in PACER objects so they return the empty string when they have no value instead of returning None sometimes and the empty string others. (This follows Django conventions.)
- 1.7.* - Adds support for hidden PACER APIs.
- 1.6.* - Adds automatic relogin code to PACER sessions, with reorganization of old login APIs.
- 1.5.* - Adds support for querying and parsing PACER dockets.
- 1.4.* - Python 3 compatibility (this was later dropped due to dependencies).
- 1.3.* - Adds support for scraping some parts of PACER.
- 1.2.* - Continued improvements.
- 1.1.* - Major code reorganization and first release on the Python Package Index (PyPi)
- 1.0 - Support opinions from for all possible federal bankruptcy
   appellate panels (9th and 10th Cir.)
- 0.9 - Supports all state courts of last resort (typically the
   "Supreme" court)
- 0.8 - Supports oral arguments for all possible Federal Circuit
   courts.
- 0.2 - Supports opinions from all federal courts of special
   jurisdiction (Veterans, Tax, etc.)
- 0.1 - Supports opinions from all 13 Federal Circuit courts and the
   U.S. Supreme Court<|MERGE_RESOLUTION|>--- conflicted
+++ resolved
@@ -21,11 +21,8 @@
 
 Fixes:
 - fix `mich` and `michctapp` bad docket numbers #1648
-<<<<<<< HEAD
 - fix `nyappdiv`, `nyappterm` and `nytrail` extract_from_text to get docket numbers #1655
-=======
 - remove unnecessary print statements from test cases
->>>>>>> ea1f38b9
 
 ## Current
 
