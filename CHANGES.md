--- conflicted
+++ resolved
@@ -22,12 +22,9 @@
 
 Fixes:
 - handle different table structures in `uscgcoca` scraper #1526
-<<<<<<< HEAD
 - update cleanup_content method for `ny` #1637
-
-=======
 - add expected content types for document handling in 'texapp' scraper #1636
->>>>>>> 4e0aa1b4
+
 ## Current
 
 **2.6.93 - 2025-10-17**
