--- conflicted
+++ resolved
@@ -37,11 +37,8 @@
 - Retrieve lower court information in `mont` #1569
 - Retrieve lower court information in `nd` #1569
 - Retrieve lower court information in `nj` #1569
-<<<<<<< HEAD
+- Retrieve lower court information in `neb` #1569
 - Retrieve lower court information in `nm` #1569
-=======
-- Retrieve lower court information in `neb` #1569
->>>>>>> 86b2be6b
 
 Fixes:
 - Fix connappct #1580
