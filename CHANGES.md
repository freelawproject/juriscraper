--- conflicted
+++ resolved
@@ -27,12 +27,9 @@
 - Retrieve lower court information in `dc` #1569
 - Retrieve lower court information in `cal` scrapers #1569
 - Retrieve lower court information in 'alaska' #1569
-<<<<<<< HEAD
+- Add lower court extraction to `federal_appellate` scrapers #1560
+
 - Retrieve lower court information in `delaware` scrapers #1569
-=======
-- Add lower court extraction to `federal_appellate` scrapers #1560
-
->>>>>>> 343d2ad1
 
 Fixes:
 - Fix connappct #1580
