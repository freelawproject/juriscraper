--- conflicted
+++ resolved
@@ -18,7 +18,7 @@
 -
 
 Changes:
--
+- Retrieve lower court information in `sc` #1569
 
 Fixes:
 -
@@ -50,11 +50,7 @@
 - Retrieve lower court information in `nm` #1569
 - Retrieve lower court information in `or` #1569
 - Update `mdag` scraper, site has changed #1598
-<<<<<<< HEAD
-- Retrieve lower court information in `sc` #1569
-=======
 - Retrieve lower court information in `pa` #1569
->>>>>>> 72c2d890
 
 Fixes:
 - fix `tax` scraper #1599
