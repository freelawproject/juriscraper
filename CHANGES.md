# Change Log

As of this writing, in late 2020, we have issued over 400 releases. The vast
majority of these releases fix a scraper so it works better on a particular
court's website. When that's the case, we don't update the changelog, we simply
do the change, and you can find it in the git log.

The changes below represent changes in ambition, goals, or interface. In other
words, they're the ones you'll want to watch, and the others are mostly noise.

Releases are also tagged in git, if that's helpful.

## Coming up

The following changes are not yet released, but are code complete:

Features:
<<<<<<< HEAD
- Add scotus_docket_report to parse SCOTUS JSON dockets
- add `texbizct` new scraper for Texas Business Court #1437
=======
-
>>>>>>> cb5be2cf

Changes:
-

Fixes:
-

## Current

**2.6.88 - 2025-08-27**

Features:
- add `texbizct` new scraper for Texas Business Court #1437

Fixes:
- Fix `nd` use empty string when no summary is found #1561

## Past

**2.6.87 - 2025-08-25**

Features:
- add `bap8` scraper, inherits from `ca8` #1544
- add `bap6` scraper, inherits from `ca6` #1544
- implement `neb` and `nebctapp` extract_from_text #1549


**2.6.86 - 2025-08-15**

Fixes:
- Update `bap1` backscraper #1539
- Fix `ky` scraper to handle missing document text to prevent errors #1540

**2.6.85 - 2025-08-14**

Fixes:
- Forces proper html structure for `colo` #1538
- remove should_have_results flag from `wis` `mass` to prevent false positives #1513
- Fixes parsing of email ACMS and `ord` docket entry short description variations


**2.6.84 - 2025-08-07**

Features:
- add `indctapp_reclassified` new scraper for reclassified opinions #1509
-

Changes:
- Update `uscgcoca` scraper, site has changed #1526

Fixes:
- Add new validation to `mont.Site.cleanup_content` to ensure that the content is not an error page #1520
- Improve `nd` scraper to extract citations from the html #1301


**2.6.83 - 2025-08-05**

Features:
- Implement scraper for texas 15th court of appeals  `texapp_15`  #1436
- Add support for downloading ACMS NDA free look documents. #1510


**2.6.82 - 2025-07-31**

Changes:
- Update README.rst
- Add CONTRIBUTING.md
- Update `lactapp_1` scraper, site has changed #1357


Fixes:
- Fix `ca9` download URLs #1515

**2.6.81 - 2025-07-28**

Features:
- Add `masssuperct` new scraper for Massachusetts Superior Court #1498
- Fix document URL parsing in plain‑text email minute‑entry notifications #1362
- Add `bap9` backscraper #1008
- Add `ca9` backscraper

Changes:
- Update `lactapp_1` scraper, site has changed #1357
- improve `ind` add new fields for lower court details and judge names #1266


**2.6.80 - 2025-07-16**

Features:
- Add error handling for scrapers with expected results #1447
- Add a check to verify ACMS user data is loaded before querying attachment pages #1495
- Add `alaska_slip` and `alaska_u` new scrapers #1478

Changes:
- Expanded ACMS URL matching to support both HTTP and HTTPS protocols.

Fixes:
- Fix `visuper_p` adaptation to new html tags #1489
- Fix `ariz` update download URLs #1474
- handle empty cases in `ca7` scraper #1484
- fix `idaho_civil` preformat date to prevent parsing errors #1284


**2.6.79 - 2025-07-08**

Changes:
- Updates `PacerSession` class to make ACMS authentication optional, and disabled it by default.

**2.6.78 - 2025-06-18**

Features:
- Added support for parsing ACMS NDA notifications
- Enhances `PacerSession` class to support ACMS authentication.
- Adds case purchasing functionality to `ACMSDocketReport`.
- Added support for parsing docket numbers with case types with up to five letters
- Introduces logic to purchase ACMS docket entry attachment pages.

Changes:
- Refactor `ACMSDocketReport` to handle missing "date entered" values gracefully
  and expands the use of raw data fields for reliable date information. #1459
- make `nytrial` back scraping dynamic #1402
- Improve `alaska` scraper to handle case page to retrieve download_url #937

Fixes:
- Improve `ny` cleanup_content to remove email protection that was causing
  duplicates #1450
- Fix `minn` move `need_special_headers` to `__init__` #1470

**2.6.77 - 2025-06-17**

Changes:
- New scraper `lactapp_4` for Lousiana Court of Appeals, Fourth Circuit
- Update `uscgcoca` add backscraper #1431
- Update `tenn` add backscraper #1425

Fixes:
- Add "lower_court_ids" to fields returned by OpinionSite #1432
- Fix `va` collecting bad docket_number values #1441
- Fix `mich` change date expected key to `date_filed` #1445

**2.6.76 - 2025-06-12**

Changes:
-  Fix `tex` get opinions from the orders on causes page #1410
-  Fix `sd`
-  Fix `bap1` not scraping recent data #1422

**2.6.75 - 2025-06-09**

Changes:
- Update kan and kanctapp scrapers
- update `nc` scraper to OpinionSiteLinear and new website #1373

**2.6.74 - 2025-06-04**

- Add `test_hashes` optional argument to `sample_caller`. Helpful to detect
timestamped opinions and check if `Site.cleanup_content` is working #1392
- fix tenn scraper parsing error #1413
- fix package release process #1426

**2.6.71 - 2025-05-30**

Changes:
- Added support for Python 3.13

Fixes:
- Improve test speed by reducing the size of the uscfc_vaccine example array
- Fix `asbca` scraper to use special headers #1411
- Fix `uscgcoca` by using `self.needs_special_headers` #1419

**2.6.70 - 2025-05-23**

Features:
- Fix for CA4 - minor edge case bug

**2.6.69 - 2025-05-21**

Features:
- New scraper `ncbizct` for North Carolina Business Court

Fixes:
- Fixes for `prapp` with backscraper

**2.6.68 - 2025-05-12**

- Add auth token to ny trial courts
- Clean up ala scraped case names #1272


**2.6.67 - 2025-05-08**

- New scraper `lactapp_2` for Lousiana Court of Appeals, Second Circuit
- Fix `me` Update maine scraper and add backscraper
- Update `sd` backscraper and extract from text
- Fix `bia` scraper and add extract from text test cases
- Implement `cleanup_content` for `ny` sites #1393


**2.6.66 - 2025-04-29**

- Add backscraper for `dcd` #1336
- Update `sd` backscraper and extract from text
- Implement datestring format validation in test_ScraperExtractFromTextTest #838
- Implement `or` extract_from_text to collection regional citations #1226
- Fix `bia` scraper

**2.6.65 - 2025-04-11**

- `nh` was blocking; fixed by updating the user agent string #1370
- Update `vtsuperct_*` scrapers to inherit `extract_from_text` from `vt` #1150


**2.6.64 - 2025-04-10**

- Fix `me` Update maine scraper and add backscraper #1360
- Sites were blocking `cafc` scrapers. Fixed by passing a browser user agent #1366


**2.6.63 - 2025-03-25**

- Make `ga` backscraper take kwargs; fix a bug in 2018 #1349
- Implement extract from text for `ga` #1349
- Fix `ill` oral argument scraper #1356

**2.6.62 - 2025-03-19**

- Fix `uscgcoca` and `asbca` by replicating browser request headers #1352
- Fix `uscgcoca` citation regex #1351

**2.6.61 - 2025-03-06**

- Fix `ca8` opinion scraper by setting `request.verify = False` #1346

**2.6.60 - 2025-03-05**

- Fix `ca7` scrapers url from http to https

**2.6.59 - 2025-03-04**

- Change `colo` user agent to prevent site block #1341

**2.6.58 - 2025-02-26**

- Fixes:
  - Add backscraper for `mesuperct` #1328
  - Fix `mont` cleanup_content, would fail when content was bytes #1323

**2.6.57 - 2025-02-25**

- Fixes:
  - fix cafc oral argument scraper PR (#1325)[https://github.com/freelawproject/juriscraper/pull/1325]
  - ignore future date sanity check when date filed is approximate #1321
  - new exception InvalidDocumentError to be raised when an error page is detected #1329
  - update mont parsing; and raise InvalidDocumentError #1329

- Features
  - Add workflow to check for new entries in CHANGES.md file


**2.6.56 - 2025-02-19**

- Fixes:
  - n/a

- Features:
  - MT upgrade to opinion site linear
  - Add citation extraction and author for MT


**2.6.55 - 2025-02-10**

- Fixes:
  - `cafc` opinion scraper now requests using `verify=False` #1314
  - recap: support for parsing docket_numbers wrapped in a `tel:` href tag
     in appellate dockets. #915

- Features:
  - recap: improvement to the download_pdf method to handle cases where
  attachment pages are returned instead of the expected PDF documents. #1309

**2.6.54 - 2025-01-24**

- Fixes:
  - `ca6` oral argument scraper is no longer failing
  - update the pypi.yml github actions workflow to solve a bug with twine and
    packaging packages interaction. It now forces the update of packaging
  - due to that bug, we discarded the 2.6.53 version

**2.6.52 - 2025-01-20**

- Fixes:
  - `AppellateDocketReport.download_pdf` now returns a two-tuple containing the
    response object or None and a str. This aligns with the changes introduced
    in v 2.5.1.

**2.6.51 - 2025-01-14**

- Fixes:
  - `extract_from_text` now returns plain citation strings, instead of parsed dicts

**2.6.50 - 2025-01-10**

- Fixes:
  - add tests to ensure that `extract_from_text` does not fail
    when it does not find what it looks for; and that it always
    returns a dict
  - updated `pasuperct`, `bia`, `bap1`, `nm` and `sd` `extract_from_text` methods
  - refactored `pacer.email._parse_bankruptcy_short_description`
  - added tests for new courts `flsb`, `nceb`
  - added tests for multi docket NEFs

- Features
  - `pacer.email._parse_bankruptcy_short_description` now supports Multi Docket NEFs

**2.6.49 - 2025-01-08**

- Fixes:
  - `nh` scrapers no longer depend on harcoded year filter
  - Fixed `absca` tests that were failing due to change of year
  - `pasuperct` now collects citations
  - `pa`, `pasuperct` and `pacommcwt` now paginate results


**2.6.48 - 2024-12-31**

- Fixes:
  - updated `idaho_*` scrapers to OpinionSiteLinear
  - updated `cadc` scrapers to new site
  - `okla` now skips rows with no docket number
  - fixes for PACER appellate dockets parsing

**2.6.47 - 2024-12-12**

- Fixes:
  - standardize usage of download methods in scrapers (_download, _request_url_get, _request_url_post)
  - refactor scrapers to do not return "Per Curiam" as value for "author_str" or "judges"

- Features
  - added `extract_from_text` to `sc`


**2.6.46 - 2024-12-10**

- Fixes:
  - Support for parsing the new format of appellate attachment pages has been added

**2.6.45 - 2024-12-05**

- Features:
  - AbstractSite now supports saving responses and response headers.
  Use it with new optional argument for the sample caller `save-responses`.
  - Delete `--daemon` and `--report` options

**2.6.44 - 2024-11-27**

- Fixes:
  - Fixes `colo`

**2.6.43 - 2024-11-21**

- Fixes:
  - Fixes `ky` and `colo`

**2.6.42 - 2024-11-21**

- Fixes:
  - Fix `mass` and `massctapp` cleanup content method

**2.6.40 - 2024-11-20**

- Fixes:
  - Fix `mass` and `massctapp` scrapers, scrape new endpoint
  - Exclude "Commonwealth" string from short case names

**2.6.39 - 2024-11-18**

- Fixes:
  - Fix `Kansas, Ohio Ct App's 1-13` opinion scraper

**2.6.38 - 2024-11-08**

- Fixes:
  - Fix `uscfc` opinion scraper

- Features:
  - RECAP: add new sealed document phrase

**2.6.37 - 2024-10-22**

Fixes:
  - Fix for `okla` cleanup_content

**2.6.35 - 2024-10-22**

Fixes:
  - Fix for `okla` cleanup_content

**2.6.34 - 2024-10-22**

Fixes:
  - Fix for `okla` cleanup_content

**2.6.32 - 2024-10-21**

Features:
  - added `okla` cleanup_content

Fixes:
  - updated `coloctapp` cleanup_content


**2.6.31 - 2024-10-21**

Fixes:
  - `neb` now handles rows with no links
  - `coloctapp` update cleanup_content
  - fix `la` xpath selector that was skipping some cases

Features:
  - new scraper `lactapp_5` for Lousiana Court of Appeals, Fifth Circuit
  - now sending a `logger.error` call to Sentry when an scraped date is in the future

**2.6.30 - 2024-10-10**

Fixes:
  - fix `CADC` oral arguments

**2.6.29 - 2024-10-10**

Fixes:
  - fix `or` and `orctapp` scraper, scraping new endpoint
  - fix cache control headers in `AbstractSite`
  - fix `sc` expected content types

**2.6.28 - 2024-09-27**

Features:
  - new scraper `sc_u`

Fixes:
  - handle `illappct` (oral args) rows with no download link
  - `ca11` update to Oral Argument Site Linear
  - `cadc_u` change docket number getter
  - `sc` implement new site

**2.6.27 - 2024-09-16**

Fixes:
  - Fixes `coloctapp`



**2.6.25 - 2024-09-16**

Fixes:
  - Handle `nh` edge cases
  - Update `ohioctapp` to return "lower_courts" in order to disambiguate dockets across districts
  - Update `lib.string_utils.clean_string` to no longer delete semicolons

**2.6.25 - 2024-09-10**

Fixes:
  - `ny` Fixes NY
  - Updates nyappdiv to inherit ny
  - fixes tests

**2.6.24 - 2024-09-05**

Fixes:
  - `vt` now collects neutral citations
  - Fix `ca8` and updated to OpinionSiteLinear
  - Update README

**2.6.23 - 2024-09-03**

Fixes:
  - `wis` now collects neutral citations
  - `ky` now skips rows with no documents

Features:
  - new scraper `wisctapp`

**2.6.21 - 2024-08-30**

Fixes:
  - `fladistctapp` docket numbers are now unique across districts
  - updated `ca11` html selectors
  - updated `pa` to new API format
  - set needs_special_headers to True for `vt`

Features:
  - implemented dynamic backscraper and extract_from_text for `conn`

**2.6.20 - 2024-08-28**

Fixes:
  - Changed to nested format for attachments in the InternetArchive report

**2.6.19 - 2024-08-26**

Fixes:
  - `nh` renamed to `nh_p` and working by using special headers

Features:
  - New scraper: `nh_u`
  - Handle new bankruptcy attachment page format
  - Make docket history report parser more robust

**2.6.18 - 2024-08-22**

Features:
  - SCOTUS backscraper

Fixes:
  - Improvements to bankruptcy docket parsing
  - Added `njd` regression tests files

**2.6.17 - 2024-08-19**

Fixes:
  - RECAP:
    - email: now parses short description for `okeb`
    - Fixed IndexOutOfRange error in DocketReport::_set_metadata_values method
  - Scrapers:
    - fixed `cal` SSL errors
    - now collecting citations for `minn`

**2.6.16 - 2024-08-12**

Fixes:
  - Fixed Minnesota and implemented it's backscraper

**2.6.15 - 2024-08-07**

Features:
  - Added support for parsing PACER bankruptcy and district docket number components.

**2.6.14 - 2024-08-07**

Features:
  - Add special site headers attribute.
  - NY Api changes

Fixes:
  - ND (with dynamic backscraper)
  - PA
  - Ark

**2.6.13 - 2024-08-01**

Features:
  - Adds the de_seq_num to the download method.

Fixes:
  - Adds headers attribute to the massappct_u scraper.
  - Updates the URL for the oklaag scraper.
  - Updates the setup.py configuration to address deprecated setuptools options and improves test management using pytest.

**2.6.12 - 2024-07-22**

Features:
  - Update free opinion report to store the params used for each request

**2.6.11 - 2024-07-22**

Fixes:
  - Oklahoma opinion scrapers
  - CAFC oral argument scraper
  - ASBCA opinion scrapers
  - renamed logger from "Logger" to "juriscraper.lib.log_tools", which follows hierarchical naming convention

Features:
  - RECAP email: Support short_description parsing for tnmb and nhb
  - md backscraper
  - OpinionSiteLinear now supports returning "other_dates" key
  - New scraper for ky and kyctapp

**2.6.10 - 2024-07-11**

Features:
  - Fixes colo scraper expected_content_type


**2.6.9 - 2024-07-10**

Features:

- Fixes for
  - Idaho Civil
  - Idaho Criminal
  - Idaho Ct Appeals Civil, Criminal, Unpublished
  - N. Mariana Islands
  - Disables Mississippi
  - Disables Missouri
  - Fix Nebraska/App
  - Pacer Email TXNB
- Adds
  - ColoCtApp Dynamic backscraper

**2.6.8 - 2024-07-03**

Features:

- Fix for RI

**2.6.7 - 2024-07-03**

Features:

- Minor fixes for MA and RI

**2.6.6 - 2024-07-02**

Features:

- Implemented backscraper for nj, njtaxct_u, njtaxct_p, njsuperctappdiv_p, njsuperctappdiv_u

**2.6.5 - 2024-07-02**

Changes:

- Fixes for
  - Mass
  - RI
  - NJ
  - BIA
  - CalAG


**2.6.4 - 2024-06-11**

Changes:

- Add dynamic backscrapers for:
  - tex
  - nmcca
  - wyo
  - vtsuperct
  - alaska

- Fixed wrong xpath selectors and updated to OpinionSiteLinear
  - dcd
  - nd
  - ca1

- Solved bug with python3.12 tests in Github Actions


**2.6.3 - 2024-05-24**

Changes:

- PACER: Refactor login logic for PACER sessions.
- pacer.email: Added short description parsing for `pamb`


**2.6.2 - 2024-05-20**

Features:

- Added parser for ACMS attachment pages
- Added dynamic backscraper for `tax`

Changes:

- PACER: fix error string false positives
- pacer.email: support multidocket NEF short description parsing for `njb`

**2.6.1 - 2024-05-15**

Features:

- Added dynamic backscrapers for these scrapers and their inheriting classes
  - afcca
  - olc
  - bap10
  - fla
  - nyappterm
  - ill

- pacer.email: Added short description parsing for `deb` and `mdb`

Changes:
- Updated `cal` and `calctapp_*` to OpinionSiteLinear

**2.6.0 - 2024-04-03**

Features:

- Added scrapers for fisa and fiscr courts

Changes:

- Breaking change has been made to the FreeOpinionReport its 'data' property now
 returns a dictionary containing the FreeOpinionRow fields, instead of returning
 a Python object with their properties. This change aligns the method of
 returning 'data' in this report with that of other reports.
- Fixes to texag, tex

## Past

**2.5.95 - 2024-02-14**

Features:

- The GET method of the PacerSession class now supports custom timeouts for flexible request management.
- Adds a method to check if a district court docket entry is sealed..

Changes:

- Update the DownloadConfirmationPage class to reduce the read timeout of the GET request within the query method.

**2.5.94 - 2024-02-13**

Features:

Changes:

- Update minnag
- Update alaska/app

**2.5.93 - 2024-02-09**

Features:

Changes:

- Update fladistctapp

**2.5.92 - 2024-02-09**

Features:

Changes:

- Update Nev/NevApp scrapers

**2.5.91 - 2024-02-09**

Features:

- Add expected_content_types to OpinionSite and OralArgSite

Changes:

- Fixes for pacer.email, pacer.utils

**2.5.90 - 2024-02-01**

Features:

Changes:

- Fix Colo Ct App

**2.5.89 - 2024-01-31**

Features:

Changes:

- Fix Armed Forces Scraper

**2.5.88 - 2024-01-31**

Features:

Changes:

- Fix Guam
- Fix Fla Dist Court

**2.5.87 - 2024-01-31**

Features:

Changes:

- Fix PA Superior Court

**2.5.86 - 2024-01-31**

Features:

Changes:

- Fix Maryland Supreme and lower courts

**2.5.85 - 2024-01-30**

Features:

Changes:

- Fix Connecticut and Connecticut Court of Appeals

**2.5.84 - 2024-01-26**

Features:

Changes:

- Update Nevada/Nev App (again)

**2.5.83 - 2024-01-25**

Features:

Changes:

- Fix Hawaii App
- Nevada/Nev App
- VI Superior
- Cal AG
- LA Ct APP
- Updates the SSL Adapter
- Various RECAP Pacer Fixes

**2.5.82 - 2024-01-12**

Features:

Changes:

- Fix CADC

**2.5.81 - 2024-01-12**

Features:

Changes:

- Fix colo / Nytrial courts

**2.5.80 - 2024-01-10**

Features:

Changes:

- Fix compatibility with newer lxml
- Replace lxml sanitier with nh3

**2.5.78 - 2024-01-08**

Features:

- Add ten new NY Trial Courts
- Add Maine Superior Court

Changes:

- Add child_courts attribute
- Fix VI chore
- Update python dep.

**2.5.76 - 2023-12-28**

Features:

- Add Bankruptcy Appellate Panel 1st Circuit

Changes:

**2.5.75 - 2023-12-28**

Features:

-

Changes:

- Fix BAP1 and update test for it

**2.5.74 - 2023-12-13**

Features:

- Add NevApp

Changes:

- Fix Nevada Supreme and Colorado Ct App


**2.5.72 - 2023-12-12**

Features:

- Add VI Superior Court scraper

Changes:

- Fix CA2 Oral Arguments Scraper

**2.5.71 - 2023-12-11**

Features:

-

Changes:

- Fix avoid populating case's date_filed with the entry date_filed from emails

**2.5.70 - 2023-11-21**

Features:

-

Changes:

- Fix LA Supreme

**2.5.69 - 2023-11-21**

Features:

- Fix VI Tests
- Puerto Rico and Coast Guard court ids to match CL
- Fix Arizona App Dist 2
- Fix CA2 OA scraper

Changes:

- Shrink VA to be faster
- Fix Conn App Ct date handler

**2.5.68 - 2023-11-20**

Features:

- Fix Okla AG content cleanup

Changes:

-

**2.5.67 - 2023-11-20**

Features:

- Fix Connecticut Court of Appeals

Changes:

-

**2.5.66 - 2023-11-19**

Features:

- Fix Oklahoma Scrapers

Changes:

-
**2.5.65 - 2023-11-19**

Features:

-

Changes:

- Remove selenium from Colorado scrapers

**2.5.64 - 2023-11-19**

Features:

-

Changes:

- Fix alabama to remove selenium


**2.5.63 - 2023-11-18**

Features:


Changes:

- Fix Scotus Slip Opinions

**2.5.62 - 2023-11-18**

Features:


Changes:

- Fix NH Supreme Court


**2.5.60 - 2023-11-18**

Features:

- Add Oregon Court of Appeals

Changes:

- Fix Oregon Supreme Court


**2.5.59 - 2023-11-18**

Features:


Changes:

- Fix Most remaining downed scrapers
- Fix mismatched court_ids

**2.5.58 - 2023-11-13**

Features:


Changes:

- Fix 40 or so scrapers -- all state scrapers

**2.5.57 - 2023-11-09**

Features:

- Add support for parsing ACMS Docket reports.

Changes:

- Abstract out date regexes into a new class attribute named DATE_REGEX.
- Update deprecated key in setup.cfg file.
- Refactor the message in the SlownessException to limit the precision to the right of the decimal point to three digits.
- Refactor the regex pattern in the scraper for Colorado Appeals Court


**2.5.56 - 2023-10-09**

Features:

- N/A

Changes:

- Fix Mass/MassAppCt

**2.5.54 - 2023-10-06**

Features:

- N/A

Changes:

- Add missing ca prefix mappings
- Handle cadc/cavc docid prefix collision

**2.5.53 - 2023-09-23**

Features:

- Parse attachments from dockets

Changes:

- Fix attachment page numbers for old district court attachments
- Add missing prefix maps for special courts

**2.5.52 - 2023-07-06**

Features:

- N/A

Changes:

- Fix Nebraska/App court to ignore unpublished notes (A-XX-XXXX)

**2.5.51 - 2023-06-29**

Features:

- N/A

Changes:

- Fix case_name and judge parsing in case_query pages.

**2.5.50 - 2023-06-19**

Features:

- N/A

Changes:

- Fix INSB bankruptcy docket number parsing.

**2.5.49 - 2023-05-31**

Features:

- N/A

Changes:

- Fix docket report parsing on view multiple documents layout.

**2.5.48 - 2023-05-25**

Features:

- N/A

Changes:

- Updated version of pinned dependencies.

**2.5.47 - 2023-05-04**

Features:

- N/A

Changes:

- Replace unmaintained cchardet with charset-normalizer.

**2.5.46 - 2023-05-02**

Features:

- N/A

Changes:

- Fix List of creditors query a valid POST param.

**2.5.45 - 2023-04-28**

Features:

- N/A

Changes:

- Fix List of creditors parsing error.

**2.5.44 - 2023-04-24**

Features:

- N/A

Changes:

- Parse short_description from recap email subject.
- Parse date_entered and ordered_by for docket reports.

**2.5.43 - 2023-04-14**

Features:

- N/A

Changes:

- Get a valid POST param before requesting the list of creditors.

**2.5.42 - 2023-04-13**

Features:

- Added ListOfCreditors report parser.

Changes:

- N/A

**2.5.41 - 2023-04-05**

Features:

- N/A

Changes:

- Fix ClaimsActivity report alternative POST param for insb.

**2.5.40 - 2023-04-04**

Features:

- Added ClaimsActivity report parser.

Changes:

- N/A

**2.5.39 - 2023-03-09**

Features:

- N/A

Changes:

- Fix return null value if there is no document number in email notification.
- Added support for parsing a new format of email recipients in notifications.

**2.5.38 - 2023-03-09**

Features:

- N/A

Changes:

- Added pacer_seq_no field to appellate RSS feed data.

**2.5.37 - 2023-03-07**

Features:

- N/A

Changes:

- Get pacer_case_id from case URL when there is no attached document in a email
  notification.

**2.5.36 - 2023-03-03**

Features:

- N/A

Changes:

- Added support for parsing district/bankruptcy download confirmation pages.

**2.5.35 - 2023-02-28**

Features:

- N/A

Changes:

- Improved performance of parsing date-times in RSS feeds.

**2.5.34 - 2023-02-21**

Features:

- N/A

Changes:

- Added support for parsing appellate RSS Feeds

**2.5.33 - 2023-01-13**

Features:

- N/A

Changes:

- Fix the CA9 Published/Unpublished II

**2.5.32 - 2023-01-13**

Features:

- N/A

Changes:

- Fix the CA9 Published/Unpublished

**2.5.31 - 2023-01-13**

Features:

- N/A

Changes:

- Fix the four Kansas Scrapers for updated website.

**2.5.30 - 2023-01-11**

Features:

- Disabled scrapers for
  - ME

Changes:

- N/A

**2.5.29 - 2023-01-06**

Features:

- Added scrapers for
  - Alabama Supreme Court
  - Alabama Court of Civil Appeals
  - Alabama Court of Criminal Appeals
  - Colorado Supreme Court
  - Colorado Court of Appeals

Changes:

- N/A


**2.5.28 - 2022-12-22**

Features:

- Added scraper for WVA CT APP

Changes:

- Fix docket report parsing when there is no valid content and if there is
  bad script content.
- Fix avoid parsing the download confirmation page if a PDF binary is returned.
- Fix parsing text/plain content multipart email notifications.

**2.5.27 - 2022-12-13**

Features:

 - Added AppellateAttachmentPage report to parse appellate attachment pages.

Changes:

- N/A


**2.5.26 - 2022-11-15**

Features:

 - N/A

Changes:

- Fix download PDF documents returned after a redirection.

**2.5.25 - 2022-11-07**

Features:

 - N/A

Changes:

- Update to support J. Jackson

**2.5.24 - 2022-11-02**

Features:

 - N/A

Changes:

- Added support for parsing multi-docket NEFs

**2.5.23 - 2022-10-26**

Features:

 - N/A

Changes:

 - Fix docket report entries table parsing for wiwb.
 - Ignore claims filings notifications for email report.
 - Fix UnicodeEncodeError when parsing a docket report.

**2.5.22 - 2022-10-12**

Features:

 - N/A

Changes:

 - Fix email report decoding.

**2.5.21 - 2022-10-11**

Features:

 - N/A

Changes:

 - Fix NEFs description parsing for cacb.

**2.5.20 - 2022-10-06**

Features:

 - N/A

Changes:

 - Fix regression caught in COURTLISTENER-36Q, to properly handle
   window.location redirects on weird PACER sites.


**2.5.19 - 2022-09-29**

Features:

 - N/A

Changes:

 - Fix performance when downloading large PDFs (see #564)

**2.5.18 - 2022-09-29**

Features:

 - N/A

Changes:

 - Skip appellate attachment page when querying the download confirmation page
 - Skip appellate attachment page when downloading the free document
 - Fix getting filed date on email notifications

**2.5.17 - 2022-09-28**

Features:

 - N/A

Changes:

 - Added DownloadConfirmationPage report to parse the PACER download
 confirmation page and get the following data:
  - document_number
  - docket_number
  - cost
  - billable_pages
  - document_description
  - transaction_date

**2.5.16 - 2022-09-11**

Features:

 - N/A

Changes:

 - Fix for OA CA1

**2.5.15 - 2022-09-06**

Features:

 - N/A

Changes:

 - Update Selenium version 4.0.0.a7


**2.5.14 - 2022-09-02**

Features:

 - N/A

Changes:

 - Update Selenium version

**2.5.13 - 2022-08-24**

Features:

 - N/A

Changes:

 - Added support to get attached documents from NEFs.

**2.5.12 - 2022-08-12**

Features:

 - N/A

Changes:

 - Added support to parse NDAs and download their free documents.

**2.5.11 - 2022-07-29**

Features:

 - N/A

Changes:

 - Fix Tax Scraper

**2.5.10 - 2022-07-28**

Features:

 - N/A

Changes:

 - Bug fix

**2.5.9 - 2022-07-28**

Features:

 - N/A

Changes:

 - Fix CA4

**2.5.8 - 2022-07-26**

Features:

 - N/A

Changes:

 - Fix Michigan Supreme Court

**2.5.7 - 2022-06-29**

Features:

 - N/A

Changes:

 - Added support for more PACER download document errors messages
 - Update thomas name in test files
 - Drop future opinions
 - Update url pattern for Wyoming
 - Fix all failing Illinois Oral Argument Scrapers

**2.5.6 - 2022-05-17**

Features:

 - N/A

Changes:

 - Fix Mass Land Court scraper

**2.5.5 - 2022-05-17**

Features:

 - N/A

Changes:

 - Fix failing CAFC Oral Argument Scraper and Back Scraper.

**2.5.4 - 2022-05-13**

Features:

 - Fix Rhode Island scraper

Changes:

 - Update to Rhode island Published and Unpublished opinions.

**2.5.1 - 2022-04-25**

Features:

 - The `download_pdf` function used by PACER reports now returns a two-tuple
   containing the response object or None and a str. If there is an error,
   the response object will be None and the str will have the error message. If
   not, the response object will be populated and the str will be empty.

    To adapt to the new version you can change old code like this:

        r = report.download_pdf(...)

    To something like:

        r, _ = report.download_pdf(...)

    If you wish, you could instead capture errors with something like:

        r, msg = report.download_pdf(...)
        if msg:
            do_something()

Changes:

 - Python 3.7 is no longer supported.

 - See notes re features.


**2.4.11 - 2022-04-22**

Features:

- N/A

Changes:

- Add MIME parser to parse PACER emails notifications
- Small fix to fetch free PACER documents using magic links

**2.4.10 - 2022-02-08**

Features:

- N/A

Changes:

- Small fix for NM

**2.4.9 - 2022-02-08**

Features:

- N/A

Changes:

- Updates Ark, ArkCtApp, NM, NMCtApp to self throttle. Add login HTTP validation for PACER

**2.4.8 - 2022-02-02**

Features:

- N/A

Changes:

- Fixes for CGCCA, Conn, Conn App Ct.  Added pacer case_queries examples

**2.4.7 - 2022-01-21**

Features:

- N/A

Changes:

- Fix tax court. Fixes for Illinois Supreme and Illinois Appeals.

**2.4.6 - 2022-01-19**

Features:

- N/A

Changes:

- Update the site_yielder method for backscraping to reset the site object after each iterable.

**2.4.5 - 2022-01-18**

Features:

- N/A

Changes:

- Update OLC backscraper to function with CL more reliably.

**2.4.4 - 2022-01-14**

Features:

- Add DOJ Office of Legal Counsel Opinions (OLC)

Changes:

- Typo fixes

**2.4.3 - 2022-01-05**

Features:

- None

Changes:

- Add init file for admin agency backscrapers. This was missing and causing a failure for tools to find the file.

**2.4.0 - 2022-01-05**

Features:

- Updated citation parsing for websites.
- Drop Neutral, West and West_state citations.
- Add citation and parallel citation

Changes:

- This version is a major release. Updated Opinion Sites to drop support for specific citation formats.  Instead, we now let the user or more generally eyecite determine the specific citation format.
- Selenium support for Texas Court scrapers is removed.  This is part of removing selenium from all scrapers.
- Also includes a small fix for the Board of Immigration Appeals docket numbers.  

- 2.3.29, 2022-01-03 - Update GA Supremes, MDAG
- 2.3.28, 2021-12-30 - Add Board of Immigration Appeals (BIA), updates OA CA9, Fix NH
- 2.3.27, 2021-12-29 - Add cadc_pi, massappct_u, lactapp_1, cgcca
- 2.3.26, 2021-12-20 - Add Guam, Utah Ct App, Fix Ariz Ct App. Dist 2, Fix Ga Ct. App
- 2.3.25, 2021-12-08 - Update US Tax Court (new website)
- 2.3.24, 2021-12-06 - Fix new PACER session code
- 2.3.23, 2021-12-02 - Updates feedparser, adds Python 3.9 and 3.10 tests, and broadens our regex for parsing in re case names from PACER dockets.
- 2.3.22, 2021-11-30 - Further CAFC fixes
- 2.3.21, 2021-11-29 - Fixes CAFC, adds pre-commit
- 2.3.20, 2021-11-17 - Fixes CA10 scraper, major code refactor
- 2.3.19, 2021-11-16 - Fix PA, IL. Update PACER to use new auth API. Update geonames cache with latest population data. Throw exception in Free Opinions report when IP address on blocklist.
- 2.3.18, 2021-10-18 - Fix GA, CA9, CA10 Oral args
- 2.3.17, 2021-08-17 - Add anonymizing function for PACER dockets
- 2.3.16 - Yanked
- 2.3.15, 2021-07-19 - Fix PACER downloaders
- 2.3.14 - Yanked
- 2.3.13, 2021-06-18 - Fix typing
- 2.3.12, 2021-06-18 - Add PACER email parsers
- 2.3.11, 2021-05-02 - Fix PACER auth function
- 2.3.10, 2021-04-13 - Simplify harmonize function
- 2.3.9, 2021-04-12 - Simplify case name cleanup util
- 2.3.8, 2021-04-01 - More ME fixes
- 2.3.7, 2021-04-01 - Add backscrapers scrapers for ME
- 2.3.6, 2021-03-05 - Clean up deprecation warnings
- 2.3.5, 2021-03-05 - Fix pypi
- 2.3.4, 2021-02-09 - Fix IA scraper
- 2.3.3, 2020-11-24 - Fix remote selenium connection code
- 2.3.2, 2020-11-06 - Remove html_unescape helper method. Replace with calls
  directly to unescape. This fixes [#354](https://github.com/freelawproject/juriscraper/issues/354).
- 2.3.1, 2020-11-06 - Fix for connection to Selenium via Firefox
- 2.3.0, 2020-11-06 - Big selenium upgrade, removes support for phantomjs, and
  moves exclusively to using Mozilla's `geckodriver`. `geckodriver` can be
  accessed either locally or via a remote connection. See README for details on
  how to set the correct environment variables for your system.

    PhantomJS has not been supported for several years. Though it has served us
    well, the writing is on the wall that, like so many other once-useful
    technologies, it too had to be abandoned, only to be replaced by
    another tool. A tool that will be different in many ways, yet the same in
    its inevitable abandonment and mortality. Long live PhantomJS: Born a
    humble ghost; dying an immortal specter.
- 2.2.0, 2020-11-08 - Remove `_get_adapter_instance` method. It is unused, was
  a protected method, and causes many deprecation warnings in py3.
- 2.1.* - Removes support for deprecated phantomjs location; it had been deprecated for two years.
- 2.0.* - Adds support for Python 3.8 and supports Python 3, exclusively.  Begins testing to Github workflows and remove CircleCI.
- 1.28.* - Changes the API for the InternetArchive parser so that it aligns with the rest of the parsers. Its constructor now requires a court_id value.
- 1.27.* - Add merging of multi-event RSS entries
- 1.26.* - Adds support for the Los Angeles Superior Court Media Access Portal (LASC MAP)
- 1.25.* - Major refactor of tests to split them into network and local tests. Should make CI more consistent.
- 1.24.* - Adds support for bankruptcy claims register parsing and querying
- 1.23.* - Adds support for the advacned case report when it returns search results instead of a single item.
- 1.22.* - Adds support for de_seqno values parsed from PACER RSS, dockets, docket history reports, and attachment pages.
- 1.21.* - Adds support for the case report, which is the term we use to describe the page you see when you press the "Query" button in a district court PACER website. This is the page at the iQuery.pl URL.
- 1.20.* - Tweaks the API of the query method in the FreeOpinionReport object
  to consistently return None instead of sometimes returning []. Version bumped
  because of breaking API changes.
- 1.19.* - Adds support for NextGen PACER logins, but drops support for the PACER training website. The training website now uses a different login flow than the rest of PACER.
- 1.18.* - Adds support for appellate docket parsing!
- 1.17.* - Adds support for criminal data in PACER
- 1.16.* - Adds PACER RSS feed parsers.
- 1.15.* - Adds date termination parsing to parties on PACER dockets.
- 1.14.* - Adds new parser for PACER's docket history report
- 1.13.* - Fixes issues with Python build compatibility
- 1.12.* - Adds new parsers for PACER's show_case_doc URLs
- 1.11.* - Adds system for identifying invalid dockets in PACER.
- 1.10.* - Better parsing for PACER attachment pages.
- 1.9.* - Re-organization, simplification, and standardization of PACER classes.
- 1.8.* - Standardization of string fields in PACER objects so they return the empty string when they have no value instead of returning None sometimes and the empty string others. (This follows Django conventions.)
- 1.7.* - Adds support for hidden PACER APIs.
- 1.6.* - Adds automatic relogin code to PACER sessions, with reorganization of old login APIs.
- 1.5.* - Adds support for querying and parsing PACER dockets.
- 1.4.* - Python 3 compatibility (this was later dropped due to dependencies).
- 1.3.* - Adds support for scraping some parts of PACER.
- 1.2.* - Continued improvements.
- 1.1.* - Major code reorganization and first release on the Python Package Index (PyPi)
- 1.0 - Support opinions from for all possible federal bankruptcy
   appellate panels (9th and 10th Cir.)
- 0.9 - Supports all state courts of last resort (typically the
   "Supreme" court)
- 0.8 - Supports oral arguments for all possible Federal Circuit
   courts.
- 0.2 - Supports opinions from all federal courts of special
   jurisdiction (Veterans, Tax, etc.)
- 0.1 - Supports opinions from all 13 Federal Circuit courts and the
   U.S. Supreme Court<|MERGE_RESOLUTION|>--- conflicted
+++ resolved
@@ -15,12 +15,7 @@
 The following changes are not yet released, but are code complete:
 
 Features:
-<<<<<<< HEAD
 - Add scotus_docket_report to parse SCOTUS JSON dockets
-- add `texbizct` new scraper for Texas Business Court #1437
-=======
--
->>>>>>> cb5be2cf
 
 Changes:
 -
