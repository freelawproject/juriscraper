# Change Log

As of this writing, in late 2020, we have issued over 400 releases. The vast
majority of these releases fix a scraper so it works better on a particular
court's website. When that's the case, we don't update the changelog, we simply
do the change, and you can find it in the git log.

The changes below represent changes in ambition, goals, or interface. In other
words, they're the ones you'll want to watch, and the others are mostly noise.

Releases are also tagged in git, if that's helpful.

## Coming up

The following changes are not yet released, but are code complete:

Features:
<<<<<<< HEAD
- Add error handling for scrapers with expected results #1447
=======
- Added support for parsing ACMS NDA notifications
- Enhances `PacerSession` class to support ACMS authentication.
- Adds case purchasing functionality to `ACMSDocketReport`.
- Added support for parsing docket numbers with case types with up to five letters

Changes:
- Refactor `ACMSDocketReport` to handle missing "date entered" values gracefully
  and expands the use of raw data fields for reliable date information. #1459

Fixes:
- Improve `ny` cleanup_content to remove email protection that was causing
  duplicates #1450
- Fix `minn` move `need_special_headers` to `__init__` #1470

## Current


**2.6.77 - 2025-06-17**
>>>>>>> 21b05c92

Changes:
- New scraper `lactapp_4` for Lousiana Court of Appeals, Fourth Circuit
- Update `uscgcoca` add backscraper #1431
- Update `tenn` add backscraper #1425

Fixes:
- Fix `va` collecting bad docket_number values #1441
- Fix `mich` change date expected key to `date_filed` #1445

**2.6.76 - 2025-06-12**

Changes:
-  Fix `tex` get opinions from the orders on causes page #1410
-  Fix `sd`
-  Fix `bap1` not scraping recent data #1422


## Past

**2.6.75 - 2025-06-09**

Changes:
- Update kan and kanctapp scrapers
- update `nc` scraper to OpinionSiteLinear and new website #1373

**2.6.74 - 2025-06-04**

- Add `test_hashes` optional argument to `sample_caller`. Helpful to detect
timestamped opinions and check if `Site.cleanup_content` is working #1392
- fix tenn scraper parsing error #1413
- fix package release process #1426

**2.6.71 - 2025-05-30**

Changes:
- Added support for Python 3.13

Fixes:
- Improve test speed by reducing the size of the uscfc_vaccine example array
- Fix `asbca` scraper to use special headers #1411
- Fix `uscgcoca` by using `self.needs_special_headers` #1419

**2.6.70 - 2025-05-23**

Features:
- Fix for CA4 - minor edge case bug

**2.6.69 - 2025-05-21**

Features:
- New scraper `ncbizct` for North Carolina Business Court

Fixes:
- Fixes for `prapp` with backscraper

**2.6.68 - 2025-05-12**

- Add auth token to ny trial courts
- Clean up ala scraped case names #1272


**2.6.67 - 2025-05-08**

- New scraper `lactapp_2` for Lousiana Court of Appeals, Second Circuit
- Fix `me` Update maine scraper and add backscraper
- Update `sd` backscraper and extract from text
- Fix `bia` scraper and add extract from text test cases
- Implement `cleanup_content` for `ny` sites #1393


**2.6.66 - 2025-04-29**

- Add backscraper for `dcd` #1336
- Update `sd` backscraper and extract from text
- Implement datestring format validation in test_ScraperExtractFromTextTest #838
- Implement `or` extract_from_text to collection regional citations #1226
- Fix `bia` scraper

**2.6.65 - 2025-04-11**

- `nh` was blocking; fixed by updating the user agent string #1370
- Update `vtsuperct_*` scrapers to inherit `extract_from_text` from `vt` #1150


**2.6.64 - 2025-04-10**

- Fix `me` Update maine scraper and add backscraper #1360
- Sites were blocking `cafc` scrapers. Fixed by passing a browser user agent #1366


**2.6.63 - 2025-03-25**

- Make `ga` backscraper take kwargs; fix a bug in 2018 #1349
- Implement extract from text for `ga` #1349
- Fix `ill` oral argument scraper #1356

**2.6.62 - 2025-03-19**

- Fix `uscgcoca` and `asbca` by replicating browser request headers #1352
- Fix `uscgcoca` citation regex #1351

**2.6.61 - 2025-03-06**

- Fix `ca8` opinion scraper by setting `request.verify = False` #1346

**2.6.60 - 2025-03-05**

- Fix `ca7` scrapers url from http to https

**2.6.59 - 2025-03-04**

- Change `colo` user agent to prevent site block #1341

**2.6.58 - 2025-02-26**

- Fixes:
  - Add backscraper for `mesuperct` #1328
  - Fix `mont` cleanup_content, would fail when content was bytes #1323

**2.6.57 - 2025-02-25**

- Fixes:
  - fix cafc oral argument scraper PR (#1325)[https://github.com/freelawproject/juriscraper/pull/1325]
  - ignore future date sanity check when date filed is approximate #1321
  - new exception InvalidDocumentError to be raised when an error page is detected #1329
  - update mont parsing; and raise InvalidDocumentError #1329

- Features
  - Add workflow to check for new entries in CHANGES.md file


**2.6.56 - 2025-02-19**

- Fixes:
  - n/a

- Features:
  - MT upgrade to opinion site linear
  - Add citation extraction and author for MT


**2.6.55 - 2025-02-10**

- Fixes:
  - `cafc` opinion scraper now requests using `verify=False` #1314
  - recap: support for parsing docket_numbers wrapped in a `tel:` href tag
     in appellate dockets. #915

- Features:
  - recap: improvement to the download_pdf method to handle cases where
  attachment pages are returned instead of the expected PDF documents. #1309

**2.6.54 - 2025-01-24**

- Fixes:
  - `ca6` oral argument scraper is no longer failing
  - update the pypi.yml github actions workflow to solve a bug with twine and
    packaging packages interaction. It now forces the update of packaging
  - due to that bug, we discarded the 2.6.53 version

**2.6.52 - 2025-01-20**

- Fixes:
  - `AppellateDocketReport.download_pdf` now returns a two-tuple containing the
    response object or None and a str. This aligns with the changes introduced
    in v 2.5.1.

**2.6.51 - 2025-01-14**

- Fixes:
  - `extract_from_text` now returns plain citation strings, instead of parsed dicts

**2.6.50 - 2025-01-10**

- Fixes:
  - add tests to ensure that `extract_from_text` does not fail
    when it does not find what it looks for; and that it always
    returns a dict
  - updated `pasuperct`, `bia`, `bap1`, `nm` and `sd` `extract_from_text` methods
  - refactored `pacer.email._parse_bankruptcy_short_description`
  - added tests for new courts `flsb`, `nceb`
  - added tests for multi docket NEFs

- Features
  - `pacer.email._parse_bankruptcy_short_description` now supports Multi Docket NEFs

**2.6.49 - 2025-01-08**

- Fixes:
  - `nh` scrapers no longer depend on harcoded year filter
  - Fixed `absca` tests that were failing due to change of year
  - `pasuperct` now collects citations
  - `pa`, `pasuperct` and `pacommcwt` now paginate results


**2.6.48 - 2024-12-31**

- Fixes:
  - updated `idaho_*` scrapers to OpinionSiteLinear
  - updated `cadc` scrapers to new site
  - `okla` now skips rows with no docket number
  - fixes for PACER appellate dockets parsing

**2.6.47 - 2024-12-12**

- Fixes:
  - standardize usage of download methods in scrapers (_download, _request_url_get, _request_url_post)
  - refactor scrapers to do not return "Per Curiam" as value for "author_str" or "judges"

- Features
  - added `extract_from_text` to `sc`


**2.6.46 - 2024-12-10**

- Fixes:
  - Support for parsing the new format of appellate attachment pages has been added

**2.6.45 - 2024-12-05**

- Features:
  - AbstractSite now supports saving responses and response headers.
  Use it with new optional argument for the sample caller `save-responses`.
  - Delete `--daemon` and `--report` options

**2.6.44 - 2024-11-27**

- Fixes:
  - Fixes `colo`

**2.6.43 - 2024-11-21**

- Fixes:
  - Fixes `ky` and `colo`

**2.6.42 - 2024-11-21**

- Fixes:
  - Fix `mass` and `massctapp` cleanup content method

**2.6.40 - 2024-11-20**

- Fixes:
  - Fix `mass` and `massctapp` scrapers, scrape new endpoint
  - Exclude "Commonwealth" string from short case names

**2.6.39 - 2024-11-18**

- Fixes:
  - Fix `Kansas, Ohio Ct App's 1-13` opinion scraper

**2.6.38 - 2024-11-08**

- Fixes:
  - Fix `uscfc` opinion scraper

- Features:
  - RECAP: add new sealed document phrase

**2.6.37 - 2024-10-22**

Fixes:
  - Fix for `okla` cleanup_content

**2.6.35 - 2024-10-22**

Fixes:
  - Fix for `okla` cleanup_content

**2.6.34 - 2024-10-22**

Fixes:
  - Fix for `okla` cleanup_content

**2.6.32 - 2024-10-21**

Features:
  - added `okla` cleanup_content

Fixes:
  - updated `coloctapp` cleanup_content


**2.6.31 - 2024-10-21**

Fixes:
  - `neb` now handles rows with no links
  - `coloctapp` update cleanup_content
  - fix `la` xpath selector that was skipping some cases

Features:
  - new scraper `lactapp_5` for Lousiana Court of Appeals, Fifth Circuit
  - now sending a `logger.error` call to Sentry when an scraped date is in the future

**2.6.30 - 2024-10-10**

Fixes:
  - fix `CADC` oral arguments

**2.6.29 - 2024-10-10**

Fixes:
  - fix `or` and `orctapp` scraper, scraping new endpoint
  - fix cache control headers in `AbstractSite`
  - fix `sc` expected content types

**2.6.28 - 2024-09-27**

Features:
  - new scraper `sc_u`

Fixes:
  - handle `illappct` (oral args) rows with no download link
  - `ca11` update to Oral Argument Site Linear
  - `cadc_u` change docket number getter
  - `sc` implement new site

**2.6.27 - 2024-09-16**

Fixes:
  - Fixes `coloctapp`



**2.6.25 - 2024-09-16**

Fixes:
  - Handle `nh` edge cases
  - Update `ohioctapp` to return "lower_courts" in order to disambiguate dockets across districts
  - Update `lib.string_utils.clean_string` to no longer delete semicolons

**2.6.25 - 2024-09-10**

Fixes:
  - `ny` Fixes NY
  - Updates nyappdiv to inherit ny
  - fixes tests

**2.6.24 - 2024-09-05**

Fixes:
  - `vt` now collects neutral citations
  - Fix `ca8` and updated to OpinionSiteLinear
  - Update README

**2.6.23 - 2024-09-03**

Fixes:
  - `wis` now collects neutral citations
  - `ky` now skips rows with no documents

Features:
  - new scraper `wisctapp`

**2.6.21 - 2024-08-30**

Fixes:
  - `fladistctapp` docket numbers are now unique across districts
  - updated `ca11` html selectors
  - updated `pa` to new API format
  - set needs_special_headers to True for `vt`

Features:
  - implemented dynamic backscraper and extract_from_text for `conn`

**2.6.20 - 2024-08-28**

Fixes:
  - Changed to nested format for attachments in the InternetArchive report

**2.6.19 - 2024-08-26**

Fixes:
  - `nh` renamed to `nh_p` and working by using special headers

Features:
  - New scraper: `nh_u`
  - Handle new bankruptcy attachment page format
  - Make docket history report parser more robust

**2.6.18 - 2024-08-22**

Features:
  - SCOTUS backscraper

Fixes:
  - Improvements to bankruptcy docket parsing
  - Added `njd` regression tests files

**2.6.17 - 2024-08-19**

Fixes:
  - RECAP:
    - email: now parses short description for `okeb`
    - Fixed IndexOutOfRange error in DocketReport::_set_metadata_values method
  - Scrapers:
    - fixed `cal` SSL errors
    - now collecting citations for `minn`

**2.6.16 - 2024-08-12**

Fixes:
  - Fixed Minnesota and implemented it's backscraper

**2.6.15 - 2024-08-07**

Features:
  - Added support for parsing PACER bankruptcy and district docket number components.

**2.6.14 - 2024-08-07**

Features:
  - Add special site headers attribute.
  - NY Api changes

Fixes:
  - ND (with dynamic backscraper)
  - PA
  - Ark

**2.6.13 - 2024-08-01**

Features:
  - Adds the de_seq_num to the download method.

Fixes:
  - Adds headers attribute to the massappct_u scraper.
  - Updates the URL for the oklaag scraper.
  - Updates the setup.py configuration to address deprecated setuptools options and improves test management using pytest.

**2.6.12 - 2024-07-22**

Features:
  - Update free opinion report to store the params used for each request

**2.6.11 - 2024-07-22**

Fixes:
  - Oklahoma opinion scrapers
  - CAFC oral argument scraper
  - ASBCA opinion scrapers
  - renamed logger from "Logger" to "juriscraper.lib.log_tools", which follows hierarchical naming convention

Features:
  - RECAP email: Support short_description parsing for tnmb and nhb
  - md backscraper
  - OpinionSiteLinear now supports returning "other_dates" key
  - New scraper for ky and kyctapp

**2.6.10 - 2024-07-11**

Features:
  - Fixes colo scraper expected_content_type


**2.6.9 - 2024-07-10**

Features:

- Fixes for
  - Idaho Civil
  - Idaho Criminal
  - Idaho Ct Appeals Civil, Criminal, Unpublished
  - N. Mariana Islands
  - Disables Mississippi
  - Disables Missouri
  - Fix Nebraska/App
  - Pacer Email TXNB
- Adds
  - ColoCtApp Dynamic backscraper

**2.6.8 - 2024-07-03**

Features:

- Fix for RI

**2.6.7 - 2024-07-03**

Features:

- Minor fixes for MA and RI

**2.6.6 - 2024-07-02**

Features:

- Implemented backscraper for nj, njtaxct_u, njtaxct_p, njsuperctappdiv_p, njsuperctappdiv_u

**2.6.5 - 2024-07-02**

Changes:

- Fixes for
  - Mass
  - RI
  - NJ
  - BIA
  - CalAG


**2.6.4 - 2024-06-11**

Changes:

- Add dynamic backscrapers for:
  - tex
  - nmcca
  - wyo
  - vtsuperct
  - alaska

- Fixed wrong xpath selectors and updated to OpinionSiteLinear
  - dcd
  - nd
  - ca1

- Solved bug with python3.12 tests in Github Actions


**2.6.3 - 2024-05-24**

Changes:

- PACER: Refactor login logic for PACER sessions.
- pacer.email: Added short description parsing for `pamb`


**2.6.2 - 2024-05-20**

Features:

- Added parser for ACMS attachment pages
- Added dynamic backscraper for `tax`

Changes:

- PACER: fix error string false positives
- pacer.email: support multidocket NEF short description parsing for `njb`

**2.6.1 - 2024-05-15**

Features:

- Added dynamic backscrapers for these scrapers and their inheriting classes
  - afcca
  - olc
  - bap10
  - fla
  - nyappterm
  - ill

- pacer.email: Added short description parsing for `deb` and `mdb`

Changes:
- Updated `cal` and `calctapp_*` to OpinionSiteLinear

**2.6.0 - 2024-04-03**

Features:

- Added scrapers for fisa and fiscr courts

Changes:

- Breaking change has been made to the FreeOpinionReport its 'data' property now
 returns a dictionary containing the FreeOpinionRow fields, instead of returning
 a Python object with their properties. This change aligns the method of
 returning 'data' in this report with that of other reports.
- Fixes to texag, tex

## Past

**2.5.95 - 2024-02-14**

Features:

- The GET method of the PacerSession class now supports custom timeouts for flexible request management.
- Adds a method to check if a district court docket entry is sealed..

Changes:

- Update the DownloadConfirmationPage class to reduce the read timeout of the GET request within the query method.

**2.5.94 - 2024-02-13**

Features:

Changes:

- Update minnag
- Update alaska/app

**2.5.93 - 2024-02-09**

Features:

Changes:

- Update fladistctapp

**2.5.92 - 2024-02-09**

Features:

Changes:

- Update Nev/NevApp scrapers

**2.5.91 - 2024-02-09**

Features:

- Add expected_content_types to OpinionSite and OralArgSite

Changes:

- Fixes for pacer.email, pacer.utils

**2.5.90 - 2024-02-01**

Features:

Changes:

- Fix Colo Ct App

**2.5.89 - 2024-01-31**

Features:

Changes:

- Fix Armed Forces Scraper

**2.5.88 - 2024-01-31**

Features:

Changes:

- Fix Guam
- Fix Fla Dist Court

**2.5.87 - 2024-01-31**

Features:

Changes:

- Fix PA Superior Court

**2.5.86 - 2024-01-31**

Features:

Changes:

- Fix Maryland Supreme and lower courts

**2.5.85 - 2024-01-30**

Features:

Changes:

- Fix Connecticut and Connecticut Court of Appeals

**2.5.84 - 2024-01-26**

Features:

Changes:

- Update Nevada/Nev App (again)

**2.5.83 - 2024-01-25**

Features:

Changes:

- Fix Hawaii App
- Nevada/Nev App
- VI Superior
- Cal AG
- LA Ct APP
- Updates the SSL Adapter
- Various RECAP Pacer Fixes

**2.5.82 - 2024-01-12**

Features:

Changes:

- Fix CADC

**2.5.81 - 2024-01-12**

Features:

Changes:

- Fix colo / Nytrial courts

**2.5.80 - 2024-01-10**

Features:

Changes:

- Fix compatibility with newer lxml
- Replace lxml sanitier with nh3

**2.5.78 - 2024-01-08**

Features:

- Add ten new NY Trial Courts
- Add Maine Superior Court

Changes:

- Add child_courts attribute
- Fix VI chore
- Update python dep.

**2.5.76 - 2023-12-28**

Features:

- Add Bankruptcy Appellate Panel 1st Circuit

Changes:

**2.5.75 - 2023-12-28**

Features:

-

Changes:

- Fix BAP1 and update test for it

**2.5.74 - 2023-12-13**

Features:

- Add NevApp

Changes:

- Fix Nevada Supreme and Colorado Ct App


**2.5.72 - 2023-12-12**

Features:

- Add VI Superior Court scraper

Changes:

- Fix CA2 Oral Arguments Scraper

**2.5.71 - 2023-12-11**

Features:

-

Changes:

- Fix avoid populating case's date_filed with the entry date_filed from emails

**2.5.70 - 2023-11-21**

Features:

-

Changes:

- Fix LA Supreme

**2.5.69 - 2023-11-21**

Features:

- Fix VI Tests
- Puerto Rico and Coast Guard court ids to match CL
- Fix Arizona App Dist 2
- Fix CA2 OA scraper

Changes:

- Shrink VA to be faster
- Fix Conn App Ct date handler

**2.5.68 - 2023-11-20**

Features:

- Fix Okla AG content cleanup

Changes:

-

**2.5.67 - 2023-11-20**

Features:

- Fix Connecticut Court of Appeals

Changes:

-

**2.5.66 - 2023-11-19**

Features:

- Fix Oklahoma Scrapers

Changes:

-
**2.5.65 - 2023-11-19**

Features:

-

Changes:

- Remove selenium from Colorado scrapers

**2.5.64 - 2023-11-19**

Features:

-

Changes:

- Fix alabama to remove selenium


**2.5.63 - 2023-11-18**

Features:


Changes:

- Fix Scotus Slip Opinions

**2.5.62 - 2023-11-18**

Features:


Changes:

- Fix NH Supreme Court


**2.5.60 - 2023-11-18**

Features:

- Add Oregon Court of Appeals

Changes:

- Fix Oregon Supreme Court


**2.5.59 - 2023-11-18**

Features:


Changes:

- Fix Most remaining downed scrapers
- Fix mismatched court_ids

**2.5.58 - 2023-11-13**

Features:


Changes:

- Fix 40 or so scrapers -- all state scrapers

**2.5.57 - 2023-11-09**

Features:

- Add support for parsing ACMS Docket reports.

Changes:

- Abstract out date regexes into a new class attribute named DATE_REGEX.
- Update deprecated key in setup.cfg file.
- Refactor the message in the SlownessException to limit the precision to the right of the decimal point to three digits.
- Refactor the regex pattern in the scraper for Colorado Appeals Court


**2.5.56 - 2023-10-09**

Features:

- N/A

Changes:

- Fix Mass/MassAppCt

**2.5.54 - 2023-10-06**

Features:

- N/A

Changes:

- Add missing ca prefix mappings
- Handle cadc/cavc docid prefix collision

**2.5.53 - 2023-09-23**

Features:

- Parse attachments from dockets

Changes:

- Fix attachment page numbers for old district court attachments
- Add missing prefix maps for special courts

**2.5.52 - 2023-07-06**

Features:

- N/A

Changes:

- Fix Nebraska/App court to ignore unpublished notes (A-XX-XXXX)

**2.5.51 - 2023-06-29**

Features:

- N/A

Changes:

- Fix case_name and judge parsing in case_query pages.

**2.5.50 - 2023-06-19**

Features:

- N/A

Changes:

- Fix INSB bankruptcy docket number parsing.

**2.5.49 - 2023-05-31**

Features:

- N/A

Changes:

- Fix docket report parsing on view multiple documents layout.

**2.5.48 - 2023-05-25**

Features:

- N/A

Changes:

- Updated version of pinned dependencies.

**2.5.47 - 2023-05-04**

Features:

- N/A

Changes:

- Replace unmaintained cchardet with charset-normalizer.

**2.5.46 - 2023-05-02**

Features:

- N/A

Changes:

- Fix List of creditors query a valid POST param.

**2.5.45 - 2023-04-28**

Features:

- N/A

Changes:

- Fix List of creditors parsing error.

**2.5.44 - 2023-04-24**

Features:

- N/A

Changes:

- Parse short_description from recap email subject.
- Parse date_entered and ordered_by for docket reports.

**2.5.43 - 2023-04-14**

Features:

- N/A

Changes:

- Get a valid POST param before requesting the list of creditors.

**2.5.42 - 2023-04-13**

Features:

- Added ListOfCreditors report parser.

Changes:

- N/A

**2.5.41 - 2023-04-05**

Features:

- N/A

Changes:

- Fix ClaimsActivity report alternative POST param for insb.

**2.5.40 - 2023-04-04**

Features:

- Added ClaimsActivity report parser.

Changes:

- N/A

**2.5.39 - 2023-03-09**

Features:

- N/A

Changes:

- Fix return null value if there is no document number in email notification.
- Added support for parsing a new format of email recipients in notifications.

**2.5.38 - 2023-03-09**

Features:

- N/A

Changes:

- Added pacer_seq_no field to appellate RSS feed data.

**2.5.37 - 2023-03-07**

Features:

- N/A

Changes:

- Get pacer_case_id from case URL when there is no attached document in a email
  notification.

**2.5.36 - 2023-03-03**

Features:

- N/A

Changes:

- Added support for parsing district/bankruptcy download confirmation pages.

**2.5.35 - 2023-02-28**

Features:

- N/A

Changes:

- Improved performance of parsing date-times in RSS feeds.

**2.5.34 - 2023-02-21**

Features:

- N/A

Changes:

- Added support for parsing appellate RSS Feeds

**2.5.33 - 2023-01-13**

Features:

- N/A

Changes:

- Fix the CA9 Published/Unpublished II

**2.5.32 - 2023-01-13**

Features:

- N/A

Changes:

- Fix the CA9 Published/Unpublished

**2.5.31 - 2023-01-13**

Features:

- N/A

Changes:

- Fix the four Kansas Scrapers for updated website.

**2.5.30 - 2023-01-11**

Features:

- Disabled scrapers for
  - ME

Changes:

- N/A

**2.5.29 - 2023-01-06**

Features:

- Added scrapers for
  - Alabama Supreme Court
  - Alabama Court of Civil Appeals
  - Alabama Court of Criminal Appeals
  - Colorado Supreme Court
  - Colorado Court of Appeals

Changes:

- N/A


**2.5.28 - 2022-12-22**

Features:

- Added scraper for WVA CT APP

Changes:

- Fix docket report parsing when there is no valid content and if there is
  bad script content.
- Fix avoid parsing the download confirmation page if a PDF binary is returned.
- Fix parsing text/plain content multipart email notifications.

**2.5.27 - 2022-12-13**

Features:

 - Added AppellateAttachmentPage report to parse appellate attachment pages.

Changes:

- N/A


**2.5.26 - 2022-11-15**

Features:

 - N/A

Changes:

- Fix download PDF documents returned after a redirection.

**2.5.25 - 2022-11-07**

Features:

 - N/A

Changes:

- Update to support J. Jackson

**2.5.24 - 2022-11-02**

Features:

 - N/A

Changes:

- Added support for parsing multi-docket NEFs

**2.5.23 - 2022-10-26**

Features:

 - N/A

Changes:

 - Fix docket report entries table parsing for wiwb.
 - Ignore claims filings notifications for email report.
 - Fix UnicodeEncodeError when parsing a docket report.

**2.5.22 - 2022-10-12**

Features:

 - N/A

Changes:

 - Fix email report decoding.

**2.5.21 - 2022-10-11**

Features:

 - N/A

Changes:

 - Fix NEFs description parsing for cacb.

**2.5.20 - 2022-10-06**

Features:

 - N/A

Changes:

 - Fix regression caught in COURTLISTENER-36Q, to properly handle
   window.location redirects on weird PACER sites.


**2.5.19 - 2022-09-29**

Features:

 - N/A

Changes:

 - Fix performance when downloading large PDFs (see #564)

**2.5.18 - 2022-09-29**

Features:

 - N/A

Changes:

 - Skip appellate attachment page when querying the download confirmation page
 - Skip appellate attachment page when downloading the free document
 - Fix getting filed date on email notifications

**2.5.17 - 2022-09-28**

Features:

 - N/A

Changes:

 - Added DownloadConfirmationPage report to parse the PACER download
 confirmation page and get the following data:
  - document_number
  - docket_number
  - cost
  - billable_pages
  - document_description
  - transaction_date

**2.5.16 - 2022-09-11**

Features:

 - N/A

Changes:

 - Fix for OA CA1

**2.5.15 - 2022-09-06**

Features:

 - N/A

Changes:

 - Update Selenium version 4.0.0.a7


**2.5.14 - 2022-09-02**

Features:

 - N/A

Changes:

 - Update Selenium version

**2.5.13 - 2022-08-24**

Features:

 - N/A

Changes:

 - Added support to get attached documents from NEFs.

**2.5.12 - 2022-08-12**

Features:

 - N/A

Changes:

 - Added support to parse NDAs and download their free documents.

**2.5.11 - 2022-07-29**

Features:

 - N/A

Changes:

 - Fix Tax Scraper

**2.5.10 - 2022-07-28**

Features:

 - N/A

Changes:

 - Bug fix

**2.5.9 - 2022-07-28**

Features:

 - N/A

Changes:

 - Fix CA4

**2.5.8 - 2022-07-26**

Features:

 - N/A

Changes:

 - Fix Michigan Supreme Court

**2.5.7 - 2022-06-29**

Features:

 - N/A

Changes:

 - Added support for more PACER download document errors messages
 - Update thomas name in test files
 - Drop future opinions
 - Update url pattern for Wyoming
 - Fix all failing Illinois Oral Argument Scrapers

**2.5.6 - 2022-05-17**

Features:

 - N/A

Changes:

 - Fix Mass Land Court scraper

**2.5.5 - 2022-05-17**

Features:

 - N/A

Changes:

 - Fix failing CAFC Oral Argument Scraper and Back Scraper.

**2.5.4 - 2022-05-13**

Features:

 - Fix Rhode Island scraper

Changes:

 - Update to Rhode island Published and Unpublished opinions.

**2.5.1 - 2022-04-25**

Features:

 - The `download_pdf` function used by PACER reports now returns a two-tuple
   containing the response object or None and a str. If there is an error,
   the response object will be None and the str will have the error message. If
   not, the response object will be populated and the str will be empty.

    To adapt to the new version you can change old code like this:

        r = report.download_pdf(...)

    To something like:

        r, _ = report.download_pdf(...)

    If you wish, you could instead capture errors with something like:

        r, msg = report.download_pdf(...)
        if msg:
            do_something()

Changes:

 - Python 3.7 is no longer supported.

 - See notes re features.


**2.4.11 - 2022-04-22**

Features:

- N/A

Changes:

- Add MIME parser to parse PACER emails notifications
- Small fix to fetch free PACER documents using magic links

**2.4.10 - 2022-02-08**

Features:

- N/A

Changes:

- Small fix for NM

**2.4.9 - 2022-02-08**

Features:

- N/A

Changes:

- Updates Ark, ArkCtApp, NM, NMCtApp to self throttle. Add login HTTP validation for PACER

**2.4.8 - 2022-02-02**

Features:

- N/A

Changes:

- Fixes for CGCCA, Conn, Conn App Ct.  Added pacer case_queries examples

**2.4.7 - 2022-01-21**

Features:

- N/A

Changes:

- Fix tax court. Fixes for Illinois Supreme and Illinois Appeals.

**2.4.6 - 2022-01-19**

Features:

- N/A

Changes:

- Update the site_yielder method for backscraping to reset the site object after each iterable.

**2.4.5 - 2022-01-18**

Features:

- N/A

Changes:

- Update OLC backscraper to function with CL more reliably.

**2.4.4 - 2022-01-14**

Features:

- Add DOJ Office of Legal Counsel Opinions (OLC)

Changes:

- Typo fixes

**2.4.3 - 2022-01-05**

Features:

- None

Changes:

- Add init file for admin agency backscrapers. This was missing and causing a failure for tools to find the file.

**2.4.0 - 2022-01-05**

Features:

- Updated citation parsing for websites.
- Drop Neutral, West and West_state citations.
- Add citation and parallel citation

Changes:

- This version is a major release. Updated Opinion Sites to drop support for specific citation formats.  Instead, we now let the user or more generally eyecite determine the specific citation format.
- Selenium support for Texas Court scrapers is removed.  This is part of removing selenium from all scrapers.
- Also includes a small fix for the Board of Immigration Appeals docket numbers.  

- 2.3.29, 2022-01-03 - Update GA Supremes, MDAG
- 2.3.28, 2021-12-30 - Add Board of Immigration Appeals (BIA), updates OA CA9, Fix NH
- 2.3.27, 2021-12-29 - Add cadc_pi, massappct_u, lactapp_1, cgcca
- 2.3.26, 2021-12-20 - Add Guam, Utah Ct App, Fix Ariz Ct App. Dist 2, Fix Ga Ct. App
- 2.3.25, 2021-12-08 - Update US Tax Court (new website)
- 2.3.24, 2021-12-06 - Fix new PACER session code
- 2.3.23, 2021-12-02 - Updates feedparser, adds Python 3.9 and 3.10 tests, and broadens our regex for parsing in re case names from PACER dockets.
- 2.3.22, 2021-11-30 - Further CAFC fixes
- 2.3.21, 2021-11-29 - Fixes CAFC, adds pre-commit
- 2.3.20, 2021-11-17 - Fixes CA10 scraper, major code refactor
- 2.3.19, 2021-11-16 - Fix PA, IL. Update PACER to use new auth API. Update geonames cache with latest population data. Throw exception in Free Opinions report when IP address on blocklist.
- 2.3.18, 2021-10-18 - Fix GA, CA9, CA10 Oral args
- 2.3.17, 2021-08-17 - Add anonymizing function for PACER dockets
- 2.3.16 - Yanked
- 2.3.15, 2021-07-19 - Fix PACER downloaders
- 2.3.14 - Yanked
- 2.3.13, 2021-06-18 - Fix typing
- 2.3.12, 2021-06-18 - Add PACER email parsers
- 2.3.11, 2021-05-02 - Fix PACER auth function
- 2.3.10, 2021-04-13 - Simplify harmonize function
- 2.3.9, 2021-04-12 - Simplify case name cleanup util
- 2.3.8, 2021-04-01 - More ME fixes
- 2.3.7, 2021-04-01 - Add backscrapers scrapers for ME
- 2.3.6, 2021-03-05 - Clean up deprecation warnings
- 2.3.5, 2021-03-05 - Fix pypi
- 2.3.4, 2021-02-09 - Fix IA scraper
- 2.3.3, 2020-11-24 - Fix remote selenium connection code
- 2.3.2, 2020-11-06 - Remove html_unescape helper method. Replace with calls
  directly to unescape. This fixes [#354](https://github.com/freelawproject/juriscraper/issues/354).
- 2.3.1, 2020-11-06 - Fix for connection to Selenium via Firefox
- 2.3.0, 2020-11-06 - Big selenium upgrade, removes support for phantomjs, and
  moves exclusively to using Mozilla's `geckodriver`. `geckodriver` can be
  accessed either locally or via a remote connection. See README for details on
  how to set the correct environment variables for your system.

    PhantomJS has not been supported for several years. Though it has served us
    well, the writing is on the wall that, like so many other once-useful
    technologies, it too had to be abandoned, only to be replaced by
    another tool. A tool that will be different in many ways, yet the same in
    its inevitable abandonment and mortality. Long live PhantomJS: Born a
    humble ghost; dying an immortal specter.
- 2.2.0, 2020-11-08 - Remove `_get_adapter_instance` method. It is unused, was
  a protected method, and causes many deprecation warnings in py3.
- 2.1.* - Removes support for deprecated phantomjs location; it had been deprecated for two years.
- 2.0.* - Adds support for Python 3.8 and supports Python 3, exclusively.  Begins testing to Github workflows and remove CircleCI.
- 1.28.* - Changes the API for the InternetArchive parser so that it aligns with the rest of the parsers. Its constructor now requires a court_id value.
- 1.27.* - Add merging of multi-event RSS entries
- 1.26.* - Adds support for the Los Angeles Superior Court Media Access Portal (LASC MAP)
- 1.25.* - Major refactor of tests to split them into network and local tests. Should make CI more consistent.
- 1.24.* - Adds support for bankruptcy claims register parsing and querying
- 1.23.* - Adds support for the advacned case report when it returns search results instead of a single item.
- 1.22.* - Adds support for de_seqno values parsed from PACER RSS, dockets, docket history reports, and attachment pages.
- 1.21.* - Adds support for the case report, which is the term we use to describe the page you see when you press the "Query" button in a district court PACER website. This is the page at the iQuery.pl URL.
- 1.20.* - Tweaks the API of the query method in the FreeOpinionReport object
  to consistently return None instead of sometimes returning []. Version bumped
  because of breaking API changes.
- 1.19.* - Adds support for NextGen PACER logins, but drops support for the PACER training website. The training website now uses a different login flow than the rest of PACER.
- 1.18.* - Adds support for appellate docket parsing!
- 1.17.* - Adds support for criminal data in PACER
- 1.16.* - Adds PACER RSS feed parsers.
- 1.15.* - Adds date termination parsing to parties on PACER dockets.
- 1.14.* - Adds new parser for PACER's docket history report
- 1.13.* - Fixes issues with Python build compatibility
- 1.12.* - Adds new parsers for PACER's show_case_doc URLs
- 1.11.* - Adds system for identifying invalid dockets in PACER.
- 1.10.* - Better parsing for PACER attachment pages.
- 1.9.* - Re-organization, simplification, and standardization of PACER classes.
- 1.8.* - Standardization of string fields in PACER objects so they return the empty string when they have no value instead of returning None sometimes and the empty string others. (This follows Django conventions.)
- 1.7.* - Adds support for hidden PACER APIs.
- 1.6.* - Adds automatic relogin code to PACER sessions, with reorganization of old login APIs.
- 1.5.* - Adds support for querying and parsing PACER dockets.
- 1.4.* - Python 3 compatibility (this was later dropped due to dependencies).
- 1.3.* - Adds support for scraping some parts of PACER.
- 1.2.* - Continued improvements.
- 1.1.* - Major code reorganization and first release on the Python Package Index (PyPi)
- 1.0 - Support opinions from for all possible federal bankruptcy
   appellate panels (9th and 10th Cir.)
- 0.9 - Supports all state courts of last resort (typically the
   "Supreme" court)
- 0.8 - Supports oral arguments for all possible Federal Circuit
   courts.
- 0.2 - Supports opinions from all federal courts of special
   jurisdiction (Veterans, Tax, etc.)
- 0.1 - Supports opinions from all 13 Federal Circuit courts and the
   U.S. Supreme Court<|MERGE_RESOLUTION|>--- conflicted
+++ resolved
@@ -15,9 +15,7 @@
 The following changes are not yet released, but are code complete:
 
 Features:
-<<<<<<< HEAD
 - Add error handling for scrapers with expected results #1447
-=======
 - Added support for parsing ACMS NDA notifications
 - Enhances `PacerSession` class to support ACMS authentication.
 - Adds case purchasing functionality to `ACMSDocketReport`.
@@ -36,7 +34,6 @@
 
 
 **2.6.77 - 2025-06-17**
->>>>>>> 21b05c92
 
 Changes:
 - New scraper `lactapp_4` for Lousiana Court of Appeals, Fourth Circuit
@@ -46,6 +43,8 @@
 Fixes:
 - Fix `va` collecting bad docket_number values #1441
 - Fix `mich` change date expected key to `date_filed` #1445
+
+## Current
 
 **2.6.76 - 2025-06-12**
 
