# Change Log

As of this writing, in late 2020, we have issued over 400 releases. The vast
majority of these releases fix a scraper so it works better on a particular
court's website. When that's the case, we don't update the changelog, we simply
do the change, and you can find it in the git log.

The changes below represent changes in ambition, goals, or interface. In other
words, they're the ones you'll want to watch, and the others are mostly noise.

Releases are also tagged in git, if that's helpful.

## Coming up

## Current

**2.6.67 - 2025-05-08**

- New scraper `lactapp_2` for Lousiana Court of Appeals, Second Circuit
- Fix `me` Update maine scraper and add backscraper
- Update `sd` backscraper and extract from text
- Fix `bia` scraper and add extract from text test cases
<<<<<<< HEAD
- New scraper `ncbizct` for North Carolina Business Court
=======
- Implement `cleanup_content` for `ny` sites #1393
>>>>>>> 06946009

## Past

**2.6.66 - 2025-04-29**

- Add backscraper for `dcd` #1336
- Update `sd` backscraper and extract from text
- Implement datestring format validation in test_ScraperExtractFromTextTest #838
- Implement `or` extract_from_text to collection regional citations #1226
- Fix `bia` scraper

**2.6.65 - 2025-04-11**

- `nh` was blocking; fixed by updating the user agent string #1370
- Update `vtsuperct_*` scrapers to inherit `extract_from_text` from `vt` #1150


**2.6.64 - 2025-04-10**

- Fix `me` Update maine scraper and add backscraper #1360
- Sites were blocking `cafc` scrapers. Fixed by passing a browser user agent #1366


**2.6.63 - 2025-03-25**

- Make `ga` backscraper take kwargs; fix a bug in 2018 #1349
- Implement extract from text for `ga` #1349
- Fix `ill` oral argument scraper #1356

**2.6.62 - 2025-03-19**

- Fix `uscgcoca` and `asbca` by replicating browser request headers #1352
- Fix `uscgcoca` citation regex #1351

**2.6.61 - 2025-03-06**

- Fix `ca8` opinion scraper by setting `request.verify = False` #1346

**2.6.60 - 2025-03-05**

- Fix `ca7` scrapers url from http to https

**2.6.59 - 2025-03-04**

- Change `colo` user agent to prevent site block #1341

**2.6.58 - 2025-02-26**

- Fixes:
  - Add backscraper for `mesuperct` #1328
  - Fix `mont` cleanup_content, would fail when content was bytes #1323

**2.6.57 - 2025-02-25**

- Fixes:
  - fix cafc oral argument scraper PR (#1325)[https://github.com/freelawproject/juriscraper/pull/1325]
  - ignore future date sanity check when date filed is approximate #1321
  - new exception InvalidDocumentError to be raised when an error page is detected #1329
  - update mont parsing; and raise InvalidDocumentError #1329

- Features
  - Add workflow to check for new entries in CHANGES.md file


**2.6.56 - 2025-02-19**

- Fixes:
  - n/a

- Features:
  - MT upgrade to opinion site linear
  - Add citation extraction and author for MT


**2.6.55 - 2025-02-10**

- Fixes:
  - `cafc` opinion scraper now requests using `verify=False` #1314
  - recap: support for parsing docket_numbers wrapped in a `tel:` href tag
     in appellate dockets. #915

- Features:
  - recap: improvement to the download_pdf method to handle cases where
  attachment pages are returned instead of the expected PDF documents. #1309

**2.6.54 - 2025-01-24**

- Fixes:
  - `ca6` oral argument scraper is no longer failing
  - update the pypi.yml github actions workflow to solve a bug with twine and
    packaging packages interaction. It now forces the update of packaging
  - due to that bug, we discarded the 2.6.53 version

**2.6.52 - 2025-01-20**

- Fixes:
  - `AppellateDocketReport.download_pdf` now returns a two-tuple containing the
    response object or None and a str. This aligns with the changes introduced
    in v 2.5.1.

**2.6.51 - 2025-01-14**

- Fixes:
  - `extract_from_text` now returns plain citation strings, instead of parsed dicts

**2.6.50 - 2025-01-10**

- Fixes:
  - add tests to ensure that `extract_from_text` does not fail
    when it does not find what it looks for; and that it always
    returns a dict
  - updated `pasuperct`, `bia`, `bap1`, `nm` and `sd` `extract_from_text` methods
  - refactored `pacer.email._parse_bankruptcy_short_description`
  - added tests for new courts `flsb`, `nceb`
  - added tests for multi docket NEFs

- Features
  - `pacer.email._parse_bankruptcy_short_description` now supports Multi Docket NEFs

**2.6.49 - 2025-01-08**

- Fixes:
  - `nh` scrapers no longer depend on harcoded year filter
  - Fixed `absca` tests that were failing due to change of year
  - `pasuperct` now collects citations
  - `pa`, `pasuperct` and `pacommcwt` now paginate results


**2.6.48 - 2024-12-31**

- Fixes:
  - updated `idaho_*` scrapers to OpinionSiteLinear
  - updated `cadc` scrapers to new site
  - `okla` now skips rows with no docket number
  - fixes for PACER appellate dockets parsing

**2.6.47 - 2024-12-12**

- Fixes:
  - standardize usage of download methods in scrapers (_download, _request_url_get, _request_url_post)
  - refactor scrapers to do not return "Per Curiam" as value for "author_str" or "judges"

- Features
  - added `extract_from_text` to `sc`


**2.6.46 - 2024-12-10**

- Fixes:
  - Support for parsing the new format of appellate attachment pages has been added

**2.6.45 - 2024-12-05**

- Features:
  - AbstractSite now supports saving responses and response headers.
  Use it with new optional argument for the sample caller `save-responses`.
  - Delete `--daemon` and `--report` options

**2.6.44 - 2024-11-27**

- Fixes:
  - Fixes `colo`

**2.6.43 - 2024-11-21**

- Fixes:
  - Fixes `ky` and `colo`

**2.6.42 - 2024-11-21**

- Fixes:
  - Fix `mass` and `massctapp` cleanup content method

**2.6.40 - 2024-11-20**

- Fixes:
  - Fix `mass` and `massctapp` scrapers, scrape new endpoint
  - Exclude "Commonwealth" string from short case names

**2.6.39 - 2024-11-18**

- Fixes:
  - Fix `Kansas, Ohio Ct App's 1-13` opinion scraper

**2.6.38 - 2024-11-08**

- Fixes:
  - Fix `uscfc` opinion scraper

- Features:
  - RECAP: add new sealed document phrase

**2.6.37 - 2024-10-22**

Fixes:
  - Fix for `okla` cleanup_content

**2.6.35 - 2024-10-22**

Fixes:
  - Fix for `okla` cleanup_content

**2.6.34 - 2024-10-22**

Fixes:
  - Fix for `okla` cleanup_content

**2.6.32 - 2024-10-21**

Features:
  - added `okla` cleanup_content

Fixes:
  - updated `coloctapp` cleanup_content


**2.6.31 - 2024-10-21**

Fixes:
  - `neb` now handles rows with no links
  - `coloctapp` update cleanup_content
  - fix `la` xpath selector that was skipping some cases

Features:
  - new scraper `lactapp_5` for Lousiana Court of Appeals, Fifth Circuit
  - now sending a `logger.error` call to Sentry when an scraped date is in the future

**2.6.30 - 2024-10-10**

Fixes:
  - fix `CADC` oral arguments

**2.6.29 - 2024-10-10**

Fixes:
  - fix `or` and `orctapp` scraper, scraping new endpoint
  - fix cache control headers in `AbstractSite`
  - fix `sc` expected content types

**2.6.28 - 2024-09-27**

Features:
  - new scraper `sc_u`

Fixes:
  - handle `illappct` (oral args) rows with no download link
  - `ca11` update to Oral Argument Site Linear
  - `cadc_u` change docket number getter
  - `sc` implement new site

**2.6.27 - 2024-09-16**

Fixes:
  - Fixes `coloctapp`



**2.6.25 - 2024-09-16**

Fixes:
  - Handle `nh` edge cases
  - Update `ohioctapp` to return "lower_courts" in order to disambiguate dockets across districts
  - Update `lib.string_utils.clean_string` to no longer delete semicolons

**2.6.25 - 2024-09-10**

Fixes:
  - `ny` Fixes NY
  - Updates nyappdiv to inherit ny
  - fixes tests

**2.6.24 - 2024-09-05**

Fixes:
  - `vt` now collects neutral citations
  - Fix `ca8` and updated to OpinionSiteLinear
  - Update README

**2.6.23 - 2024-09-03**

Fixes:
  - `wis` now collects neutral citations
  - `ky` now skips rows with no documents

Features:
  - new scraper `wisctapp`

**2.6.21 - 2024-08-30**

Fixes:
  - `fladistctapp` docket numbers are now unique across districts
  - updated `ca11` html selectors
  - updated `pa` to new API format
  - set needs_special_headers to True for `vt`

Features:
  - implemented dynamic backscraper and extract_from_text for `conn`

**2.6.20 - 2024-08-28**

Fixes:
  - Changed to nested format for attachments in the InternetArchive report

**2.6.19 - 2024-08-26**

Fixes:
  - `nh` renamed to `nh_p` and working by using special headers

Features:
  - New scraper: `nh_u`
  - Handle new bankruptcy attachment page format
  - Make docket history report parser more robust

**2.6.18 - 2024-08-22**

Features:
  - SCOTUS backscraper

Fixes:
  - Improvements to bankruptcy docket parsing
  - Added `njd` regression tests files

**2.6.17 - 2024-08-19**

Fixes:
  - RECAP:
    - email: now parses short description for `okeb`
    - Fixed IndexOutOfRange error in DocketReport::_set_metadata_values method
  - Scrapers:
    - fixed `cal` SSL errors
    - now collecting citations for `minn`

**2.6.16 - 2024-08-12**

Fixes:
  - Fixed Minnesota and implemented it's backscraper

**2.6.15 - 2024-08-07**

Features:
  - Added support for parsing PACER bankruptcy and district docket number components.

**2.6.14 - 2024-08-07**

Features:
  - Add special site headers attribute.
  - NY Api changes

Fixes:
  - ND (with dynamic backscraper)
  - PA
  - Ark

**2.6.13 - 2024-08-01**

Features:
  - Adds the de_seq_num to the download method.

Fixes:
  - Adds headers attribute to the massappct_u scraper.
  - Updates the URL for the oklaag scraper.
  - Updates the setup.py configuration to address deprecated setuptools options and improves test management using pytest.

**2.6.12 - 2024-07-22**

Features:
  - Update free opinion report to store the params used for each request

**2.6.11 - 2024-07-22**

Fixes:
  - Oklahoma opinion scrapers
  - CAFC oral argument scraper
  - ASBCA opinion scrapers
  - renamed logger from "Logger" to "juriscraper.lib.log_tools", which follows hierarchical naming convention

Features:
  - RECAP email: Support short_description parsing for tnmb and nhb
  - md backscraper
  - OpinionSiteLinear now supports returning "other_dates" key
  - New scraper for ky and kyctapp

**2.6.10 - 2024-07-11**

Features:
  - Fixes colo scraper expected_content_type


**2.6.9 - 2024-07-10**

Features:

- Fixes for
  - Idaho Civil
  - Idaho Criminal
  - Idaho Ct Appeals Civil, Criminal, Unpublished
  - N. Mariana Islands
  - Disables Mississippi
  - Disables Missouri
  - Fix Nebraska/App
  - Pacer Email TXNB
- Adds
  - ColoCtApp Dynamic backscraper

**2.6.8 - 2024-07-03**

Features:

- Fix for RI

**2.6.7 - 2024-07-03**

Features:

- Minor fixes for MA and RI

**2.6.6 - 2024-07-02**

Features:

- Implemented backscraper for nj, njtaxct_u, njtaxct_p, njsuperctappdiv_p, njsuperctappdiv_u

**2.6.5 - 2024-07-02**

Changes:

- Fixes for
  - Mass
  - RI
  - NJ
  - BIA
  - CalAG


**2.6.4 - 2024-06-11**

Changes:

- Add dynamic backscrapers for:
  - tex
  - nmcca
  - wyo
  - vtsuperct
  - alaska

- Fixed wrong xpath selectors and updated to OpinionSiteLinear
  - dcd
  - nd
  - ca1

- Solved bug with python3.12 tests in Github Actions


**2.6.3 - 2024-05-24**

Changes:

- PACER: Refactor login logic for PACER sessions.
- pacer.email: Added short description parsing for `pamb`


**2.6.2 - 2024-05-20**

Features:

- Added parser for ACMS attachment pages
- Added dynamic backscraper for `tax`

Changes:

- PACER: fix error string false positives
- pacer.email: support multidocket NEF short description parsing for `njb`

**2.6.1 - 2024-05-15**

Features:

- Added dynamic backscrapers for these scrapers and their inheriting classes
  - afcca
  - olc
  - bap10
  - fla
  - nyappterm
  - ill

- pacer.email: Added short description parsing for `deb` and `mdb`

Changes:
- Updated `cal` and `calctapp_*` to OpinionSiteLinear

**2.6.0 - 2024-04-03**

Features:

- Added scrapers for fisa and fiscr courts

Changes:

- Breaking change has been made to the FreeOpinionReport its 'data' property now
 returns a dictionary containing the FreeOpinionRow fields, instead of returning
 a Python object with their properties. This change aligns the method of
 returning 'data' in this report with that of other reports.
- Fixes to texag, tex

## Past

**2.5.95 - 2024-02-14**

Features:

- The GET method of the PacerSession class now supports custom timeouts for flexible request management.
- Adds a method to check if a district court docket entry is sealed..

Changes:

- Update the DownloadConfirmationPage class to reduce the read timeout of the GET request within the query method.

**2.5.94 - 2024-02-13**

Features:

Changes:

- Update minnag
- Update alaska/app

**2.5.93 - 2024-02-09**

Features:

Changes:

- Update fladistctapp

**2.5.92 - 2024-02-09**

Features:

Changes:

- Update Nev/NevApp scrapers

**2.5.91 - 2024-02-09**

Features:

- Add expected_content_types to OpinionSite and OralArgSite

Changes:

- Fixes for pacer.email, pacer.utils

**2.5.90 - 2024-02-01**

Features:

Changes:

- Fix Colo Ct App

**2.5.89 - 2024-01-31**

Features:

Changes:

- Fix Armed Forces Scraper

**2.5.88 - 2024-01-31**

Features:

Changes:

- Fix Guam
- Fix Fla Dist Court

**2.5.87 - 2024-01-31**

Features:

Changes:

- Fix PA Superior Court

**2.5.86 - 2024-01-31**

Features:

Changes:

- Fix Maryland Supreme and lower courts

**2.5.85 - 2024-01-30**

Features:

Changes:

- Fix Connecticut and Connecticut Court of Appeals

**2.5.84 - 2024-01-26**

Features:

Changes:

- Update Nevada/Nev App (again)

**2.5.83 - 2024-01-25**

Features:

Changes:

- Fix Hawaii App
- Nevada/Nev App
- VI Superior
- Cal AG
- LA Ct APP
- Updates the SSL Adapter
- Various RECAP Pacer Fixes

**2.5.82 - 2024-01-12**

Features:

Changes:

- Fix CADC

**2.5.81 - 2024-01-12**

Features:

Changes:

- Fix colo / Nytrial courts

**2.5.80 - 2024-01-10**

Features:

Changes:

- Fix compatibility with newer lxml
- Replace lxml sanitier with nh3

**2.5.78 - 2024-01-08**

Features:

- Add ten new NY Trial Courts
- Add Maine Superior Court

Changes:

- Add child_courts attribute
- Fix VI chore
- Update python dep.

**2.5.76 - 2023-12-28**

Features:

- Add Bankruptcy Appellate Panel 1st Circuit

Changes:

**2.5.75 - 2023-12-28**

Features:

-

Changes:

- Fix BAP1 and update test for it

**2.5.74 - 2023-12-13**

Features:

- Add NevApp

Changes:

- Fix Nevada Supreme and Colorado Ct App


**2.5.72 - 2023-12-12**

Features:

- Add VI Superior Court scraper

Changes:

- Fix CA2 Oral Arguments Scraper

**2.5.71 - 2023-12-11**

Features:

-

Changes:

- Fix avoid populating case's date_filed with the entry date_filed from emails

**2.5.70 - 2023-11-21**

Features:

-

Changes:

- Fix LA Supreme

**2.5.69 - 2023-11-21**

Features:

- Fix VI Tests
- Puerto Rico and Coast Guard court ids to match CL
- Fix Arizona App Dist 2
- Fix CA2 OA scraper

Changes:

- Shrink VA to be faster
- Fix Conn App Ct date handler

**2.5.68 - 2023-11-20**

Features:

- Fix Okla AG content cleanup

Changes:

-

**2.5.67 - 2023-11-20**

Features:

- Fix Connecticut Court of Appeals

Changes:

-

**2.5.66 - 2023-11-19**

Features:

- Fix Oklahoma Scrapers

Changes:

-
**2.5.65 - 2023-11-19**

Features:

-

Changes:

- Remove selenium from Colorado scrapers

**2.5.64 - 2023-11-19**

Features:

-

Changes:

- Fix alabama to remove selenium


**2.5.63 - 2023-11-18**

Features:


Changes:

- Fix Scotus Slip Opinions

**2.5.62 - 2023-11-18**

Features:


Changes:

- Fix NH Supreme Court


**2.5.60 - 2023-11-18**

Features:

- Add Oregon Court of Appeals

Changes:

- Fix Oregon Supreme Court


**2.5.59 - 2023-11-18**

Features:


Changes:

- Fix Most remaining downed scrapers
- Fix mismatched court_ids

**2.5.58 - 2023-11-13**

Features:


Changes:

- Fix 40 or so scrapers -- all state scrapers

**2.5.57 - 2023-11-09**

Features:

- Add support for parsing ACMS Docket reports.

Changes:

- Abstract out date regexes into a new class attribute named DATE_REGEX.
- Update deprecated key in setup.cfg file.
- Refactor the message in the SlownessException to limit the precision to the right of the decimal point to three digits.
- Refactor the regex pattern in the scraper for Colorado Appeals Court


**2.5.56 - 2023-10-09**

Features:

- N/A

Changes:

- Fix Mass/MassAppCt

**2.5.54 - 2023-10-06**

Features:

- N/A

Changes:

- Add missing ca prefix mappings
- Handle cadc/cavc docid prefix collision

**2.5.53 - 2023-09-23**

Features:

- Parse attachments from dockets

Changes:

- Fix attachment page numbers for old district court attachments
- Add missing prefix maps for special courts

**2.5.52 - 2023-07-06**

Features:

- N/A

Changes:

- Fix Nebraska/App court to ignore unpublished notes (A-XX-XXXX)

**2.5.51 - 2023-06-29**

Features:

- N/A

Changes:

- Fix case_name and judge parsing in case_query pages.

**2.5.50 - 2023-06-19**

Features:

- N/A

Changes:

- Fix INSB bankruptcy docket number parsing.

**2.5.49 - 2023-05-31**

Features:

- N/A

Changes:

- Fix docket report parsing on view multiple documents layout.

**2.5.48 - 2023-05-25**

Features:

- N/A

Changes:

- Updated version of pinned dependencies.

**2.5.47 - 2023-05-04**

Features:

- N/A

Changes:

- Replace unmaintained cchardet with charset-normalizer.

**2.5.46 - 2023-05-02**

Features:

- N/A

Changes:

- Fix List of creditors query a valid POST param.

**2.5.45 - 2023-04-28**

Features:

- N/A

Changes:

- Fix List of creditors parsing error.

**2.5.44 - 2023-04-24**

Features:

- N/A

Changes:

- Parse short_description from recap email subject.
- Parse date_entered and ordered_by for docket reports.

**2.5.43 - 2023-04-14**

Features:

- N/A

Changes:

- Get a valid POST param before requesting the list of creditors.

**2.5.42 - 2023-04-13**

Features:

- Added ListOfCreditors report parser.

Changes:

- N/A

**2.5.41 - 2023-04-05**

Features:

- N/A

Changes:

- Fix ClaimsActivity report alternative POST param for insb.

**2.5.40 - 2023-04-04**

Features:

- Added ClaimsActivity report parser.

Changes:

- N/A

**2.5.39 - 2023-03-09**

Features:

- N/A

Changes:

- Fix return null value if there is no document number in email notification.
- Added support for parsing a new format of email recipients in notifications.

**2.5.38 - 2023-03-09**

Features:

- N/A

Changes:

- Added pacer_seq_no field to appellate RSS feed data.

**2.5.37 - 2023-03-07**

Features:

- N/A

Changes:

- Get pacer_case_id from case URL when there is no attached document in a email
  notification.

**2.5.36 - 2023-03-03**

Features:

- N/A

Changes:

- Added support for parsing district/bankruptcy download confirmation pages.

**2.5.35 - 2023-02-28**

Features:

- N/A

Changes:

- Improved performance of parsing date-times in RSS feeds.

**2.5.34 - 2023-02-21**

Features:

- N/A

Changes:

- Added support for parsing appellate RSS Feeds

**2.5.33 - 2023-01-13**

Features:

- N/A

Changes:

- Fix the CA9 Published/Unpublished II

**2.5.32 - 2023-01-13**

Features:

- N/A

Changes:

- Fix the CA9 Published/Unpublished

**2.5.31 - 2023-01-13**

Features:

- N/A

Changes:

- Fix the four Kansas Scrapers for updated website.

**2.5.30 - 2023-01-11**

Features:

- Disabled scrapers for
  - ME

Changes:

- N/A

**2.5.29 - 2023-01-06**

Features:

- Added scrapers for
  - Alabama Supreme Court
  - Alabama Court of Civil Appeals
  - Alabama Court of Criminal Appeals
  - Colorado Supreme Court
  - Colorado Court of Appeals

Changes:

- N/A


**2.5.28 - 2022-12-22**

Features:

- Added scraper for WVA CT APP

Changes:

- Fix docket report parsing when there is no valid content and if there is
  bad script content.
- Fix avoid parsing the download confirmation page if a PDF binary is returned.
- Fix parsing text/plain content multipart email notifications.

**2.5.27 - 2022-12-13**

Features:

 - Added AppellateAttachmentPage report to parse appellate attachment pages.

Changes:

- N/A


**2.5.26 - 2022-11-15**

Features:

 - N/A

Changes:

- Fix download PDF documents returned after a redirection.

**2.5.25 - 2022-11-07**

Features:

 - N/A

Changes:

- Update to support J. Jackson

**2.5.24 - 2022-11-02**

Features:

 - N/A

Changes:

- Added support for parsing multi-docket NEFs

**2.5.23 - 2022-10-26**

Features:

 - N/A

Changes:

 - Fix docket report entries table parsing for wiwb.
 - Ignore claims filings notifications for email report.
 - Fix UnicodeEncodeError when parsing a docket report.

**2.5.22 - 2022-10-12**

Features:

 - N/A

Changes:

 - Fix email report decoding.

**2.5.21 - 2022-10-11**

Features:

 - N/A

Changes:

 - Fix NEFs description parsing for cacb.

**2.5.20 - 2022-10-06**

Features:

 - N/A

Changes:

 - Fix regression caught in COURTLISTENER-36Q, to properly handle
   window.location redirects on weird PACER sites.


**2.5.19 - 2022-09-29**

Features:

 - N/A

Changes:

 - Fix performance when downloading large PDFs (see #564)

**2.5.18 - 2022-09-29**

Features:

 - N/A

Changes:

 - Skip appellate attachment page when querying the download confirmation page
 - Skip appellate attachment page when downloading the free document
 - Fix getting filed date on email notifications

**2.5.17 - 2022-09-28**

Features:

 - N/A

Changes:

 - Added DownloadConfirmationPage report to parse the PACER download
 confirmation page and get the following data:
  - document_number
  - docket_number
  - cost
  - billable_pages
  - document_description
  - transaction_date

**2.5.16 - 2022-09-11**

Features:

 - N/A

Changes:

 - Fix for OA CA1

**2.5.15 - 2022-09-06**

Features:

 - N/A

Changes:

 - Update Selenium version 4.0.0.a7


**2.5.14 - 2022-09-02**

Features:

 - N/A

Changes:

 - Update Selenium version

**2.5.13 - 2022-08-24**

Features:

 - N/A

Changes:

 - Added support to get attached documents from NEFs.

**2.5.12 - 2022-08-12**

Features:

 - N/A

Changes:

 - Added support to parse NDAs and download their free documents.

**2.5.11 - 2022-07-29**

Features:

 - N/A

Changes:

 - Fix Tax Scraper

**2.5.10 - 2022-07-28**

Features:

 - N/A

Changes:

 - Bug fix

**2.5.9 - 2022-07-28**

Features:

 - N/A

Changes:

 - Fix CA4

**2.5.8 - 2022-07-26**

Features:

 - N/A

Changes:

 - Fix Michigan Supreme Court

**2.5.7 - 2022-06-29**

Features:

 - N/A

Changes:

 - Added support for more PACER download document errors messages
 - Update thomas name in test files
 - Drop future opinions
 - Update url pattern for Wyoming
 - Fix all failing Illinois Oral Argument Scrapers

**2.5.6 - 2022-05-17**

Features:

 - N/A

Changes:

 - Fix Mass Land Court scraper

**2.5.5 - 2022-05-17**

Features:

 - N/A

Changes:

 - Fix failing CAFC Oral Argument Scraper and Back Scraper.

**2.5.4 - 2022-05-13**

Features:

 - Fix Rhode Island scraper

Changes:

 - Update to Rhode island Published and Unpublished opinions.

**2.5.1 - 2022-04-25**

Features:

 - The `download_pdf` function used by PACER reports now returns a two-tuple
   containing the response object or None and a str. If there is an error,
   the response object will be None and the str will have the error message. If
   not, the response object will be populated and the str will be empty.

    To adapt to the new version you can change old code like this:

        r = report.download_pdf(...)

    To something like:

        r, _ = report.download_pdf(...)

    If you wish, you could instead capture errors with something like:

        r, msg = report.download_pdf(...)
        if msg:
            do_something()

Changes:

 - Python 3.7 is no longer supported.

 - See notes re features.


**2.4.11 - 2022-04-22**

Features:

- N/A

Changes:

- Add MIME parser to parse PACER emails notifications
- Small fix to fetch free PACER documents using magic links

**2.4.10 - 2022-02-08**

Features:

- N/A

Changes:

- Small fix for NM

**2.4.9 - 2022-02-08**

Features:

- N/A

Changes:

- Updates Ark, ArkCtApp, NM, NMCtApp to self throttle. Add login HTTP validation for PACER

**2.4.8 - 2022-02-02**

Features:

- N/A

Changes:

- Fixes for CGCCA, Conn, Conn App Ct.  Added pacer case_queries examples

**2.4.7 - 2022-01-21**

Features:

- N/A

Changes:

- Fix tax court. Fixes for Illinois Supreme and Illinois Appeals.

**2.4.6 - 2022-01-19**

Features:

- N/A

Changes:

- Update the site_yielder method for backscraping to reset the site object after each iterable.

**2.4.5 - 2022-01-18**

Features:

- N/A

Changes:

- Update OLC backscraper to function with CL more reliably.

**2.4.4 - 2022-01-14**

Features:

- Add DOJ Office of Legal Counsel Opinions (OLC)

Changes:

- Typo fixes

**2.4.3 - 2022-01-05**

Features:

- None

Changes:

- Add init file for admin agency backscrapers. This was missing and causing a failure for tools to find the file.

**2.4.0 - 2022-01-05**

Features:

- Updated citation parsing for websites.
- Drop Neutral, West and West_state citations.
- Add citation and parallel citation

Changes:

- This version is a major release. Updated Opinion Sites to drop support for specific citation formats.  Instead, we now let the user or more generally eyecite determine the specific citation format.
- Selenium support for Texas Court scrapers is removed.  This is part of removing selenium from all scrapers.
- Also includes a small fix for the Board of Immigration Appeals docket numbers.  

- 2.3.29, 2022-01-03 - Update GA Supremes, MDAG
- 2.3.28, 2021-12-30 - Add Board of Immigration Appeals (BIA), updates OA CA9, Fix NH
- 2.3.27, 2021-12-29 - Add cadc_pi, massappct_u, lactapp_1, cgcca
- 2.3.26, 2021-12-20 - Add Guam, Utah Ct App, Fix Ariz Ct App. Dist 2, Fix Ga Ct. App
- 2.3.25, 2021-12-08 - Update US Tax Court (new website)
- 2.3.24, 2021-12-06 - Fix new PACER session code
- 2.3.23, 2021-12-02 - Updates feedparser, adds Python 3.9 and 3.10 tests, and broadens our regex for parsing in re case names from PACER dockets.
- 2.3.22, 2021-11-30 - Further CAFC fixes
- 2.3.21, 2021-11-29 - Fixes CAFC, adds pre-commit
- 2.3.20, 2021-11-17 - Fixes CA10 scraper, major code refactor
- 2.3.19, 2021-11-16 - Fix PA, IL. Update PACER to use new auth API. Update geonames cache with latest population data. Throw exception in Free Opinions report when IP address on blocklist.
- 2.3.18, 2021-10-18 - Fix GA, CA9, CA10 Oral args
- 2.3.17, 2021-08-17 - Add anonymizing function for PACER dockets
- 2.3.16 - Yanked
- 2.3.15, 2021-07-19 - Fix PACER downloaders
- 2.3.14 - Yanked
- 2.3.13, 2021-06-18 - Fix typing
- 2.3.12, 2021-06-18 - Add PACER email parsers
- 2.3.11, 2021-05-02 - Fix PACER auth function
- 2.3.10, 2021-04-13 - Simplify harmonize function
- 2.3.9, 2021-04-12 - Simplify case name cleanup util
- 2.3.8, 2021-04-01 - More ME fixes
- 2.3.7, 2021-04-01 - Add backscrapers scrapers for ME
- 2.3.6, 2021-03-05 - Clean up deprecation warnings
- 2.3.5, 2021-03-05 - Fix pypi
- 2.3.4, 2021-02-09 - Fix IA scraper
- 2.3.3, 2020-11-24 - Fix remote selenium connection code
- 2.3.2, 2020-11-06 - Remove html_unescape helper method. Replace with calls
  directly to unescape. This fixes [#354](https://github.com/freelawproject/juriscraper/issues/354).
- 2.3.1, 2020-11-06 - Fix for connection to Selenium via Firefox
- 2.3.0, 2020-11-06 - Big selenium upgrade, removes support for phantomjs, and
  moves exclusively to using Mozilla's `geckodriver`. `geckodriver` can be
  accessed either locally or via a remote connection. See README for details on
  how to set the correct environment variables for your system.

    PhantomJS has not been supported for several years. Though it has served us
    well, the writing is on the wall that, like so many other once-useful
    technologies, it too had to be abandoned, only to be replaced by
    another tool. A tool that will be different in many ways, yet the same in
    its inevitable abandonment and mortality. Long live PhantomJS: Born a
    humble ghost; dying an immortal specter.
- 2.2.0, 2020-11-08 - Remove `_get_adapter_instance` method. It is unused, was
  a protected method, and causes many deprecation warnings in py3.
- 2.1.* - Removes support for deprecated phantomjs location; it had been deprecated for two years.
- 2.0.* - Adds support for Python 3.8 and supports Python 3, exclusively.  Begins testing to Github workflows and remove CircleCI.
- 1.28.* - Changes the API for the InternetArchive parser so that it aligns with the rest of the parsers. Its constructor now requires a court_id value.
- 1.27.* - Add merging of multi-event RSS entries
- 1.26.* - Adds support for the Los Angeles Superior Court Media Access Portal (LASC MAP)
- 1.25.* - Major refactor of tests to split them into network and local tests. Should make CI more consistent.
- 1.24.* - Adds support for bankruptcy claims register parsing and querying
- 1.23.* - Adds support for the advacned case report when it returns search results instead of a single item.
- 1.22.* - Adds support for de_seqno values parsed from PACER RSS, dockets, docket history reports, and attachment pages.
- 1.21.* - Adds support for the case report, which is the term we use to describe the page you see when you press the "Query" button in a district court PACER website. This is the page at the iQuery.pl URL.
- 1.20.* - Tweaks the API of the query method in the FreeOpinionReport object
  to consistently return None instead of sometimes returning []. Version bumped
  because of breaking API changes.
- 1.19.* - Adds support for NextGen PACER logins, but drops support for the PACER training website. The training website now uses a different login flow than the rest of PACER.
- 1.18.* - Adds support for appellate docket parsing!
- 1.17.* - Adds support for criminal data in PACER
- 1.16.* - Adds PACER RSS feed parsers.
- 1.15.* - Adds date termination parsing to parties on PACER dockets.
- 1.14.* - Adds new parser for PACER's docket history report
- 1.13.* - Fixes issues with Python build compatibility
- 1.12.* - Adds new parsers for PACER's show_case_doc URLs
- 1.11.* - Adds system for identifying invalid dockets in PACER.
- 1.10.* - Better parsing for PACER attachment pages.
- 1.9.* - Re-organization, simplification, and standardization of PACER classes.
- 1.8.* - Standardization of string fields in PACER objects so they return the empty string when they have no value instead of returning None sometimes and the empty string others. (This follows Django conventions.)
- 1.7.* - Adds support for hidden PACER APIs.
- 1.6.* - Adds automatic relogin code to PACER sessions, with reorganization of old login APIs.
- 1.5.* - Adds support for querying and parsing PACER dockets.
- 1.4.* - Python 3 compatibility (this was later dropped due to dependencies).
- 1.3.* - Adds support for scraping some parts of PACER.
- 1.2.* - Continued improvements.
- 1.1.* - Major code reorganization and first release on the Python Package Index (PyPi)
- 1.0 - Support opinions from for all possible federal bankruptcy
   appellate panels (9th and 10th Cir.)
- 0.9 - Supports all state courts of last resort (typically the
   "Supreme" court)
- 0.8 - Supports oral arguments for all possible Federal Circuit
   courts.
- 0.2 - Supports opinions from all federal courts of special
   jurisdiction (Veterans, Tax, etc.)
- 0.1 - Supports opinions from all 13 Federal Circuit courts and the
   U.S. Supreme Court




<|MERGE_RESOLUTION|>--- conflicted
+++ resolved
@@ -12,6 +12,8 @@
 
 ## Coming up
 
+- New scraper `ncbizct` for North Carolina Business Court
+
 ## Current
 
 **2.6.67 - 2025-05-08**
@@ -20,11 +22,7 @@
 - Fix `me` Update maine scraper and add backscraper
 - Update `sd` backscraper and extract from text
 - Fix `bia` scraper and add extract from text test cases
-<<<<<<< HEAD
-- New scraper `ncbizct` for North Carolina Business Court
-=======
 - Implement `cleanup_content` for `ny` sites #1393
->>>>>>> 06946009
 
 ## Past
 
