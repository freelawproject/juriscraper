--- conflicted
+++ resolved
@@ -36,11 +36,8 @@
 - Retrieve lower court information in `la` #1569
 - Retrieve lower court information in `mont` #1569
 - Retrieve lower court information in `nd` #1569
-<<<<<<< HEAD
+- Retrieve lower court information in `nj` #1569
 - Retrieve lower court information in `neb` #1569
-=======
-- Retrieve lower court information in `nj` #1569
->>>>>>> 63ffde2b
 
 Fixes:
 - Fix connappct #1580
