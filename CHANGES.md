# Change Log

As of this writing, in late 2020, we have issued over 400 releases. The vast
majority of these releases fix a scraper so it works better on a particular
court's website. When that's the case, we don't update the changelog, we simply
do the change, and you can find it in the git log.

The changes below represent changes in ambition, goals, or interface. In other
words, they're the ones you'll want to watch, and the others are mostly noise.

Releases are also tagged in git, if that's helpful.

## Coming up

- Fix `me` Update maine scraper and add backscraper
- Update `sd` backscraper and extract from text
<<<<<<< HEAD
- Implement `or` extract_from_text to collection regional citations #1226
=======
- Fix `bia` scraper
>>>>>>> c92c624f

## Current

**2.6.65 - 2024-04-11**

- `nh` was blocking; fixed by updating the user agent string #1370
- Update `vtsuperct_*` scrapers to inherit `extract_from_text` from `vt` #1150

## Past

**2.6.64 - 2024-04-10**

- Fix `me` Update maine scraper and add backscraper #1360
- Sites were blocking `cafc` scrapers. Fixed by passing a browser user agent #1366


**2.6.63 - 2024-03-25**

- Make `ga` backscraper take kwargs; fix a bug in 2018 #1349
- Implement extract from text for `ga` #1349
- Fix `ill` oral argument scraper #1356

**2.6.62 - 2024-03-19**

- Fix `uscgcoca` and `asbca` by replicating browser request headers #1352
- Fix `uscgcoca` citation regex #1351

**2.6.61 - 2024-03-06**

- Fix `ca8` opinion scraper by setting `request.verify = False` #1346

**2.6.60 - 2024-03-05**

- Fix `ca7` scrapers url from http to https

**2.6.59 - 2024-03-04**

- Change `colo` user agent to prevent site block #1341

**2.6.58 - 2024-02-26**

- Fixes:
  - Add backscraper for `mesuperct` #1328
  - Fix `mont` cleanup_content, would fail when content was bytes #1323

**2.6.57 - 2024-02-25**

- Fixes:
  - fix cafc oral argument scraper PR (#1325)[https://github.com/freelawproject/juriscraper/pull/1325]
  - ignore future date sanity check when date filed is approximate #1321
  - new exception InvalidDocumentError to be raised when an error page is detected #1329
  - update mont parsing; and raise InvalidDocumentError #1329

- Features
  - Add workflow to check for new entries in CHANGES.md file


**2.6.56 - 2024-02-19**

- Fixes:
  - n/a

- Features:
  - MT upgrade to opinion site linear
  - Add citation extraction and author for MT


**2.6.55 - 2024-02-10**

- Fixes:
  - `cafc` opinion scraper now requests using `verify=False` #1314
  - recap: support for parsing docket_numbers wrapped in a `tel:` href tag
     in appellate dockets. #915

- Features:
  - recap: improvement to the download_pdf method to handle cases where
  attachment pages are returned instead of the expected PDF documents. #1309

**2.6.54 - 2024-01-24**

- Fixes:
  - `ca6` oral argument scraper is no longer failing
  - update the pypi.yml github actions workflow to solve a bug with twine and
    packaging packages interaction. It now forces the update of packaging
  - due to that bug, we discarded the 2.6.53 version

**2.6.52 - 2024-01-20**

- Fixes:
  - `AppellateDocketReport.download_pdf` now returns a two-tuple containing the
    response object or None and a str. This aligns with the changes introduced
    in v 2.5.1.

**2.6.51 - 2024-01-14**

- Fixes:
  - `extract_from_text` now returns plain citation strings, instead of parsed dicts

**2.6.50 - 2024-01-10**

- Fixes:
  - add tests to ensure that `extract_from_text` does not fail
    when it does not find what it looks for; and that it always
    returns a dict
  - updated `pasuperct`, `bia`, `bap1`, `nm` and `sd` `extract_from_text` methods
  - refactored `pacer.email._parse_bankruptcy_short_description`
  - added tests for new courts `flsb`, `nceb`
  - added tests for multi docket NEFs

- Features
  - `pacer.email._parse_bankruptcy_short_description` now supports Multi Docket NEFs

**2.6.49 - 2024-01-08**

- Fixes:
  - `nh` scrapers no longer depend on harcoded year filter
  - Fixed `absca` tests that were failing due to change of year
  - `pasuperct` now collects citations
  - `pa`, `pasuperct` and `pacommcwt` now paginate results


**2.6.48 - 2024-12-31**

- Fixes:
  - updated `idaho_*` scrapers to OpinionSiteLinear
  - updated `cadc` scrapers to new site
  - `okla` now skips rows with no docket number
  - fixes for PACER appellate dockets parsing

**2.6.47 - 2024-12-12**

- Fixes:
  - standardize usage of download methods in scrapers (_download, _request_url_get, _request_url_post)
  - refactor scrapers to do not return "Per Curiam" as value for "author_str" or "judges"

- Features
  - added `extract_from_text` to `sc`


**2.6.46 - 2024-12-10**

- Fixes:
  - Support for parsing the new format of appellate attachment pages has been added

**2.6.45 - 2024-12-05**

- Features:
  - AbstractSite now supports saving responses and response headers.
  Use it with new optional argument for the sample caller `save-responses`.
  - Delete `--daemon` and `--report` options

**2.6.44 - 2024-11-27**

- Fixes:
  - Fixes `colo`

**2.6.43 - 2024-11-21**

- Fixes:
  - Fixes `ky` and `colo`

**2.6.42 - 2024-11-21**

- Fixes:
  - Fix `mass` and `massctapp` cleanup content method

**2.6.40 - 2024-11-20**

- Fixes:
  - Fix `mass` and `massctapp` scrapers, scrape new endpoint
  - Exclude "Commonwealth" string from short case names

**2.6.39 - 2024-11-18**

- Fixes:
  - Fix `Kansas, Ohio Ct App's 1-13` opinion scraper

**2.6.38 - 2024-11-08**

- Fixes:
  - Fix `uscfc` opinion scraper

- Features:
  - RECAP: add new sealed document phrase

**2.6.37 - 2024-10-22**

Fixes:
  - Fix for `okla` cleanup_content

**2.6.35 - 2024-10-22**

Fixes:
  - Fix for `okla` cleanup_content

**2.6.34 - 2024-10-22**

Fixes:
  - Fix for `okla` cleanup_content

**2.6.32 - 2024-10-21**

Features:
  - added `okla` cleanup_content

Fixes:
  - updated `coloctapp` cleanup_content


**2.6.31 - 2024-10-21**

Fixes:
  - `neb` now handles rows with no links
  - `coloctapp` update cleanup_content
  - fix `la` xpath selector that was skipping some cases

Features:
  - new scraper `lactapp_5` for Lousiana Court of Appeals, Fifth Circuit
  - now sending a `logger.error` call to Sentry when an scraped date is in the future

**2.6.30 - 2024-10-10**

Fixes:
  - fix `CADC` oral arguments

**2.6.29 - 2024-10-10**

Fixes:
  - fix `or` and `orctapp` scraper, scraping new endpoint
  - fix cache control headers in `AbstractSite`
  - fix `sc` expected content types

**2.6.28 - 2024-09-27**

Features:
  - new scraper `sc_u`

Fixes:
  - handle `illappct` (oral args) rows with no download link
  - `ca11` update to Oral Argument Site Linear
  - `cadc_u` change docket number getter
  - `sc` implement new site

**2.6.27 - 2024-09-16**

Fixes:
  - Fixes `coloctapp`



**2.6.25 - 2024-09-16**

Fixes:
  - Handle `nh` edge cases
  - Update `ohioctapp` to return "lower_courts" in order to disambiguate dockets across districts
  - Update `lib.string_utils.clean_string` to no longer delete semicolons

**2.6.25 - 2024-09-10**

Fixes:
  - `ny` Fixes NY
  - Updates nyappdiv to inherit ny
  - fixes tests

**2.6.24 - 2024-09-05**

Fixes:
  - `vt` now collects neutral citations
  - Fix `ca8` and updated to OpinionSiteLinear
  - Update README

**2.6.23 - 2024-09-03**

Fixes:
  - `wis` now collects neutral citations
  - `ky` now skips rows with no documents

Features:
  - new scraper `wisctapp`

**2.6.21 - 2024-08-30**

Fixes:
  - `fladistctapp` docket numbers are now unique across districts
  - updated `ca11` html selectors
  - updated `pa` to new API format
  - set needs_special_headers to True for `vt`

Features:
  - implemented dynamic backscraper and extract_from_text for `conn`

**2.6.20 - 2024-08-28**

Fixes:
  - Changed to nested format for attachments in the InternetArchive report

**2.6.19 - 2024-08-26**

Fixes:
  - `nh` renamed to `nh_p` and working by using special headers

Features:
  - New scraper: `nh_u`
  - Handle new bankruptcy attachment page format
  - Make docket history report parser more robust

**2.6.18 - 2024-08-22**

Features:
  - SCOTUS backscraper

Fixes:
  - Improvements to bankruptcy docket parsing
  - Added `njd` regression tests files

**2.6.17 - 2024-08-19**

Fixes:
  - RECAP:
    - email: now parses short description for `okeb`
    - Fixed IndexOutOfRange error in DocketReport::_set_metadata_values method
  - Scrapers:
    - fixed `cal` SSL errors
    - now collecting citations for `minn`

**2.6.16 - 2024-08-12**

Fixes:
  - Fixed Minnesota and implemented it's backscraper

**2.6.15 - 2024-08-07**

Features:
  - Added support for parsing PACER bankruptcy and district docket number components.

**2.6.14 - 2024-08-07**

Features:
  - Add special site headers attribute.
  - NY Api changes

Fixes:
  - ND (with dynamic backscraper)
  - PA
  - Ark

**2.6.13 - 2024-08-01**

Features:
  - Adds the de_seq_num to the download method.

Fixes:
  - Adds headers attribute to the massappct_u scraper.
  - Updates the URL for the oklaag scraper.
  - Updates the setup.py configuration to address deprecated setuptools options and improves test management using pytest.

**2.6.12 - 2024-07-22**

Features:
  - Update free opinion report to store the params used for each request

**2.6.11 - 2024-07-22**

Fixes:
  - Oklahoma opinion scrapers
  - CAFC oral argument scraper
  - ASBCA opinion scrapers
  - renamed logger from "Logger" to "juriscraper.lib.log_tools", which follows hierarchical naming convention

Features:
  - RECAP email: Support short_description parsing for tnmb and nhb
  - md backscraper
  - OpinionSiteLinear now supports returning "other_dates" key
  - New scraper for ky and kyctapp

**2.6.10 - 2024-07-11**

Features:
  - Fixes colo scraper expected_content_type


**2.6.9 - 2024-07-10**

Features:

- Fixes for
  - Idaho Civil
  - Idaho Criminal
  - Idaho Ct Appeals Civil, Criminal, Unpublished
  - N. Mariana Islands
  - Disables Mississippi
  - Disables Missouri
  - Fix Nebraska/App
  - Pacer Email TXNB
- Adds
  - ColoCtApp Dynamic backscraper

**2.6.8 - 2024-07-03**

Features:

- Fix for RI

**2.6.7 - 2024-07-03**

Features:

- Minor fixes for MA and RI

**2.6.6 - 2024-07-02**

Features:

- Implemented backscraper for nj, njtaxct_u, njtaxct_p, njsuperctappdiv_p, njsuperctappdiv_u

**2.6.5 - 2024-07-02**

Changes:

- Fixes for
  - Mass
  - RI
  - NJ
  - BIA
  - CalAG


**2.6.4 - 2024-06-11**

Changes:

- Add dynamic backscrapers for:
  - tex
  - nmcca
  - wyo
  - vtsuperct
  - alaska

- Fixed wrong xpath selectors and updated to OpinionSiteLinear
  - dcd
  - nd
  - ca1

- Solved bug with python3.12 tests in Github Actions


**2.6.3 - 2024-05-24**

Changes:

- PACER: Refactor login logic for PACER sessions.
- pacer.email: Added short description parsing for `pamb`


**2.6.2 - 2024-05-20**

Features:

- Added parser for ACMS attachment pages
- Added dynamic backscraper for `tax`

Changes:

- PACER: fix error string false positives
- pacer.email: support multidocket NEF short description parsing for `njb`

**2.6.1 - 2024-05-15**

Features:

- Added dynamic backscrapers for these scrapers and their inheriting classes
  - afcca
  - olc
  - bap10
  - fla
  - nyappterm
  - ill

- pacer.email: Added short description parsing for `deb` and `mdb`

Changes:
- Updated `cal` and `calctapp_*` to OpinionSiteLinear

**2.6.0 - 2024-04-03**

Features:

- Added scrapers for fisa and fiscr courts

Changes:

- Breaking change has been made to the FreeOpinionReport its 'data' property now
 returns a dictionary containing the FreeOpinionRow fields, instead of returning
 a Python object with their properties. This change aligns the method of
 returning 'data' in this report with that of other reports.
- Fixes to texag, tex

## Past

**2.5.95 - 2024-02-14**

Features:

- The GET method of the PacerSession class now supports custom timeouts for flexible request management.
- Adds a method to check if a district court docket entry is sealed..

Changes:

- Update the DownloadConfirmationPage class to reduce the read timeout of the GET request within the query method.

**2.5.94 - 2024-02-13**

Features:

Changes:

- Update minnag
- Update alaska/app

**2.5.93 - 2024-02-09**

Features:

Changes:

- Update fladistctapp

**2.5.92 - 2024-02-09**

Features:

Changes:

- Update Nev/NevApp scrapers

**2.5.91 - 2024-02-09**

Features:

- Add expected_content_types to OpinionSite and OralArgSite

Changes:

- Fixes for pacer.email, pacer.utils

**2.5.90 - 2024-02-01**

Features:

Changes:

- Fix Colo Ct App

**2.5.89 - 2024-01-31**

Features:

Changes:

- Fix Armed Forces Scraper

**2.5.88 - 2024-01-31**

Features:

Changes:

- Fix Guam
- Fix Fla Dist Court

**2.5.87 - 2024-01-31**

Features:

Changes:

- Fix PA Superior Court

**2.5.86 - 2024-01-31**

Features:

Changes:

- Fix Maryland Supreme and lower courts

**2.5.85 - 2024-01-30**

Features:

Changes:

- Fix Connecticut and Connecticut Court of Appeals

**2.5.84 - 2024-01-26**

Features:

Changes:

- Update Nevada/Nev App (again)

**2.5.83 - 2024-01-25**

Features:

Changes:

- Fix Hawaii App
- Nevada/Nev App
- VI Superior
- Cal AG
- LA Ct APP
- Updates the SSL Adapter
- Various RECAP Pacer Fixes

**2.5.82 - 2024-01-12**

Features:

Changes:

- Fix CADC

**2.5.81 - 2024-01-12**

Features:

Changes:

- Fix colo / Nytrial courts

**2.5.80 - 2024-01-10**

Features:

Changes:

- Fix compatibility with newer lxml
- Replace lxml sanitier with nh3

**2.5.78 - 2024-01-08**

Features:

- Add ten new NY Trial Courts
- Add Maine Superior Court

Changes:

- Add child_courts attribute
- Fix VI chore
- Update python dep.

**2.5.76 - 2023-12-28**

Features:

- Add Bankruptcy Appellate Panel 1st Circuit

Changes:

**2.5.75 - 2023-12-28**

Features:

-

Changes:

- Fix BAP1 and update test for it

**2.5.74 - 2023-12-13**

Features:

- Add NevApp

Changes:

- Fix Nevada Supreme and Colorado Ct App


**2.5.72 - 2023-12-12**

Features:

- Add VI Superior Court scraper

Changes:

- Fix CA2 Oral Arguments Scraper

**2.5.71 - 2023-12-11**

Features:

-

Changes:

- Fix avoid populating case's date_filed with the entry date_filed from emails

**2.5.70 - 2023-11-21**

Features:

-

Changes:

- Fix LA Supreme

**2.5.69 - 2023-11-21**

Features:

- Fix VI Tests
- Puerto Rico and Coast Guard court ids to match CL
- Fix Arizona App Dist 2
- Fix CA2 OA scraper

Changes:

- Shrink VA to be faster
- Fix Conn App Ct date handler

**2.5.68 - 2023-11-20**

Features:

- Fix Okla AG content cleanup

Changes:

-

**2.5.67 - 2023-11-20**

Features:

- Fix Connecticut Court of Appeals

Changes:

-

**2.5.66 - 2023-11-19**

Features:

- Fix Oklahoma Scrapers

Changes:

-
**2.5.65 - 2023-11-19**

Features:

-

Changes:

- Remove selenium from Colorado scrapers

**2.5.64 - 2023-11-19**

Features:

-

Changes:

- Fix alabama to remove selenium


**2.5.63 - 2023-11-18**

Features:


Changes:

- Fix Scotus Slip Opinions

**2.5.62 - 2023-11-18**

Features:


Changes:

- Fix NH Supreme Court


**2.5.60 - 2023-11-18**

Features:

- Add Oregon Court of Appeals

Changes:

- Fix Oregon Supreme Court


**2.5.59 - 2023-11-18**

Features:


Changes:

- Fix Most remaining downed scrapers
- Fix mismatched court_ids

**2.5.58 - 2023-11-13**

Features:


Changes:

- Fix 40 or so scrapers -- all state scrapers

**2.5.57 - 2023-11-09**

Features:

- Add support for parsing ACMS Docket reports.

Changes:

- Abstract out date regexes into a new class attribute named DATE_REGEX.
- Update deprecated key in setup.cfg file.
- Refactor the message in the SlownessException to limit the precision to the right of the decimal point to three digits.
- Refactor the regex pattern in the scraper for Colorado Appeals Court


**2.5.56 - 2023-10-09**

Features:

- N/A

Changes:

- Fix Mass/MassAppCt

**2.5.54 - 2023-10-06**

Features:

- N/A

Changes:

- Add missing ca prefix mappings
- Handle cadc/cavc docid prefix collision

**2.5.53 - 2023-09-23**

Features:

- Parse attachments from dockets

Changes:

- Fix attachment page numbers for old district court attachments
- Add missing prefix maps for special courts

**2.5.52 - 2023-07-06**

Features:

- N/A

Changes:

- Fix Nebraska/App court to ignore unpublished notes (A-XX-XXXX)

**2.5.51 - 2023-06-29**

Features:

- N/A

Changes:

- Fix case_name and judge parsing in case_query pages.

**2.5.50 - 2023-06-19**

Features:

- N/A

Changes:

- Fix INSB bankruptcy docket number parsing.

**2.5.49 - 2023-05-31**

Features:

- N/A

Changes:

- Fix docket report parsing on view multiple documents layout.

**2.5.48 - 2023-05-25**

Features:

- N/A

Changes:

- Updated version of pinned dependencies.

**2.5.47 - 2023-05-04**

Features:

- N/A

Changes:

- Replace unmaintained cchardet with charset-normalizer.

**2.5.46 - 2023-05-02**

Features:

- N/A

Changes:

- Fix List of creditors query a valid POST param.

**2.5.45 - 2023-04-28**

Features:

- N/A

Changes:

- Fix List of creditors parsing error.

**2.5.44 - 2023-04-24**

Features:

- N/A

Changes:

- Parse short_description from recap email subject.
- Parse date_entered and ordered_by for docket reports.

**2.5.43 - 2023-04-14**

Features:

- N/A

Changes:

- Get a valid POST param before requesting the list of creditors.

**2.5.42 - 2023-04-13**

Features:

- Added ListOfCreditors report parser.

Changes:

- N/A

**2.5.41 - 2023-04-05**

Features:

- N/A

Changes:

- Fix ClaimsActivity report alternative POST param for insb.

**2.5.40 - 2023-04-04**

Features:

- Added ClaimsActivity report parser.

Changes:

- N/A

**2.5.39 - 2023-03-09**

Features:

- N/A

Changes:

- Fix return null value if there is no document number in email notification.
- Added support for parsing a new format of email recipients in notifications.

**2.5.38 - 2023-03-09**

Features:

- N/A

Changes:

- Added pacer_seq_no field to appellate RSS feed data.

**2.5.37 - 2023-03-07**

Features:

- N/A

Changes:

- Get pacer_case_id from case URL when there is no attached document in a email
  notification.

**2.5.36 - 2023-03-03**

Features:

- N/A

Changes:

- Added support for parsing district/bankruptcy download confirmation pages.

**2.5.35 - 2023-02-28**

Features:

- N/A

Changes:

- Improved performance of parsing date-times in RSS feeds.

**2.5.34 - 2023-02-21**

Features:

- N/A

Changes:

- Added support for parsing appellate RSS Feeds

**2.5.33 - 2023-01-13**

Features:

- N/A

Changes:

- Fix the CA9 Published/Unpublished II

**2.5.32 - 2023-01-13**

Features:

- N/A

Changes:

- Fix the CA9 Published/Unpublished

**2.5.31 - 2023-01-13**

Features:

- N/A

Changes:

- Fix the four Kansas Scrapers for updated website.

**2.5.30 - 2023-01-11**

Features:

- Disabled scrapers for
  - ME

Changes:

- N/A

**2.5.29 - 2023-01-06**

Features:

- Added scrapers for
  - Alabama Supreme Court
  - Alabama Court of Civil Appeals
  - Alabama Court of Criminal Appeals
  - Colorado Supreme Court
  - Colorado Court of Appeals

Changes:

- N/A


**2.5.28 - 2022-12-22**

Features:

- Added scraper for WVA CT APP

Changes:

- Fix docket report parsing when there is no valid content and if there is
  bad script content.
- Fix avoid parsing the download confirmation page if a PDF binary is returned.
- Fix parsing text/plain content multipart email notifications.

**2.5.27 - 2022-12-13**

Features:

 - Added AppellateAttachmentPage report to parse appellate attachment pages.

Changes:

- N/A


**2.5.26 - 2022-11-15**

Features:

 - N/A

Changes:

- Fix download PDF documents returned after a redirection.

**2.5.25 - 2022-11-07**

Features:

 - N/A

Changes:

- Update to support J. Jackson

**2.5.24 - 2022-11-02**

Features:

 - N/A

Changes:

- Added support for parsing multi-docket NEFs

**2.5.23 - 2022-10-26**

Features:

 - N/A

Changes:

 - Fix docket report entries table parsing for wiwb.
 - Ignore claims filings notifications for email report.
 - Fix UnicodeEncodeError when parsing a docket report.

**2.5.22 - 2022-10-12**

Features:

 - N/A

Changes:

 - Fix email report decoding.

**2.5.21 - 2022-10-11**

Features:

 - N/A

Changes:

 - Fix NEFs description parsing for cacb.

**2.5.20 - 2022-10-06**

Features:

 - N/A

Changes:

 - Fix regression caught in COURTLISTENER-36Q, to properly handle
   window.location redirects on weird PACER sites.


**2.5.19 - 2022-09-29**

Features:

 - N/A

Changes:

 - Fix performance when downloading large PDFs (see #564)

**2.5.18 - 2022-09-29**

Features:

 - N/A

Changes:

 - Skip appellate attachment page when querying the download confirmation page
 - Skip appellate attachment page when downloading the free document
 - Fix getting filed date on email notifications

**2.5.17 - 2022-09-28**

Features:

 - N/A

Changes:

 - Added DownloadConfirmationPage report to parse the PACER download
 confirmation page and get the following data:
  - document_number
  - docket_number
  - cost
  - billable_pages
  - document_description
  - transaction_date

**2.5.16 - 2022-09-11**

Features:

 - N/A

Changes:

 - Fix for OA CA1

**2.5.15 - 2022-09-06**

Features:

 - N/A

Changes:

 - Update Selenium version 4.0.0.a7


**2.5.14 - 2022-09-02**

Features:

 - N/A

Changes:

 - Update Selenium version

**2.5.13 - 2022-08-24**

Features:

 - N/A

Changes:

 - Added support to get attached documents from NEFs.

**2.5.12 - 2022-08-12**

Features:

 - N/A

Changes:

 - Added support to parse NDAs and download their free documents.

**2.5.11 - 2022-07-29**

Features:

 - N/A

Changes:

 - Fix Tax Scraper

**2.5.10 - 2022-07-28**

Features:

 - N/A

Changes:

 - Bug fix

**2.5.9 - 2022-07-28**

Features:

 - N/A

Changes:

 - Fix CA4

**2.5.8 - 2022-07-26**

Features:

 - N/A

Changes:

 - Fix Michigan Supreme Court

**2.5.7 - 2022-06-29**

Features:

 - N/A

Changes:

 - Added support for more PACER download document errors messages
 - Update thomas name in test files
 - Drop future opinions
 - Update url pattern for Wyoming
 - Fix all failing Illinois Oral Argument Scrapers

**2.5.6 - 2022-05-17**

Features:

 - N/A

Changes:

 - Fix Mass Land Court scraper

**2.5.5 - 2022-05-17**

Features:

 - N/A

Changes:

 - Fix failing CAFC Oral Argument Scraper and Back Scraper.

**2.5.4 - 2022-05-13**

Features:

 - Fix Rhode Island scraper

Changes:

 - Update to Rhode island Published and Unpublished opinions.

**2.5.1 - 2022-04-25**

Features:

 - The `download_pdf` function used by PACER reports now returns a two-tuple
   containing the response object or None and a str. If there is an error,
   the response object will be None and the str will have the error message. If
   not, the response object will be populated and the str will be empty.

    To adapt to the new version you can change old code like this:

        r = report.download_pdf(...)

    To something like:

        r, _ = report.download_pdf(...)

    If you wish, you could instead capture errors with something like:

        r, msg = report.download_pdf(...)
        if msg:
            do_something()

Changes:

 - Python 3.7 is no longer supported.

 - See notes re features.


**2.4.11 - 2022-04-22**

Features:

- N/A

Changes:

- Add MIME parser to parse PACER emails notifications
- Small fix to fetch free PACER documents using magic links

**2.4.10 - 2022-02-08**

Features:

- N/A

Changes:

- Small fix for NM

**2.4.9 - 2022-02-08**

Features:

- N/A

Changes:

- Updates Ark, ArkCtApp, NM, NMCtApp to self throttle. Add login HTTP validation for PACER

**2.4.8 - 2022-02-02**

Features:

- N/A

Changes:

- Fixes for CGCCA, Conn, Conn App Ct.  Added pacer case_queries examples

**2.4.7 - 2022-01-21**

Features:

- N/A

Changes:

- Fix tax court. Fixes for Illinois Supreme and Illinois Appeals.

**2.4.6 - 2022-01-19**

Features:

- N/A

Changes:

- Update the site_yielder method for backscraping to reset the site object after each iterable.

**2.4.5 - 2022-01-18**

Features:

- N/A

Changes:

- Update OLC backscraper to function with CL more reliably.

**2.4.4 - 2022-01-14**

Features:

- Add DOJ Office of Legal Counsel Opinions (OLC)

Changes:

- Typo fixes

**2.4.3 - 2022-01-05**

Features:

- None

Changes:

- Add init file for admin agency backscrapers. This was missing and causing a failure for tools to find the file.

**2.4.0 - 2022-01-05**

Features:

- Updated citation parsing for websites.
- Drop Neutral, West and West_state citations.
- Add citation and parallel citation

Changes:

- This version is a major release. Updated Opinion Sites to drop support for specific citation formats.  Instead, we now let the user or more generally eyecite determine the specific citation format.
- Selenium support for Texas Court scrapers is removed.  This is part of removing selenium from all scrapers.
- Also includes a small fix for the Board of Immigration Appeals docket numbers.  

- 2.3.29, 2022-01-03 - Update GA Supremes, MDAG
- 2.3.28, 2021-12-30 - Add Board of Immigration Appeals (BIA), updates OA CA9, Fix NH
- 2.3.27, 2021-12-29 - Add cadc_pi, massappct_u, lactapp_1, cgcca
- 2.3.26, 2021-12-20 - Add Guam, Utah Ct App, Fix Ariz Ct App. Dist 2, Fix Ga Ct. App
- 2.3.25, 2021-12-08 - Update US Tax Court (new website)
- 2.3.24, 2021-12-06 - Fix new PACER session code
- 2.3.23, 2021-12-02 - Updates feedparser, adds Python 3.9 and 3.10 tests, and broadens our regex for parsing in re case names from PACER dockets.
- 2.3.22, 2021-11-30 - Further CAFC fixes
- 2.3.21, 2021-11-29 - Fixes CAFC, adds pre-commit
- 2.3.20, 2021-11-17 - Fixes CA10 scraper, major code refactor
- 2.3.19, 2021-11-16 - Fix PA, IL. Update PACER to use new auth API. Update geonames cache with latest population data. Throw exception in Free Opinions report when IP address on blocklist.
- 2.3.18, 2021-10-18 - Fix GA, CA9, CA10 Oral args
- 2.3.17, 2021-08-17 - Add anonymizing function for PACER dockets
- 2.3.16 - Yanked
- 2.3.15, 2021-07-19 - Fix PACER downloaders
- 2.3.14 - Yanked
- 2.3.13, 2021-06-18 - Fix typing
- 2.3.12, 2021-06-18 - Add PACER email parsers
- 2.3.11, 2021-05-02 - Fix PACER auth function
- 2.3.10, 2021-04-13 - Simplify harmonize function
- 2.3.9, 2021-04-12 - Simplify case name cleanup util
- 2.3.8, 2021-04-01 - More ME fixes
- 2.3.7, 2021-04-01 - Add backscrapers scrapers for ME
- 2.3.6, 2021-03-05 - Clean up deprecation warnings
- 2.3.5, 2021-03-05 - Fix pypi
- 2.3.4, 2021-02-09 - Fix IA scraper
- 2.3.3, 2020-11-24 - Fix remote selenium connection code
- 2.3.2, 2020-11-06 - Remove html_unescape helper method. Replace with calls
  directly to unescape. This fixes [#354](https://github.com/freelawproject/juriscraper/issues/354).
- 2.3.1, 2020-11-06 - Fix for connection to Selenium via Firefox
- 2.3.0, 2020-11-06 - Big selenium upgrade, removes support for phantomjs, and
  moves exclusively to using Mozilla's `geckodriver`. `geckodriver` can be
  accessed either locally or via a remote connection. See README for details on
  how to set the correct environment variables for your system.

    PhantomJS has not been supported for several years. Though it has served us
    well, the writing is on the wall that, like so many other once-useful
    technologies, it too had to be abandoned, only to be replaced by
    another tool. A tool that will be different in many ways, yet the same in
    its inevitable abandonment and mortality. Long live PhantomJS: Born a
    humble ghost; dying an immortal specter.
- 2.2.0, 2020-11-08 - Remove `_get_adapter_instance` method. It is unused, was
  a protected method, and causes many deprecation warnings in py3.
- 2.1.* - Removes support for deprecated phantomjs location; it had been deprecated for two years.
- 2.0.* - Adds support for Python 3.8 and supports Python 3, exclusively.  Begins testing to Github workflows and remove CircleCI.
- 1.28.* - Changes the API for the InternetArchive parser so that it aligns with the rest of the parsers. Its constructor now requires a court_id value.
- 1.27.* - Add merging of multi-event RSS entries
- 1.26.* - Adds support for the Los Angeles Superior Court Media Access Portal (LASC MAP)
- 1.25.* - Major refactor of tests to split them into network and local tests. Should make CI more consistent.
- 1.24.* - Adds support for bankruptcy claims register parsing and querying
- 1.23.* - Adds support for the advacned case report when it returns search results instead of a single item.
- 1.22.* - Adds support for de_seqno values parsed from PACER RSS, dockets, docket history reports, and attachment pages.
- 1.21.* - Adds support for the case report, which is the term we use to describe the page you see when you press the "Query" button in a district court PACER website. This is the page at the iQuery.pl URL.
- 1.20.* - Tweaks the API of the query method in the FreeOpinionReport object
  to consistently return None instead of sometimes returning []. Version bumped
  because of breaking API changes.
- 1.19.* - Adds support for NextGen PACER logins, but drops support for the PACER training website. The training website now uses a different login flow than the rest of PACER.
- 1.18.* - Adds support for appellate docket parsing!
- 1.17.* - Adds support for criminal data in PACER
- 1.16.* - Adds PACER RSS feed parsers.
- 1.15.* - Adds date termination parsing to parties on PACER dockets.
- 1.14.* - Adds new parser for PACER's docket history report
- 1.13.* - Fixes issues with Python build compatibility
- 1.12.* - Adds new parsers for PACER's show_case_doc URLs
- 1.11.* - Adds system for identifying invalid dockets in PACER.
- 1.10.* - Better parsing for PACER attachment pages.
- 1.9.* - Re-organization, simplification, and standardization of PACER classes.
- 1.8.* - Standardization of string fields in PACER objects so they return the empty string when they have no value instead of returning None sometimes and the empty string others. (This follows Django conventions.)
- 1.7.* - Adds support for hidden PACER APIs.
- 1.6.* - Adds automatic relogin code to PACER sessions, with reorganization of old login APIs.
- 1.5.* - Adds support for querying and parsing PACER dockets.
- 1.4.* - Python 3 compatibility (this was later dropped due to dependencies).
- 1.3.* - Adds support for scraping some parts of PACER.
- 1.2.* - Continued improvements.
- 1.1.* - Major code reorganization and first release on the Python Package Index (PyPi)
- 1.0 - Support opinions from for all possible federal bankruptcy
   appellate panels (9th and 10th Cir.)
- 0.9 - Supports all state courts of last resort (typically the
   "Supreme" court)
- 0.8 - Supports oral arguments for all possible Federal Circuit
   courts.
- 0.2 - Supports opinions from all federal courts of special
   jurisdiction (Veterans, Tax, etc.)
- 0.1 - Supports opinions from all 13 Federal Circuit courts and the
   U.S. Supreme Court




<|MERGE_RESOLUTION|>--- conflicted
+++ resolved
@@ -14,11 +14,8 @@
 
 - Fix `me` Update maine scraper and add backscraper
 - Update `sd` backscraper and extract from text
-<<<<<<< HEAD
 - Implement `or` extract_from_text to collection regional citations #1226
-=======
 - Fix `bia` scraper
->>>>>>> c92c624f
 
 ## Current
 
