# Change Log

As of this writing, in late 2020, we have issued over 400 releases. The vast
majority of these releases fix a scraper so it works better on a particular
court's website. When that's the case, we don't update the changelog, we simply
do the change, and you can find it in the git log.

The changes below represent changes in ambition, goals, or interface. In other
words, they're the ones you'll want to watch, and the others are mostly noise.

Releases are also tagged in git, if that's helpful.

## Coming up

The following changes are not yet released, but are code complete:

Features:
-

Changes:
-

Fixes:
<<<<<<< HEAD
- fix tenn scraper parsing error #1413
=======
- Improve test speed by reducing the size of the uscfc_vaccine example array
>>>>>>> bf4c206c

## Current
**2.6.70 - 2025-05-23**

Features:
- Fix for CA4 - minor edge case bug

Changes:
-

Fixes:
-

## Past

**2.6.69 - 2025-05-21**

Features:
- New scraper `ncbizct` for North Carolina Business Court

Changes:
-

Fixes:
- Fixes for `prapp` with backscraper

**2.6.68 - 2025-05-12**

- Add auth token to ny trial courts
- Clean up ala scraped case names #1272


**2.6.67 - 2025-05-08**

- New scraper `lactapp_2` for Lousiana Court of Appeals, Second Circuit
- Fix `me` Update maine scraper and add backscraper
- Update `sd` backscraper and extract from text
- Fix `bia` scraper and add extract from text test cases
- Implement `cleanup_content` for `ny` sites #1393


**2.6.66 - 2025-04-29**

- Add backscraper for `dcd` #1336
- Update `sd` backscraper and extract from text
- Implement datestring format validation in test_ScraperExtractFromTextTest #838
- Implement `or` extract_from_text to collection regional citations #1226
- Fix `bia` scraper

**2.6.65 - 2025-04-11**

- `nh` was blocking; fixed by updating the user agent string #1370
- Update `vtsuperct_*` scrapers to inherit `extract_from_text` from `vt` #1150


**2.6.64 - 2025-04-10**

- Fix `me` Update maine scraper and add backscraper #1360
- Sites were blocking `cafc` scrapers. Fixed by passing a browser user agent #1366


**2.6.63 - 2025-03-25**

- Make `ga` backscraper take kwargs; fix a bug in 2018 #1349
- Implement extract from text for `ga` #1349
- Fix `ill` oral argument scraper #1356

**2.6.62 - 2025-03-19**

- Fix `uscgcoca` and `asbca` by replicating browser request headers #1352
- Fix `uscgcoca` citation regex #1351

**2.6.61 - 2025-03-06**

- Fix `ca8` opinion scraper by setting `request.verify = False` #1346

**2.6.60 - 2025-03-05**

- Fix `ca7` scrapers url from http to https

**2.6.59 - 2025-03-04**

- Change `colo` user agent to prevent site block #1341

**2.6.58 - 2025-02-26**

- Fixes:
  - Add backscraper for `mesuperct` #1328
  - Fix `mont` cleanup_content, would fail when content was bytes #1323

**2.6.57 - 2025-02-25**

- Fixes:
  - fix cafc oral argument scraper PR (#1325)[https://github.com/freelawproject/juriscraper/pull/1325]
  - ignore future date sanity check when date filed is approximate #1321
  - new exception InvalidDocumentError to be raised when an error page is detected #1329
  - update mont parsing; and raise InvalidDocumentError #1329

- Features
  - Add workflow to check for new entries in CHANGES.md file


**2.6.56 - 2025-02-19**

- Fixes:
  - n/a

- Features:
  - MT upgrade to opinion site linear
  - Add citation extraction and author for MT


**2.6.55 - 2025-02-10**

- Fixes:
  - `cafc` opinion scraper now requests using `verify=False` #1314
  - recap: support for parsing docket_numbers wrapped in a `tel:` href tag
     in appellate dockets. #915

- Features:
  - recap: improvement to the download_pdf method to handle cases where
  attachment pages are returned instead of the expected PDF documents. #1309

**2.6.54 - 2025-01-24**

- Fixes:
  - `ca6` oral argument scraper is no longer failing
  - update the pypi.yml github actions workflow to solve a bug with twine and
    packaging packages interaction. It now forces the update of packaging
  - due to that bug, we discarded the 2.6.53 version

**2.6.52 - 2025-01-20**

- Fixes:
  - `AppellateDocketReport.download_pdf` now returns a two-tuple containing the
    response object or None and a str. This aligns with the changes introduced
    in v 2.5.1.

**2.6.51 - 2025-01-14**

- Fixes:
  - `extract_from_text` now returns plain citation strings, instead of parsed dicts

**2.6.50 - 2025-01-10**

- Fixes:
  - add tests to ensure that `extract_from_text` does not fail
    when it does not find what it looks for; and that it always
    returns a dict
  - updated `pasuperct`, `bia`, `bap1`, `nm` and `sd` `extract_from_text` methods
  - refactored `pacer.email._parse_bankruptcy_short_description`
  - added tests for new courts `flsb`, `nceb`
  - added tests for multi docket NEFs

- Features
  - `pacer.email._parse_bankruptcy_short_description` now supports Multi Docket NEFs

**2.6.49 - 2025-01-08**

- Fixes:
  - `nh` scrapers no longer depend on harcoded year filter
  - Fixed `absca` tests that were failing due to change of year
  - `pasuperct` now collects citations
  - `pa`, `pasuperct` and `pacommcwt` now paginate results


**2.6.48 - 2024-12-31**

- Fixes:
  - updated `idaho_*` scrapers to OpinionSiteLinear
  - updated `cadc` scrapers to new site
  - `okla` now skips rows with no docket number
  - fixes for PACER appellate dockets parsing

**2.6.47 - 2024-12-12**

- Fixes:
  - standardize usage of download methods in scrapers (_download, _request_url_get, _request_url_post)
  - refactor scrapers to do not return "Per Curiam" as value for "author_str" or "judges"

- Features
  - added `extract_from_text` to `sc`


**2.6.46 - 2024-12-10**

- Fixes:
  - Support for parsing the new format of appellate attachment pages has been added

**2.6.45 - 2024-12-05**

- Features:
  - AbstractSite now supports saving responses and response headers.
  Use it with new optional argument for the sample caller `save-responses`.
  - Delete `--daemon` and `--report` options

**2.6.44 - 2024-11-27**

- Fixes:
  - Fixes `colo`

**2.6.43 - 2024-11-21**

- Fixes:
  - Fixes `ky` and `colo`

**2.6.42 - 2024-11-21**

- Fixes:
  - Fix `mass` and `massctapp` cleanup content method

**2.6.40 - 2024-11-20**

- Fixes:
  - Fix `mass` and `massctapp` scrapers, scrape new endpoint
  - Exclude "Commonwealth" string from short case names

**2.6.39 - 2024-11-18**

- Fixes:
  - Fix `Kansas, Ohio Ct App's 1-13` opinion scraper

**2.6.38 - 2024-11-08**

- Fixes:
  - Fix `uscfc` opinion scraper

- Features:
  - RECAP: add new sealed document phrase

**2.6.37 - 2024-10-22**

Fixes:
  - Fix for `okla` cleanup_content

**2.6.35 - 2024-10-22**

Fixes:
  - Fix for `okla` cleanup_content

**2.6.34 - 2024-10-22**

Fixes:
  - Fix for `okla` cleanup_content

**2.6.32 - 2024-10-21**

Features:
  - added `okla` cleanup_content

Fixes:
  - updated `coloctapp` cleanup_content


**2.6.31 - 2024-10-21**

Fixes:
  - `neb` now handles rows with no links
  - `coloctapp` update cleanup_content
  - fix `la` xpath selector that was skipping some cases

Features:
  - new scraper `lactapp_5` for Lousiana Court of Appeals, Fifth Circuit
  - now sending a `logger.error` call to Sentry when an scraped date is in the future

**2.6.30 - 2024-10-10**

Fixes:
  - fix `CADC` oral arguments

**2.6.29 - 2024-10-10**

Fixes:
  - fix `or` and `orctapp` scraper, scraping new endpoint
  - fix cache control headers in `AbstractSite`
  - fix `sc` expected content types

**2.6.28 - 2024-09-27**

Features:
  - new scraper `sc_u`

Fixes:
  - handle `illappct` (oral args) rows with no download link
  - `ca11` update to Oral Argument Site Linear
  - `cadc_u` change docket number getter
  - `sc` implement new site

**2.6.27 - 2024-09-16**

Fixes:
  - Fixes `coloctapp`



**2.6.25 - 2024-09-16**

Fixes:
  - Handle `nh` edge cases
  - Update `ohioctapp` to return "lower_courts" in order to disambiguate dockets across districts
  - Update `lib.string_utils.clean_string` to no longer delete semicolons

**2.6.25 - 2024-09-10**

Fixes:
  - `ny` Fixes NY
  - Updates nyappdiv to inherit ny
  - fixes tests

**2.6.24 - 2024-09-05**

Fixes:
  - `vt` now collects neutral citations
  - Fix `ca8` and updated to OpinionSiteLinear
  - Update README

**2.6.23 - 2024-09-03**

Fixes:
  - `wis` now collects neutral citations
  - `ky` now skips rows with no documents

Features:
  - new scraper `wisctapp`

**2.6.21 - 2024-08-30**

Fixes:
  - `fladistctapp` docket numbers are now unique across districts
  - updated `ca11` html selectors
  - updated `pa` to new API format
  - set needs_special_headers to True for `vt`

Features:
  - implemented dynamic backscraper and extract_from_text for `conn`

**2.6.20 - 2024-08-28**

Fixes:
  - Changed to nested format for attachments in the InternetArchive report

**2.6.19 - 2024-08-26**

Fixes:
  - `nh` renamed to `nh_p` and working by using special headers

Features:
  - New scraper: `nh_u`
  - Handle new bankruptcy attachment page format
  - Make docket history report parser more robust

**2.6.18 - 2024-08-22**

Features:
  - SCOTUS backscraper

Fixes:
  - Improvements to bankruptcy docket parsing
  - Added `njd` regression tests files

**2.6.17 - 2024-08-19**

Fixes:
  - RECAP:
    - email: now parses short description for `okeb`
    - Fixed IndexOutOfRange error in DocketReport::_set_metadata_values method
  - Scrapers:
    - fixed `cal` SSL errors
    - now collecting citations for `minn`

**2.6.16 - 2024-08-12**

Fixes:
  - Fixed Minnesota and implemented it's backscraper

**2.6.15 - 2024-08-07**

Features:
  - Added support for parsing PACER bankruptcy and district docket number components.

**2.6.14 - 2024-08-07**

Features:
  - Add special site headers attribute.
  - NY Api changes

Fixes:
  - ND (with dynamic backscraper)
  - PA
  - Ark

**2.6.13 - 2024-08-01**

Features:
  - Adds the de_seq_num to the download method.

Fixes:
  - Adds headers attribute to the massappct_u scraper.
  - Updates the URL for the oklaag scraper.
  - Updates the setup.py configuration to address deprecated setuptools options and improves test management using pytest.

**2.6.12 - 2024-07-22**

Features:
  - Update free opinion report to store the params used for each request

**2.6.11 - 2024-07-22**

Fixes:
  - Oklahoma opinion scrapers
  - CAFC oral argument scraper
  - ASBCA opinion scrapers
  - renamed logger from "Logger" to "juriscraper.lib.log_tools", which follows hierarchical naming convention

Features:
  - RECAP email: Support short_description parsing for tnmb and nhb
  - md backscraper
  - OpinionSiteLinear now supports returning "other_dates" key
  - New scraper for ky and kyctapp

**2.6.10 - 2024-07-11**

Features:
  - Fixes colo scraper expected_content_type


**2.6.9 - 2024-07-10**

Features:

- Fixes for
  - Idaho Civil
  - Idaho Criminal
  - Idaho Ct Appeals Civil, Criminal, Unpublished
  - N. Mariana Islands
  - Disables Mississippi
  - Disables Missouri
  - Fix Nebraska/App
  - Pacer Email TXNB
- Adds
  - ColoCtApp Dynamic backscraper

**2.6.8 - 2024-07-03**

Features:

- Fix for RI

**2.6.7 - 2024-07-03**

Features:

- Minor fixes for MA and RI

**2.6.6 - 2024-07-02**

Features:

- Implemented backscraper for nj, njtaxct_u, njtaxct_p, njsuperctappdiv_p, njsuperctappdiv_u

**2.6.5 - 2024-07-02**

Changes:

- Fixes for
  - Mass
  - RI
  - NJ
  - BIA
  - CalAG


**2.6.4 - 2024-06-11**

Changes:

- Add dynamic backscrapers for:
  - tex
  - nmcca
  - wyo
  - vtsuperct
  - alaska

- Fixed wrong xpath selectors and updated to OpinionSiteLinear
  - dcd
  - nd
  - ca1

- Solved bug with python3.12 tests in Github Actions


**2.6.3 - 2024-05-24**

Changes:

- PACER: Refactor login logic for PACER sessions.
- pacer.email: Added short description parsing for `pamb`


**2.6.2 - 2024-05-20**

Features:

- Added parser for ACMS attachment pages
- Added dynamic backscraper for `tax`

Changes:

- PACER: fix error string false positives
- pacer.email: support multidocket NEF short description parsing for `njb`

**2.6.1 - 2024-05-15**

Features:

- Added dynamic backscrapers for these scrapers and their inheriting classes
  - afcca
  - olc
  - bap10
  - fla
  - nyappterm
  - ill

- pacer.email: Added short description parsing for `deb` and `mdb`

Changes:
- Updated `cal` and `calctapp_*` to OpinionSiteLinear

**2.6.0 - 2024-04-03**

Features:

- Added scrapers for fisa and fiscr courts

Changes:

- Breaking change has been made to the FreeOpinionReport its 'data' property now
 returns a dictionary containing the FreeOpinionRow fields, instead of returning
 a Python object with their properties. This change aligns the method of
 returning 'data' in this report with that of other reports.
- Fixes to texag, tex

## Past

**2.5.95 - 2024-02-14**

Features:

- The GET method of the PacerSession class now supports custom timeouts for flexible request management.
- Adds a method to check if a district court docket entry is sealed..

Changes:

- Update the DownloadConfirmationPage class to reduce the read timeout of the GET request within the query method.

**2.5.94 - 2024-02-13**

Features:

Changes:

- Update minnag
- Update alaska/app

**2.5.93 - 2024-02-09**

Features:

Changes:

- Update fladistctapp

**2.5.92 - 2024-02-09**

Features:

Changes:

- Update Nev/NevApp scrapers

**2.5.91 - 2024-02-09**

Features:

- Add expected_content_types to OpinionSite and OralArgSite

Changes:

- Fixes for pacer.email, pacer.utils

**2.5.90 - 2024-02-01**

Features:

Changes:

- Fix Colo Ct App

**2.5.89 - 2024-01-31**

Features:

Changes:

- Fix Armed Forces Scraper

**2.5.88 - 2024-01-31**

Features:

Changes:

- Fix Guam
- Fix Fla Dist Court

**2.5.87 - 2024-01-31**

Features:

Changes:

- Fix PA Superior Court

**2.5.86 - 2024-01-31**

Features:

Changes:

- Fix Maryland Supreme and lower courts

**2.5.85 - 2024-01-30**

Features:

Changes:

- Fix Connecticut and Connecticut Court of Appeals

**2.5.84 - 2024-01-26**

Features:

Changes:

- Update Nevada/Nev App (again)

**2.5.83 - 2024-01-25**

Features:

Changes:

- Fix Hawaii App
- Nevada/Nev App
- VI Superior
- Cal AG
- LA Ct APP
- Updates the SSL Adapter
- Various RECAP Pacer Fixes

**2.5.82 - 2024-01-12**

Features:

Changes:

- Fix CADC

**2.5.81 - 2024-01-12**

Features:

Changes:

- Fix colo / Nytrial courts

**2.5.80 - 2024-01-10**

Features:

Changes:

- Fix compatibility with newer lxml
- Replace lxml sanitier with nh3

**2.5.78 - 2024-01-08**

Features:

- Add ten new NY Trial Courts
- Add Maine Superior Court

Changes:

- Add child_courts attribute
- Fix VI chore
- Update python dep.

**2.5.76 - 2023-12-28**

Features:

- Add Bankruptcy Appellate Panel 1st Circuit

Changes:

**2.5.75 - 2023-12-28**

Features:

-

Changes:

- Fix BAP1 and update test for it

**2.5.74 - 2023-12-13**

Features:

- Add NevApp

Changes:

- Fix Nevada Supreme and Colorado Ct App


**2.5.72 - 2023-12-12**

Features:

- Add VI Superior Court scraper

Changes:

- Fix CA2 Oral Arguments Scraper

**2.5.71 - 2023-12-11**

Features:

-

Changes:

- Fix avoid populating case's date_filed with the entry date_filed from emails

**2.5.70 - 2023-11-21**

Features:

-

Changes:

- Fix LA Supreme

**2.5.69 - 2023-11-21**

Features:

- Fix VI Tests
- Puerto Rico and Coast Guard court ids to match CL
- Fix Arizona App Dist 2
- Fix CA2 OA scraper

Changes:

- Shrink VA to be faster
- Fix Conn App Ct date handler

**2.5.68 - 2023-11-20**

Features:

- Fix Okla AG content cleanup

Changes:

-

**2.5.67 - 2023-11-20**

Features:

- Fix Connecticut Court of Appeals

Changes:

-

**2.5.66 - 2023-11-19**

Features:

- Fix Oklahoma Scrapers

Changes:

-
**2.5.65 - 2023-11-19**

Features:

-

Changes:

- Remove selenium from Colorado scrapers

**2.5.64 - 2023-11-19**

Features:

-

Changes:

- Fix alabama to remove selenium


**2.5.63 - 2023-11-18**

Features:


Changes:

- Fix Scotus Slip Opinions

**2.5.62 - 2023-11-18**

Features:


Changes:

- Fix NH Supreme Court


**2.5.60 - 2023-11-18**

Features:

- Add Oregon Court of Appeals

Changes:

- Fix Oregon Supreme Court


**2.5.59 - 2023-11-18**

Features:


Changes:

- Fix Most remaining downed scrapers
- Fix mismatched court_ids

**2.5.58 - 2023-11-13**

Features:


Changes:

- Fix 40 or so scrapers -- all state scrapers

**2.5.57 - 2023-11-09**

Features:

- Add support for parsing ACMS Docket reports.

Changes:

- Abstract out date regexes into a new class attribute named DATE_REGEX.
- Update deprecated key in setup.cfg file.
- Refactor the message in the SlownessException to limit the precision to the right of the decimal point to three digits.
- Refactor the regex pattern in the scraper for Colorado Appeals Court


**2.5.56 - 2023-10-09**

Features:

- N/A

Changes:

- Fix Mass/MassAppCt

**2.5.54 - 2023-10-06**

Features:

- N/A

Changes:

- Add missing ca prefix mappings
- Handle cadc/cavc docid prefix collision

**2.5.53 - 2023-09-23**

Features:

- Parse attachments from dockets

Changes:

- Fix attachment page numbers for old district court attachments
- Add missing prefix maps for special courts

**2.5.52 - 2023-07-06**

Features:

- N/A

Changes:

- Fix Nebraska/App court to ignore unpublished notes (A-XX-XXXX)

**2.5.51 - 2023-06-29**

Features:

- N/A

Changes:

- Fix case_name and judge parsing in case_query pages.

**2.5.50 - 2023-06-19**

Features:

- N/A

Changes:

- Fix INSB bankruptcy docket number parsing.

**2.5.49 - 2023-05-31**

Features:

- N/A

Changes:

- Fix docket report parsing on view multiple documents layout.

**2.5.48 - 2023-05-25**

Features:

- N/A

Changes:

- Updated version of pinned dependencies.

**2.5.47 - 2023-05-04**

Features:

- N/A

Changes:

- Replace unmaintained cchardet with charset-normalizer.

**2.5.46 - 2023-05-02**

Features:

- N/A

Changes:

- Fix List of creditors query a valid POST param.

**2.5.45 - 2023-04-28**

Features:

- N/A

Changes:

- Fix List of creditors parsing error.

**2.5.44 - 2023-04-24**

Features:

- N/A

Changes:

- Parse short_description from recap email subject.
- Parse date_entered and ordered_by for docket reports.

**2.5.43 - 2023-04-14**

Features:

- N/A

Changes:

- Get a valid POST param before requesting the list of creditors.

**2.5.42 - 2023-04-13**

Features:

- Added ListOfCreditors report parser.

Changes:

- N/A

**2.5.41 - 2023-04-05**

Features:

- N/A

Changes:

- Fix ClaimsActivity report alternative POST param for insb.

**2.5.40 - 2023-04-04**

Features:

- Added ClaimsActivity report parser.

Changes:

- N/A

**2.5.39 - 2023-03-09**

Features:

- N/A

Changes:

- Fix return null value if there is no document number in email notification.
- Added support for parsing a new format of email recipients in notifications.

**2.5.38 - 2023-03-09**

Features:

- N/A

Changes:

- Added pacer_seq_no field to appellate RSS feed data.

**2.5.37 - 2023-03-07**

Features:

- N/A

Changes:

- Get pacer_case_id from case URL when there is no attached document in a email
  notification.

**2.5.36 - 2023-03-03**

Features:

- N/A

Changes:

- Added support for parsing district/bankruptcy download confirmation pages.

**2.5.35 - 2023-02-28**

Features:

- N/A

Changes:

- Improved performance of parsing date-times in RSS feeds.

**2.5.34 - 2023-02-21**

Features:

- N/A

Changes:

- Added support for parsing appellate RSS Feeds

**2.5.33 - 2023-01-13**

Features:

- N/A

Changes:

- Fix the CA9 Published/Unpublished II

**2.5.32 - 2023-01-13**

Features:

- N/A

Changes:

- Fix the CA9 Published/Unpublished

**2.5.31 - 2023-01-13**

Features:

- N/A

Changes:

- Fix the four Kansas Scrapers for updated website.

**2.5.30 - 2023-01-11**

Features:

- Disabled scrapers for
  - ME

Changes:

- N/A

**2.5.29 - 2023-01-06**

Features:

- Added scrapers for
  - Alabama Supreme Court
  - Alabama Court of Civil Appeals
  - Alabama Court of Criminal Appeals
  - Colorado Supreme Court
  - Colorado Court of Appeals

Changes:

- N/A


**2.5.28 - 2022-12-22**

Features:

- Added scraper for WVA CT APP

Changes:

- Fix docket report parsing when there is no valid content and if there is
  bad script content.
- Fix avoid parsing the download confirmation page if a PDF binary is returned.
- Fix parsing text/plain content multipart email notifications.

**2.5.27 - 2022-12-13**

Features:

 - Added AppellateAttachmentPage report to parse appellate attachment pages.

Changes:

- N/A


**2.5.26 - 2022-11-15**

Features:

 - N/A

Changes:

- Fix download PDF documents returned after a redirection.

**2.5.25 - 2022-11-07**

Features:

 - N/A

Changes:

- Update to support J. Jackson

**2.5.24 - 2022-11-02**

Features:

 - N/A

Changes:

- Added support for parsing multi-docket NEFs

**2.5.23 - 2022-10-26**

Features:

 - N/A

Changes:

 - Fix docket report entries table parsing for wiwb.
 - Ignore claims filings notifications for email report.
 - Fix UnicodeEncodeError when parsing a docket report.

**2.5.22 - 2022-10-12**

Features:

 - N/A

Changes:

 - Fix email report decoding.

**2.5.21 - 2022-10-11**

Features:

 - N/A

Changes:

 - Fix NEFs description parsing for cacb.

**2.5.20 - 2022-10-06**

Features:

 - N/A

Changes:

 - Fix regression caught in COURTLISTENER-36Q, to properly handle
   window.location redirects on weird PACER sites.


**2.5.19 - 2022-09-29**

Features:

 - N/A

Changes:

 - Fix performance when downloading large PDFs (see #564)

**2.5.18 - 2022-09-29**

Features:

 - N/A

Changes:

 - Skip appellate attachment page when querying the download confirmation page
 - Skip appellate attachment page when downloading the free document
 - Fix getting filed date on email notifications

**2.5.17 - 2022-09-28**

Features:

 - N/A

Changes:

 - Added DownloadConfirmationPage report to parse the PACER download
 confirmation page and get the following data:
  - document_number
  - docket_number
  - cost
  - billable_pages
  - document_description
  - transaction_date

**2.5.16 - 2022-09-11**

Features:

 - N/A

Changes:

 - Fix for OA CA1

**2.5.15 - 2022-09-06**

Features:

 - N/A

Changes:

 - Update Selenium version 4.0.0.a7


**2.5.14 - 2022-09-02**

Features:

 - N/A

Changes:

 - Update Selenium version

**2.5.13 - 2022-08-24**

Features:

 - N/A

Changes:

 - Added support to get attached documents from NEFs.

**2.5.12 - 2022-08-12**

Features:

 - N/A

Changes:

 - Added support to parse NDAs and download their free documents.

**2.5.11 - 2022-07-29**

Features:

 - N/A

Changes:

 - Fix Tax Scraper

**2.5.10 - 2022-07-28**

Features:

 - N/A

Changes:

 - Bug fix

**2.5.9 - 2022-07-28**

Features:

 - N/A

Changes:

 - Fix CA4

**2.5.8 - 2022-07-26**

Features:

 - N/A

Changes:

 - Fix Michigan Supreme Court

**2.5.7 - 2022-06-29**

Features:

 - N/A

Changes:

 - Added support for more PACER download document errors messages
 - Update thomas name in test files
 - Drop future opinions
 - Update url pattern for Wyoming
 - Fix all failing Illinois Oral Argument Scrapers

**2.5.6 - 2022-05-17**

Features:

 - N/A

Changes:

 - Fix Mass Land Court scraper

**2.5.5 - 2022-05-17**

Features:

 - N/A

Changes:

 - Fix failing CAFC Oral Argument Scraper and Back Scraper.

**2.5.4 - 2022-05-13**

Features:

 - Fix Rhode Island scraper

Changes:

 - Update to Rhode island Published and Unpublished opinions.

**2.5.1 - 2022-04-25**

Features:

 - The `download_pdf` function used by PACER reports now returns a two-tuple
   containing the response object or None and a str. If there is an error,
   the response object will be None and the str will have the error message. If
   not, the response object will be populated and the str will be empty.

    To adapt to the new version you can change old code like this:

        r = report.download_pdf(...)

    To something like:

        r, _ = report.download_pdf(...)

    If you wish, you could instead capture errors with something like:

        r, msg = report.download_pdf(...)
        if msg:
            do_something()

Changes:

 - Python 3.7 is no longer supported.

 - See notes re features.


**2.4.11 - 2022-04-22**

Features:

- N/A

Changes:

- Add MIME parser to parse PACER emails notifications
- Small fix to fetch free PACER documents using magic links

**2.4.10 - 2022-02-08**

Features:

- N/A

Changes:

- Small fix for NM

**2.4.9 - 2022-02-08**

Features:

- N/A

Changes:

- Updates Ark, ArkCtApp, NM, NMCtApp to self throttle. Add login HTTP validation for PACER

**2.4.8 - 2022-02-02**

Features:

- N/A

Changes:

- Fixes for CGCCA, Conn, Conn App Ct.  Added pacer case_queries examples

**2.4.7 - 2022-01-21**

Features:

- N/A

Changes:

- Fix tax court. Fixes for Illinois Supreme and Illinois Appeals.

**2.4.6 - 2022-01-19**

Features:

- N/A

Changes:

- Update the site_yielder method for backscraping to reset the site object after each iterable.

**2.4.5 - 2022-01-18**

Features:

- N/A

Changes:

- Update OLC backscraper to function with CL more reliably.

**2.4.4 - 2022-01-14**

Features:

- Add DOJ Office of Legal Counsel Opinions (OLC)

Changes:

- Typo fixes

**2.4.3 - 2022-01-05**

Features:

- None

Changes:

- Add init file for admin agency backscrapers. This was missing and causing a failure for tools to find the file.

**2.4.0 - 2022-01-05**

Features:

- Updated citation parsing for websites.
- Drop Neutral, West and West_state citations.
- Add citation and parallel citation

Changes:

- This version is a major release. Updated Opinion Sites to drop support for specific citation formats.  Instead, we now let the user or more generally eyecite determine the specific citation format.
- Selenium support for Texas Court scrapers is removed.  This is part of removing selenium from all scrapers.
- Also includes a small fix for the Board of Immigration Appeals docket numbers.  

- 2.3.29, 2022-01-03 - Update GA Supremes, MDAG
- 2.3.28, 2021-12-30 - Add Board of Immigration Appeals (BIA), updates OA CA9, Fix NH
- 2.3.27, 2021-12-29 - Add cadc_pi, massappct_u, lactapp_1, cgcca
- 2.3.26, 2021-12-20 - Add Guam, Utah Ct App, Fix Ariz Ct App. Dist 2, Fix Ga Ct. App
- 2.3.25, 2021-12-08 - Update US Tax Court (new website)
- 2.3.24, 2021-12-06 - Fix new PACER session code
- 2.3.23, 2021-12-02 - Updates feedparser, adds Python 3.9 and 3.10 tests, and broadens our regex for parsing in re case names from PACER dockets.
- 2.3.22, 2021-11-30 - Further CAFC fixes
- 2.3.21, 2021-11-29 - Fixes CAFC, adds pre-commit
- 2.3.20, 2021-11-17 - Fixes CA10 scraper, major code refactor
- 2.3.19, 2021-11-16 - Fix PA, IL. Update PACER to use new auth API. Update geonames cache with latest population data. Throw exception in Free Opinions report when IP address on blocklist.
- 2.3.18, 2021-10-18 - Fix GA, CA9, CA10 Oral args
- 2.3.17, 2021-08-17 - Add anonymizing function for PACER dockets
- 2.3.16 - Yanked
- 2.3.15, 2021-07-19 - Fix PACER downloaders
- 2.3.14 - Yanked
- 2.3.13, 2021-06-18 - Fix typing
- 2.3.12, 2021-06-18 - Add PACER email parsers
- 2.3.11, 2021-05-02 - Fix PACER auth function
- 2.3.10, 2021-04-13 - Simplify harmonize function
- 2.3.9, 2021-04-12 - Simplify case name cleanup util
- 2.3.8, 2021-04-01 - More ME fixes
- 2.3.7, 2021-04-01 - Add backscrapers scrapers for ME
- 2.3.6, 2021-03-05 - Clean up deprecation warnings
- 2.3.5, 2021-03-05 - Fix pypi
- 2.3.4, 2021-02-09 - Fix IA scraper
- 2.3.3, 2020-11-24 - Fix remote selenium connection code
- 2.3.2, 2020-11-06 - Remove html_unescape helper method. Replace with calls
  directly to unescape. This fixes [#354](https://github.com/freelawproject/juriscraper/issues/354).
- 2.3.1, 2020-11-06 - Fix for connection to Selenium via Firefox
- 2.3.0, 2020-11-06 - Big selenium upgrade, removes support for phantomjs, and
  moves exclusively to using Mozilla's `geckodriver`. `geckodriver` can be
  accessed either locally or via a remote connection. See README for details on
  how to set the correct environment variables for your system.

    PhantomJS has not been supported for several years. Though it has served us
    well, the writing is on the wall that, like so many other once-useful
    technologies, it too had to be abandoned, only to be replaced by
    another tool. A tool that will be different in many ways, yet the same in
    its inevitable abandonment and mortality. Long live PhantomJS: Born a
    humble ghost; dying an immortal specter.
- 2.2.0, 2020-11-08 - Remove `_get_adapter_instance` method. It is unused, was
  a protected method, and causes many deprecation warnings in py3.
- 2.1.* - Removes support for deprecated phantomjs location; it had been deprecated for two years.
- 2.0.* - Adds support for Python 3.8 and supports Python 3, exclusively.  Begins testing to Github workflows and remove CircleCI.
- 1.28.* - Changes the API for the InternetArchive parser so that it aligns with the rest of the parsers. Its constructor now requires a court_id value.
- 1.27.* - Add merging of multi-event RSS entries
- 1.26.* - Adds support for the Los Angeles Superior Court Media Access Portal (LASC MAP)
- 1.25.* - Major refactor of tests to split them into network and local tests. Should make CI more consistent.
- 1.24.* - Adds support for bankruptcy claims register parsing and querying
- 1.23.* - Adds support for the advacned case report when it returns search results instead of a single item.
- 1.22.* - Adds support for de_seqno values parsed from PACER RSS, dockets, docket history reports, and attachment pages.
- 1.21.* - Adds support for the case report, which is the term we use to describe the page you see when you press the "Query" button in a district court PACER website. This is the page at the iQuery.pl URL.
- 1.20.* - Tweaks the API of the query method in the FreeOpinionReport object
  to consistently return None instead of sometimes returning []. Version bumped
  because of breaking API changes.
- 1.19.* - Adds support for NextGen PACER logins, but drops support for the PACER training website. The training website now uses a different login flow than the rest of PACER.
- 1.18.* - Adds support for appellate docket parsing!
- 1.17.* - Adds support for criminal data in PACER
- 1.16.* - Adds PACER RSS feed parsers.
- 1.15.* - Adds date termination parsing to parties on PACER dockets.
- 1.14.* - Adds new parser for PACER's docket history report
- 1.13.* - Fixes issues with Python build compatibility
- 1.12.* - Adds new parsers for PACER's show_case_doc URLs
- 1.11.* - Adds system for identifying invalid dockets in PACER.
- 1.10.* - Better parsing for PACER attachment pages.
- 1.9.* - Re-organization, simplification, and standardization of PACER classes.
- 1.8.* - Standardization of string fields in PACER objects so they return the empty string when they have no value instead of returning None sometimes and the empty string others. (This follows Django conventions.)
- 1.7.* - Adds support for hidden PACER APIs.
- 1.6.* - Adds automatic relogin code to PACER sessions, with reorganization of old login APIs.
- 1.5.* - Adds support for querying and parsing PACER dockets.
- 1.4.* - Python 3 compatibility (this was later dropped due to dependencies).
- 1.3.* - Adds support for scraping some parts of PACER.
- 1.2.* - Continued improvements.
- 1.1.* - Major code reorganization and first release on the Python Package Index (PyPi)
- 1.0 - Support opinions from for all possible federal bankruptcy
   appellate panels (9th and 10th Cir.)
- 0.9 - Supports all state courts of last resort (typically the
   "Supreme" court)
- 0.8 - Supports oral arguments for all possible Federal Circuit
   courts.
- 0.2 - Supports opinions from all federal courts of special
   jurisdiction (Veterans, Tax, etc.)
- 0.1 - Supports opinions from all 13 Federal Circuit courts and the
   U.S. Supreme Court<|MERGE_RESOLUTION|>--- conflicted
+++ resolved
@@ -21,11 +21,8 @@
 -
 
 Fixes:
-<<<<<<< HEAD
 - fix tenn scraper parsing error #1413
-=======
 - Improve test speed by reducing the size of the uscfc_vaccine example array
->>>>>>> bf4c206c
 
 ## Current
 **2.6.70 - 2025-05-23**
