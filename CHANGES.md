# Change Log

As of this writing, in late 2020, we have issued over 400 releases. The vast
majority of these releases fix a scraper so it works better on a particular
court's website. When that's the case, we don't update the changelog, we simply
do the change, and you can find it in the git log.

The changes below represent changes in ambition, goals, or interface. In other
words, they're the ones you'll want to watch, and the others are mostly noise.

Releases are also tagged in git, if that's helpful.

## Coming up

The following changes are not yet released, but are code complete:

Features:
<<<<<<< HEAD
- Added support for parsing ACMS NDA notifications
=======
- Enhances `PacerSession` class to support ACMS authentication.
>>>>>>> bdbd29bb

Changes:
- Refactor `ACMSDocketReport` to handle missing "date entered" values gracefully
  and expands the use of raw data fields for reliable date information. #1459

Fixes:
- Improve `ny` cleanup_content to remove email protection that was causing
  duplicates #1450

## Current


**2.6.77 - 2025-06-17**

Changes:
- New scraper `lactapp_4` for Lousiana Court of Appeals, Fourth Circuit
- Update `uscgcoca` add backscraper #1431
- Update `tenn` add backscraper #1425

Fixes:
- Fix `va` collecting bad docket_number values #1441
- Fix `mich` change date expected key to `date_filed` #1445

**2.6.76 - 2025-06-12**

Changes:
-  Fix `tex` get opinions from the orders on causes page #1410
-  Fix `sd`
-  Fix `bap1` not scraping recent data #1422


## Past

**2.6.75 - 2025-06-09**

Changes:
- Update kan and kanctapp scrapers
- update `nc` scraper to OpinionSiteLinear and new website #1373

**2.6.74 - 2025-06-04**

- Add `test_hashes` optional argument to `sample_caller`. Helpful to detect
timestamped opinions and check if `Site.cleanup_content` is working #1392
- fix tenn scraper parsing error #1413
- fix package release process #1426

**2.6.71 - 2025-05-30**

Changes:
- Added support for Python 3.13

Fixes:
- Improve test speed by reducing the size of the uscfc_vaccine example array
- Fix `asbca` scraper to use special headers #1411
- Fix `uscgcoca` by using `self.needs_special_headers` #1419

**2.6.70 - 2025-05-23**

Features:
- Fix for CA4 - minor edge case bug

**2.6.69 - 2025-05-21**

Features:
- New scraper `ncbizct` for North Carolina Business Court

Fixes:
- Fixes for `prapp` with backscraper

**2.6.68 - 2025-05-12**

- Add auth token to ny trial courts
- Clean up ala scraped case names #1272


**2.6.67 - 2025-05-08**

- New scraper `lactapp_2` for Lousiana Court of Appeals, Second Circuit
- Fix `me` Update maine scraper and add backscraper
- Update `sd` backscraper and extract from text
- Fix `bia` scraper and add extract from text test cases
- Implement `cleanup_content` for `ny` sites #1393


**2.6.66 - 2025-04-29**

- Add backscraper for `dcd` #1336
- Update `sd` backscraper and extract from text
- Implement datestring format validation in test_ScraperExtractFromTextTest #838
- Implement `or` extract_from_text to collection regional citations #1226
- Fix `bia` scraper

**2.6.65 - 2025-04-11**

- `nh` was blocking; fixed by updating the user agent string #1370
- Update `vtsuperct_*` scrapers to inherit `extract_from_text` from `vt` #1150


**2.6.64 - 2025-04-10**

- Fix `me` Update maine scraper and add backscraper #1360
- Sites were blocking `cafc` scrapers. Fixed by passing a browser user agent #1366


**2.6.63 - 2025-03-25**

- Make `ga` backscraper take kwargs; fix a bug in 2018 #1349
- Implement extract from text for `ga` #1349
- Fix `ill` oral argument scraper #1356

**2.6.62 - 2025-03-19**

- Fix `uscgcoca` and `asbca` by replicating browser request headers #1352
- Fix `uscgcoca` citation regex #1351

**2.6.61 - 2025-03-06**

- Fix `ca8` opinion scraper by setting `request.verify = False` #1346

**2.6.60 - 2025-03-05**

- Fix `ca7` scrapers url from http to https

**2.6.59 - 2025-03-04**

- Change `colo` user agent to prevent site block #1341

**2.6.58 - 2025-02-26**

- Fixes:
  - Add backscraper for `mesuperct` #1328
  - Fix `mont` cleanup_content, would fail when content was bytes #1323

**2.6.57 - 2025-02-25**

- Fixes:
  - fix cafc oral argument scraper PR (#1325)[https://github.com/freelawproject/juriscraper/pull/1325]
  - ignore future date sanity check when date filed is approximate #1321
  - new exception InvalidDocumentError to be raised when an error page is detected #1329
  - update mont parsing; and raise InvalidDocumentError #1329

- Features
  - Add workflow to check for new entries in CHANGES.md file


**2.6.56 - 2025-02-19**

- Fixes:
  - n/a

- Features:
  - MT upgrade to opinion site linear
  - Add citation extraction and author for MT


**2.6.55 - 2025-02-10**

- Fixes:
  - `cafc` opinion scraper now requests using `verify=False` #1314
  - recap: support for parsing docket_numbers wrapped in a `tel:` href tag
     in appellate dockets. #915

- Features:
  - recap: improvement to the download_pdf method to handle cases where
  attachment pages are returned instead of the expected PDF documents. #1309

**2.6.54 - 2025-01-24**

- Fixes:
  - `ca6` oral argument scraper is no longer failing
  - update the pypi.yml github actions workflow to solve a bug with twine and
    packaging packages interaction. It now forces the update of packaging
  - due to that bug, we discarded the 2.6.53 version

**2.6.52 - 2025-01-20**

- Fixes:
  - `AppellateDocketReport.download_pdf` now returns a two-tuple containing the
    response object or None and a str. This aligns with the changes introduced
    in v 2.5.1.

**2.6.51 - 2025-01-14**

- Fixes:
  - `extract_from_text` now returns plain citation strings, instead of parsed dicts

**2.6.50 - 2025-01-10**

- Fixes:
  - add tests to ensure that `extract_from_text` does not fail
    when it does not find what it looks for; and that it always
    returns a dict
  - updated `pasuperct`, `bia`, `bap1`, `nm` and `sd` `extract_from_text` methods
  - refactored `pacer.email._parse_bankruptcy_short_description`
  - added tests for new courts `flsb`, `nceb`
  - added tests for multi docket NEFs

- Features
  - `pacer.email._parse_bankruptcy_short_description` now supports Multi Docket NEFs

**2.6.49 - 2025-01-08**

- Fixes:
  - `nh` scrapers no longer depend on harcoded year filter
  - Fixed `absca` tests that were failing due to change of year
  - `pasuperct` now collects citations
  - `pa`, `pasuperct` and `pacommcwt` now paginate results


**2.6.48 - 2024-12-31**

- Fixes:
  - updated `idaho_*` scrapers to OpinionSiteLinear
  - updated `cadc` scrapers to new site
  - `okla` now skips rows with no docket number
  - fixes for PACER appellate dockets parsing

**2.6.47 - 2024-12-12**

- Fixes:
  - standardize usage of download methods in scrapers (_download, _request_url_get, _request_url_post)
  - refactor scrapers to do not return "Per Curiam" as value for "author_str" or "judges"

- Features
  - added `extract_from_text` to `sc`


**2.6.46 - 2024-12-10**

- Fixes:
  - Support for parsing the new format of appellate attachment pages has been added

**2.6.45 - 2024-12-05**

- Features:
  - AbstractSite now supports saving responses and response headers.
  Use it with new optional argument for the sample caller `save-responses`.
  - Delete `--daemon` and `--report` options

**2.6.44 - 2024-11-27**

- Fixes:
  - Fixes `colo`

**2.6.43 - 2024-11-21**

- Fixes:
  - Fixes `ky` and `colo`

**2.6.42 - 2024-11-21**

- Fixes:
  - Fix `mass` and `massctapp` cleanup content method

**2.6.40 - 2024-11-20**

- Fixes:
  - Fix `mass` and `massctapp` scrapers, scrape new endpoint
  - Exclude "Commonwealth" string from short case names

**2.6.39 - 2024-11-18**

- Fixes:
  - Fix `Kansas, Ohio Ct App's 1-13` opinion scraper

**2.6.38 - 2024-11-08**

- Fixes:
  - Fix `uscfc` opinion scraper

- Features:
  - RECAP: add new sealed document phrase

**2.6.37 - 2024-10-22**

Fixes:
  - Fix for `okla` cleanup_content

**2.6.35 - 2024-10-22**

Fixes:
  - Fix for `okla` cleanup_content

**2.6.34 - 2024-10-22**

Fixes:
  - Fix for `okla` cleanup_content

**2.6.32 - 2024-10-21**

Features:
  - added `okla` cleanup_content

Fixes:
  - updated `coloctapp` cleanup_content


**2.6.31 - 2024-10-21**

Fixes:
  - `neb` now handles rows with no links
  - `coloctapp` update cleanup_content
  - fix `la` xpath selector that was skipping some cases

Features:
  - new scraper `lactapp_5` for Lousiana Court of Appeals, Fifth Circuit
  - now sending a `logger.error` call to Sentry when an scraped date is in the future

**2.6.30 - 2024-10-10**

Fixes:
  - fix `CADC` oral arguments

**2.6.29 - 2024-10-10**

Fixes:
  - fix `or` and `orctapp` scraper, scraping new endpoint
  - fix cache control headers in `AbstractSite`
  - fix `sc` expected content types

**2.6.28 - 2024-09-27**

Features:
  - new scraper `sc_u`

Fixes:
  - handle `illappct` (oral args) rows with no download link
  - `ca11` update to Oral Argument Site Linear
  - `cadc_u` change docket number getter
  - `sc` implement new site

**2.6.27 - 2024-09-16**

Fixes:
  - Fixes `coloctapp`



**2.6.25 - 2024-09-16**

Fixes:
  - Handle `nh` edge cases
  - Update `ohioctapp` to return "lower_courts" in order to disambiguate dockets across districts
  - Update `lib.string_utils.clean_string` to no longer delete semicolons

**2.6.25 - 2024-09-10**

Fixes:
  - `ny` Fixes NY
  - Updates nyappdiv to inherit ny
  - fixes tests

**2.6.24 - 2024-09-05**

Fixes:
  - `vt` now collects neutral citations
  - Fix `ca8` and updated to OpinionSiteLinear
  - Update README

**2.6.23 - 2024-09-03**

Fixes:
  - `wis` now collects neutral citations
  - `ky` now skips rows with no documents

Features:
  - new scraper `wisctapp`

**2.6.21 - 2024-08-30**

Fixes:
  - `fladistctapp` docket numbers are now unique across districts
  - updated `ca11` html selectors
  - updated `pa` to new API format
  - set needs_special_headers to True for `vt`

Features:
  - implemented dynamic backscraper and extract_from_text for `conn`

**2.6.20 - 2024-08-28**

Fixes:
  - Changed to nested format for attachments in the InternetArchive report

**2.6.19 - 2024-08-26**

Fixes:
  - `nh` renamed to `nh_p` and working by using special headers

Features:
  - New scraper: `nh_u`
  - Handle new bankruptcy attachment page format
  - Make docket history report parser more robust

**2.6.18 - 2024-08-22**

Features:
  - SCOTUS backscraper

Fixes:
  - Improvements to bankruptcy docket parsing
  - Added `njd` regression tests files

**2.6.17 - 2024-08-19**

Fixes:
  - RECAP:
    - email: now parses short description for `okeb`
    - Fixed IndexOutOfRange error in DocketReport::_set_metadata_values method
  - Scrapers:
    - fixed `cal` SSL errors
    - now collecting citations for `minn`

**2.6.16 - 2024-08-12**

Fixes:
  - Fixed Minnesota and implemented it's backscraper

**2.6.15 - 2024-08-07**

Features:
  - Added support for parsing PACER bankruptcy and district docket number components.

**2.6.14 - 2024-08-07**

Features:
  - Add special site headers attribute.
  - NY Api changes

Fixes:
  - ND (with dynamic backscraper)
  - PA
  - Ark

**2.6.13 - 2024-08-01**

Features:
  - Adds the de_seq_num to the download method.

Fixes:
  - Adds headers attribute to the massappct_u scraper.
  - Updates the URL for the oklaag scraper.
  - Updates the setup.py configuration to address deprecated setuptools options and improves test management using pytest.

**2.6.12 - 2024-07-22**

Features:
  - Update free opinion report to store the params used for each request

**2.6.11 - 2024-07-22**

Fixes:
  - Oklahoma opinion scrapers
  - CAFC oral argument scraper
  - ASBCA opinion scrapers
  - renamed logger from "Logger" to "juriscraper.lib.log_tools", which follows hierarchical naming convention

Features:
  - RECAP email: Support short_description parsing for tnmb and nhb
  - md backscraper
  - OpinionSiteLinear now supports returning "other_dates" key
  - New scraper for ky and kyctapp

**2.6.10 - 2024-07-11**

Features:
  - Fixes colo scraper expected_content_type


**2.6.9 - 2024-07-10**

Features:

- Fixes for
  - Idaho Civil
  - Idaho Criminal
  - Idaho Ct Appeals Civil, Criminal, Unpublished
  - N. Mariana Islands
  - Disables Mississippi
  - Disables Missouri
  - Fix Nebraska/App
  - Pacer Email TXNB
- Adds
  - ColoCtApp Dynamic backscraper

**2.6.8 - 2024-07-03**

Features:

- Fix for RI

**2.6.7 - 2024-07-03**

Features:

- Minor fixes for MA and RI

**2.6.6 - 2024-07-02**

Features:

- Implemented backscraper for nj, njtaxct_u, njtaxct_p, njsuperctappdiv_p, njsuperctappdiv_u

**2.6.5 - 2024-07-02**

Changes:

- Fixes for
  - Mass
  - RI
  - NJ
  - BIA
  - CalAG


**2.6.4 - 2024-06-11**

Changes:

- Add dynamic backscrapers for:
  - tex
  - nmcca
  - wyo
  - vtsuperct
  - alaska

- Fixed wrong xpath selectors and updated to OpinionSiteLinear
  - dcd
  - nd
  - ca1

- Solved bug with python3.12 tests in Github Actions


**2.6.3 - 2024-05-24**

Changes:

- PACER: Refactor login logic for PACER sessions.
- pacer.email: Added short description parsing for `pamb`


**2.6.2 - 2024-05-20**

Features:

- Added parser for ACMS attachment pages
- Added dynamic backscraper for `tax`

Changes:

- PACER: fix error string false positives
- pacer.email: support multidocket NEF short description parsing for `njb`

**2.6.1 - 2024-05-15**

Features:

- Added dynamic backscrapers for these scrapers and their inheriting classes
  - afcca
  - olc
  - bap10
  - fla
  - nyappterm
  - ill

- pacer.email: Added short description parsing for `deb` and `mdb`

Changes:
- Updated `cal` and `calctapp_*` to OpinionSiteLinear

**2.6.0 - 2024-04-03**

Features:

- Added scrapers for fisa and fiscr courts

Changes:

- Breaking change has been made to the FreeOpinionReport its 'data' property now
 returns a dictionary containing the FreeOpinionRow fields, instead of returning
 a Python object with their properties. This change aligns the method of
 returning 'data' in this report with that of other reports.
- Fixes to texag, tex

## Past

**2.5.95 - 2024-02-14**

Features:

- The GET method of the PacerSession class now supports custom timeouts for flexible request management.
- Adds a method to check if a district court docket entry is sealed..

Changes:

- Update the DownloadConfirmationPage class to reduce the read timeout of the GET request within the query method.

**2.5.94 - 2024-02-13**

Features:

Changes:

- Update minnag
- Update alaska/app

**2.5.93 - 2024-02-09**

Features:

Changes:

- Update fladistctapp

**2.5.92 - 2024-02-09**

Features:

Changes:

- Update Nev/NevApp scrapers

**2.5.91 - 2024-02-09**

Features:

- Add expected_content_types to OpinionSite and OralArgSite

Changes:

- Fixes for pacer.email, pacer.utils

**2.5.90 - 2024-02-01**

Features:

Changes:

- Fix Colo Ct App

**2.5.89 - 2024-01-31**

Features:

Changes:

- Fix Armed Forces Scraper

**2.5.88 - 2024-01-31**

Features:

Changes:

- Fix Guam
- Fix Fla Dist Court

**2.5.87 - 2024-01-31**

Features:

Changes:

- Fix PA Superior Court

**2.5.86 - 2024-01-31**

Features:

Changes:

- Fix Maryland Supreme and lower courts

**2.5.85 - 2024-01-30**

Features:

Changes:

- Fix Connecticut and Connecticut Court of Appeals

**2.5.84 - 2024-01-26**

Features:

Changes:

- Update Nevada/Nev App (again)

**2.5.83 - 2024-01-25**

Features:

Changes:

- Fix Hawaii App
- Nevada/Nev App
- VI Superior
- Cal AG
- LA Ct APP
- Updates the SSL Adapter
- Various RECAP Pacer Fixes

**2.5.82 - 2024-01-12**

Features:

Changes:

- Fix CADC

**2.5.81 - 2024-01-12**

Features:

Changes:

- Fix colo / Nytrial courts

**2.5.80 - 2024-01-10**

Features:

Changes:

- Fix compatibility with newer lxml
- Replace lxml sanitier with nh3

**2.5.78 - 2024-01-08**

Features:

- Add ten new NY Trial Courts
- Add Maine Superior Court

Changes:

- Add child_courts attribute
- Fix VI chore
- Update python dep.

**2.5.76 - 2023-12-28**

Features:

- Add Bankruptcy Appellate Panel 1st Circuit

Changes:

**2.5.75 - 2023-12-28**

Features:

-

Changes:

- Fix BAP1 and update test for it

**2.5.74 - 2023-12-13**

Features:

- Add NevApp

Changes:

- Fix Nevada Supreme and Colorado Ct App


**2.5.72 - 2023-12-12**

Features:

- Add VI Superior Court scraper

Changes:

- Fix CA2 Oral Arguments Scraper

**2.5.71 - 2023-12-11**

Features:

-

Changes:

- Fix avoid populating case's date_filed with the entry date_filed from emails

**2.5.70 - 2023-11-21**

Features:

-

Changes:

- Fix LA Supreme

**2.5.69 - 2023-11-21**

Features:

- Fix VI Tests
- Puerto Rico and Coast Guard court ids to match CL
- Fix Arizona App Dist 2
- Fix CA2 OA scraper

Changes:

- Shrink VA to be faster
- Fix Conn App Ct date handler

**2.5.68 - 2023-11-20**

Features:

- Fix Okla AG content cleanup

Changes:

-

**2.5.67 - 2023-11-20**

Features:

- Fix Connecticut Court of Appeals

Changes:

-

**2.5.66 - 2023-11-19**

Features:

- Fix Oklahoma Scrapers

Changes:

-
**2.5.65 - 2023-11-19**

Features:

-

Changes:

- Remove selenium from Colorado scrapers

**2.5.64 - 2023-11-19**

Features:

-

Changes:

- Fix alabama to remove selenium


**2.5.63 - 2023-11-18**

Features:


Changes:

- Fix Scotus Slip Opinions

**2.5.62 - 2023-11-18**

Features:


Changes:

- Fix NH Supreme Court


**2.5.60 - 2023-11-18**

Features:

- Add Oregon Court of Appeals

Changes:

- Fix Oregon Supreme Court


**2.5.59 - 2023-11-18**

Features:


Changes:

- Fix Most remaining downed scrapers
- Fix mismatched court_ids

**2.5.58 - 2023-11-13**

Features:


Changes:

- Fix 40 or so scrapers -- all state scrapers

**2.5.57 - 2023-11-09**

Features:

- Add support for parsing ACMS Docket reports.

Changes:

- Abstract out date regexes into a new class attribute named DATE_REGEX.
- Update deprecated key in setup.cfg file.
- Refactor the message in the SlownessException to limit the precision to the right of the decimal point to three digits.
- Refactor the regex pattern in the scraper for Colorado Appeals Court


**2.5.56 - 2023-10-09**

Features:

- N/A

Changes:

- Fix Mass/MassAppCt

**2.5.54 - 2023-10-06**

Features:

- N/A

Changes:

- Add missing ca prefix mappings
- Handle cadc/cavc docid prefix collision

**2.5.53 - 2023-09-23**

Features:

- Parse attachments from dockets

Changes:

- Fix attachment page numbers for old district court attachments
- Add missing prefix maps for special courts

**2.5.52 - 2023-07-06**

Features:

- N/A

Changes:

- Fix Nebraska/App court to ignore unpublished notes (A-XX-XXXX)

**2.5.51 - 2023-06-29**

Features:

- N/A

Changes:

- Fix case_name and judge parsing in case_query pages.

**2.5.50 - 2023-06-19**

Features:

- N/A

Changes:

- Fix INSB bankruptcy docket number parsing.

**2.5.49 - 2023-05-31**

Features:

- N/A

Changes:

- Fix docket report parsing on view multiple documents layout.

**2.5.48 - 2023-05-25**

Features:

- N/A

Changes:

- Updated version of pinned dependencies.

**2.5.47 - 2023-05-04**

Features:

- N/A

Changes:

- Replace unmaintained cchardet with charset-normalizer.

**2.5.46 - 2023-05-02**

Features:

- N/A

Changes:

- Fix List of creditors query a valid POST param.

**2.5.45 - 2023-04-28**

Features:

- N/A

Changes:

- Fix List of creditors parsing error.

**2.5.44 - 2023-04-24**

Features:

- N/A

Changes:

- Parse short_description from recap email subject.
- Parse date_entered and ordered_by for docket reports.

**2.5.43 - 2023-04-14**

Features:

- N/A

Changes:

- Get a valid POST param before requesting the list of creditors.

**2.5.42 - 2023-04-13**

Features:

- Added ListOfCreditors report parser.

Changes:

- N/A

**2.5.41 - 2023-04-05**

Features:

- N/A

Changes:

- Fix ClaimsActivity report alternative POST param for insb.

**2.5.40 - 2023-04-04**

Features:

- Added ClaimsActivity report parser.

Changes:

- N/A

**2.5.39 - 2023-03-09**

Features:

- N/A

Changes:

- Fix return null value if there is no document number in email notification.
- Added support for parsing a new format of email recipients in notifications.

**2.5.38 - 2023-03-09**

Features:

- N/A

Changes:

- Added pacer_seq_no field to appellate RSS feed data.

**2.5.37 - 2023-03-07**

Features:

- N/A

Changes:

- Get pacer_case_id from case URL when there is no attached document in a email
  notification.

**2.5.36 - 2023-03-03**

Features:

- N/A

Changes:

- Added support for parsing district/bankruptcy download confirmation pages.

**2.5.35 - 2023-02-28**

Features:

- N/A

Changes:

- Improved performance of parsing date-times in RSS feeds.

**2.5.34 - 2023-02-21**

Features:

- N/A

Changes:

- Added support for parsing appellate RSS Feeds

**2.5.33 - 2023-01-13**

Features:

- N/A

Changes:

- Fix the CA9 Published/Unpublished II

**2.5.32 - 2023-01-13**

Features:

- N/A

Changes:

- Fix the CA9 Published/Unpublished

**2.5.31 - 2023-01-13**

Features:

- N/A

Changes:

- Fix the four Kansas Scrapers for updated website.

**2.5.30 - 2023-01-11**

Features:

- Disabled scrapers for
  - ME

Changes:

- N/A

**2.5.29 - 2023-01-06**

Features:

- Added scrapers for
  - Alabama Supreme Court
  - Alabama Court of Civil Appeals
  - Alabama Court of Criminal Appeals
  - Colorado Supreme Court
  - Colorado Court of Appeals

Changes:

- N/A


**2.5.28 - 2022-12-22**

Features:

- Added scraper for WVA CT APP

Changes:

- Fix docket report parsing when there is no valid content and if there is
  bad script content.
- Fix avoid parsing the download confirmation page if a PDF binary is returned.
- Fix parsing text/plain content multipart email notifications.

**2.5.27 - 2022-12-13**

Features:

 - Added AppellateAttachmentPage report to parse appellate attachment pages.

Changes:

- N/A


**2.5.26 - 2022-11-15**

Features:

 - N/A

Changes:

- Fix download PDF documents returned after a redirection.

**2.5.25 - 2022-11-07**

Features:

 - N/A

Changes:

- Update to support J. Jackson

**2.5.24 - 2022-11-02**

Features:

 - N/A

Changes:

- Added support for parsing multi-docket NEFs

**2.5.23 - 2022-10-26**

Features:

 - N/A

Changes:

 - Fix docket report entries table parsing for wiwb.
 - Ignore claims filings notifications for email report.
 - Fix UnicodeEncodeError when parsing a docket report.

**2.5.22 - 2022-10-12**

Features:

 - N/A

Changes:

 - Fix email report decoding.

**2.5.21 - 2022-10-11**

Features:

 - N/A

Changes:

 - Fix NEFs description parsing for cacb.

**2.5.20 - 2022-10-06**

Features:

 - N/A

Changes:

 - Fix regression caught in COURTLISTENER-36Q, to properly handle
   window.location redirects on weird PACER sites.


**2.5.19 - 2022-09-29**

Features:

 - N/A

Changes:

 - Fix performance when downloading large PDFs (see #564)

**2.5.18 - 2022-09-29**

Features:

 - N/A

Changes:

 - Skip appellate attachment page when querying the download confirmation page
 - Skip appellate attachment page when downloading the free document
 - Fix getting filed date on email notifications

**2.5.17 - 2022-09-28**

Features:

 - N/A

Changes:

 - Added DownloadConfirmationPage report to parse the PACER download
 confirmation page and get the following data:
  - document_number
  - docket_number
  - cost
  - billable_pages
  - document_description
  - transaction_date

**2.5.16 - 2022-09-11**

Features:

 - N/A

Changes:

 - Fix for OA CA1

**2.5.15 - 2022-09-06**

Features:

 - N/A

Changes:

 - Update Selenium version 4.0.0.a7


**2.5.14 - 2022-09-02**

Features:

 - N/A

Changes:

 - Update Selenium version

**2.5.13 - 2022-08-24**

Features:

 - N/A

Changes:

 - Added support to get attached documents from NEFs.

**2.5.12 - 2022-08-12**

Features:

 - N/A

Changes:

 - Added support to parse NDAs and download their free documents.

**2.5.11 - 2022-07-29**

Features:

 - N/A

Changes:

 - Fix Tax Scraper

**2.5.10 - 2022-07-28**

Features:

 - N/A

Changes:

 - Bug fix

**2.5.9 - 2022-07-28**

Features:

 - N/A

Changes:

 - Fix CA4

**2.5.8 - 2022-07-26**

Features:

 - N/A

Changes:

 - Fix Michigan Supreme Court

**2.5.7 - 2022-06-29**

Features:

 - N/A

Changes:

 - Added support for more PACER download document errors messages
 - Update thomas name in test files
 - Drop future opinions
 - Update url pattern for Wyoming
 - Fix all failing Illinois Oral Argument Scrapers

**2.5.6 - 2022-05-17**

Features:

 - N/A

Changes:

 - Fix Mass Land Court scraper

**2.5.5 - 2022-05-17**

Features:

 - N/A

Changes:

 - Fix failing CAFC Oral Argument Scraper and Back Scraper.

**2.5.4 - 2022-05-13**

Features:

 - Fix Rhode Island scraper

Changes:

 - Update to Rhode island Published and Unpublished opinions.

**2.5.1 - 2022-04-25**

Features:

 - The `download_pdf` function used by PACER reports now returns a two-tuple
   containing the response object or None and a str. If there is an error,
   the response object will be None and the str will have the error message. If
   not, the response object will be populated and the str will be empty.

    To adapt to the new version you can change old code like this:

        r = report.download_pdf(...)

    To something like:

        r, _ = report.download_pdf(...)

    If you wish, you could instead capture errors with something like:

        r, msg = report.download_pdf(...)
        if msg:
            do_something()

Changes:

 - Python 3.7 is no longer supported.

 - See notes re features.


**2.4.11 - 2022-04-22**

Features:

- N/A

Changes:

- Add MIME parser to parse PACER emails notifications
- Small fix to fetch free PACER documents using magic links

**2.4.10 - 2022-02-08**

Features:

- N/A

Changes:

- Small fix for NM

**2.4.9 - 2022-02-08**

Features:

- N/A

Changes:

- Updates Ark, ArkCtApp, NM, NMCtApp to self throttle. Add login HTTP validation for PACER

**2.4.8 - 2022-02-02**

Features:

- N/A

Changes:

- Fixes for CGCCA, Conn, Conn App Ct.  Added pacer case_queries examples

**2.4.7 - 2022-01-21**

Features:

- N/A

Changes:

- Fix tax court. Fixes for Illinois Supreme and Illinois Appeals.

**2.4.6 - 2022-01-19**

Features:

- N/A

Changes:

- Update the site_yielder method for backscraping to reset the site object after each iterable.

**2.4.5 - 2022-01-18**

Features:

- N/A

Changes:

- Update OLC backscraper to function with CL more reliably.

**2.4.4 - 2022-01-14**

Features:

- Add DOJ Office of Legal Counsel Opinions (OLC)

Changes:

- Typo fixes

**2.4.3 - 2022-01-05**

Features:

- None

Changes:

- Add init file for admin agency backscrapers. This was missing and causing a failure for tools to find the file.

**2.4.0 - 2022-01-05**

Features:

- Updated citation parsing for websites.
- Drop Neutral, West and West_state citations.
- Add citation and parallel citation

Changes:

- This version is a major release. Updated Opinion Sites to drop support for specific citation formats.  Instead, we now let the user or more generally eyecite determine the specific citation format.
- Selenium support for Texas Court scrapers is removed.  This is part of removing selenium from all scrapers.
- Also includes a small fix for the Board of Immigration Appeals docket numbers.  

- 2.3.29, 2022-01-03 - Update GA Supremes, MDAG
- 2.3.28, 2021-12-30 - Add Board of Immigration Appeals (BIA), updates OA CA9, Fix NH
- 2.3.27, 2021-12-29 - Add cadc_pi, massappct_u, lactapp_1, cgcca
- 2.3.26, 2021-12-20 - Add Guam, Utah Ct App, Fix Ariz Ct App. Dist 2, Fix Ga Ct. App
- 2.3.25, 2021-12-08 - Update US Tax Court (new website)
- 2.3.24, 2021-12-06 - Fix new PACER session code
- 2.3.23, 2021-12-02 - Updates feedparser, adds Python 3.9 and 3.10 tests, and broadens our regex for parsing in re case names from PACER dockets.
- 2.3.22, 2021-11-30 - Further CAFC fixes
- 2.3.21, 2021-11-29 - Fixes CAFC, adds pre-commit
- 2.3.20, 2021-11-17 - Fixes CA10 scraper, major code refactor
- 2.3.19, 2021-11-16 - Fix PA, IL. Update PACER to use new auth API. Update geonames cache with latest population data. Throw exception in Free Opinions report when IP address on blocklist.
- 2.3.18, 2021-10-18 - Fix GA, CA9, CA10 Oral args
- 2.3.17, 2021-08-17 - Add anonymizing function for PACER dockets
- 2.3.16 - Yanked
- 2.3.15, 2021-07-19 - Fix PACER downloaders
- 2.3.14 - Yanked
- 2.3.13, 2021-06-18 - Fix typing
- 2.3.12, 2021-06-18 - Add PACER email parsers
- 2.3.11, 2021-05-02 - Fix PACER auth function
- 2.3.10, 2021-04-13 - Simplify harmonize function
- 2.3.9, 2021-04-12 - Simplify case name cleanup util
- 2.3.8, 2021-04-01 - More ME fixes
- 2.3.7, 2021-04-01 - Add backscrapers scrapers for ME
- 2.3.6, 2021-03-05 - Clean up deprecation warnings
- 2.3.5, 2021-03-05 - Fix pypi
- 2.3.4, 2021-02-09 - Fix IA scraper
- 2.3.3, 2020-11-24 - Fix remote selenium connection code
- 2.3.2, 2020-11-06 - Remove html_unescape helper method. Replace with calls
  directly to unescape. This fixes [#354](https://github.com/freelawproject/juriscraper/issues/354).
- 2.3.1, 2020-11-06 - Fix for connection to Selenium via Firefox
- 2.3.0, 2020-11-06 - Big selenium upgrade, removes support for phantomjs, and
  moves exclusively to using Mozilla's `geckodriver`. `geckodriver` can be
  accessed either locally or via a remote connection. See README for details on
  how to set the correct environment variables for your system.

    PhantomJS has not been supported for several years. Though it has served us
    well, the writing is on the wall that, like so many other once-useful
    technologies, it too had to be abandoned, only to be replaced by
    another tool. A tool that will be different in many ways, yet the same in
    its inevitable abandonment and mortality. Long live PhantomJS: Born a
    humble ghost; dying an immortal specter.
- 2.2.0, 2020-11-08 - Remove `_get_adapter_instance` method. It is unused, was
  a protected method, and causes many deprecation warnings in py3.
- 2.1.* - Removes support for deprecated phantomjs location; it had been deprecated for two years.
- 2.0.* - Adds support for Python 3.8 and supports Python 3, exclusively.  Begins testing to Github workflows and remove CircleCI.
- 1.28.* - Changes the API for the InternetArchive parser so that it aligns with the rest of the parsers. Its constructor now requires a court_id value.
- 1.27.* - Add merging of multi-event RSS entries
- 1.26.* - Adds support for the Los Angeles Superior Court Media Access Portal (LASC MAP)
- 1.25.* - Major refactor of tests to split them into network and local tests. Should make CI more consistent.
- 1.24.* - Adds support for bankruptcy claims register parsing and querying
- 1.23.* - Adds support for the advacned case report when it returns search results instead of a single item.
- 1.22.* - Adds support for de_seqno values parsed from PACER RSS, dockets, docket history reports, and attachment pages.
- 1.21.* - Adds support for the case report, which is the term we use to describe the page you see when you press the "Query" button in a district court PACER website. This is the page at the iQuery.pl URL.
- 1.20.* - Tweaks the API of the query method in the FreeOpinionReport object
  to consistently return None instead of sometimes returning []. Version bumped
  because of breaking API changes.
- 1.19.* - Adds support for NextGen PACER logins, but drops support for the PACER training website. The training website now uses a different login flow than the rest of PACER.
- 1.18.* - Adds support for appellate docket parsing!
- 1.17.* - Adds support for criminal data in PACER
- 1.16.* - Adds PACER RSS feed parsers.
- 1.15.* - Adds date termination parsing to parties on PACER dockets.
- 1.14.* - Adds new parser for PACER's docket history report
- 1.13.* - Fixes issues with Python build compatibility
- 1.12.* - Adds new parsers for PACER's show_case_doc URLs
- 1.11.* - Adds system for identifying invalid dockets in PACER.
- 1.10.* - Better parsing for PACER attachment pages.
- 1.9.* - Re-organization, simplification, and standardization of PACER classes.
- 1.8.* - Standardization of string fields in PACER objects so they return the empty string when they have no value instead of returning None sometimes and the empty string others. (This follows Django conventions.)
- 1.7.* - Adds support for hidden PACER APIs.
- 1.6.* - Adds automatic relogin code to PACER sessions, with reorganization of old login APIs.
- 1.5.* - Adds support for querying and parsing PACER dockets.
- 1.4.* - Python 3 compatibility (this was later dropped due to dependencies).
- 1.3.* - Adds support for scraping some parts of PACER.
- 1.2.* - Continued improvements.
- 1.1.* - Major code reorganization and first release on the Python Package Index (PyPi)
- 1.0 - Support opinions from for all possible federal bankruptcy
   appellate panels (9th and 10th Cir.)
- 0.9 - Supports all state courts of last resort (typically the
   "Supreme" court)
- 0.8 - Supports oral arguments for all possible Federal Circuit
   courts.
- 0.2 - Supports opinions from all federal courts of special
   jurisdiction (Veterans, Tax, etc.)
- 0.1 - Supports opinions from all 13 Federal Circuit courts and the
   U.S. Supreme Court<|MERGE_RESOLUTION|>--- conflicted
+++ resolved
@@ -15,11 +15,8 @@
 The following changes are not yet released, but are code complete:
 
 Features:
-<<<<<<< HEAD
 - Added support for parsing ACMS NDA notifications
-=======
 - Enhances `PacerSession` class to support ACMS authentication.
->>>>>>> bdbd29bb
 
 Changes:
 - Refactor `ACMSDocketReport` to handle missing "date entered" values gracefully
