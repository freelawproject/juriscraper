--- conflicted
+++ resolved
@@ -15,11 +15,8 @@
 The following changes are not yet released, but are code complete:
 
 Features:
-<<<<<<< HEAD
 - Add scotus_docket_report to parse SCOTUS JSON dockets
-=======
 - add `bap6` scraper, inherits from `ca6` #1544
->>>>>>> 4e93c82e
 - implement `neb` and `nebctapp` extract_from_text #1549
 
 Changes:
