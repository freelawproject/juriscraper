# Change Log

As of this writing, in late 2020, we have issued over 400 releases. The vast
majority of these releases fix a scraper so it works better on a particular
court's website. When that's the case, we don't update the changelog, we simply
do the change, and you can find it in the git log.

The changes below represent changes in ambition, goals, or interface. In other
words, they're the ones you'll want to watch, and the others are mostly noise.

Releases are also tagged in git, if that's helpful.

## Coming up

The following changes are not yet released, but are code complete:

Features:
- Add error handling for scrapers with expected results #1447

Changes:
-

Fixes:
<<<<<<< HEAD
- Fix `visuper_p` adaptation to new html tags #1489
=======
- Fix `ariz` update download URLs #1474
>>>>>>> d9230183

## Current

**2.6.79 - 2025-07-08**

Changes:
- Updates `PacerSession` class to make ACMS authentication optional, and disabled it by default.


## Past

**2.6.78 - 2025-06-18**

Features:
- Added support for parsing ACMS NDA notifications
- Enhances `PacerSession` class to support ACMS authentication.
- Adds case purchasing functionality to `ACMSDocketReport`.
- Added support for parsing docket numbers with case types with up to five letters
- Introduces logic to purchase ACMS docket entry attachment pages.

Changes:
- Refactor `ACMSDocketReport` to handle missing "date entered" values gracefully
  and expands the use of raw data fields for reliable date information. #1459

Fixes:
- Improve `ny` cleanup_content to remove email protection that was causing
  duplicates #1450
- Fix `minn` move `need_special_headers` to `__init__` #1470

**2.6.77 - 2025-06-17**

Changes:
- New scraper `lactapp_4` for Lousiana Court of Appeals, Fourth Circuit
- Update `uscgcoca` add backscraper #1431
- Update `tenn` add backscraper #1425

Fixes:
- Fix `va` collecting bad docket_number values #1441
- Fix `mich` change date expected key to `date_filed` #1445

**2.6.76 - 2025-06-12**

Changes:
-  Fix `tex` get opinions from the orders on causes page #1410
-  Fix `sd`
-  Fix `bap1` not scraping recent data #1422

**2.6.75 - 2025-06-09**

Changes:
- Update kan and kanctapp scrapers
- update `nc` scraper to OpinionSiteLinear and new website #1373

**2.6.74 - 2025-06-04**

- Add `test_hashes` optional argument to `sample_caller`. Helpful to detect
timestamped opinions and check if `Site.cleanup_content` is working #1392
- fix tenn scraper parsing error #1413
- fix package release process #1426

**2.6.71 - 2025-05-30**

Changes:
- Added support for Python 3.13

Fixes:
- Improve test speed by reducing the size of the uscfc_vaccine example array
- Fix `asbca` scraper to use special headers #1411
- Fix `uscgcoca` by using `self.needs_special_headers` #1419

**2.6.70 - 2025-05-23**

Features:
- Fix for CA4 - minor edge case bug

**2.6.69 - 2025-05-21**

Features:
- New scraper `ncbizct` for North Carolina Business Court

Fixes:
- Fixes for `prapp` with backscraper

**2.6.68 - 2025-05-12**

- Add auth token to ny trial courts
- Clean up ala scraped case names #1272


**2.6.67 - 2025-05-08**

- New scraper `lactapp_2` for Lousiana Court of Appeals, Second Circuit
- Fix `me` Update maine scraper and add backscraper
- Update `sd` backscraper and extract from text
- Fix `bia` scraper and add extract from text test cases
- Implement `cleanup_content` for `ny` sites #1393


**2.6.66 - 2025-04-29**

- Add backscraper for `dcd` #1336
- Update `sd` backscraper and extract from text
- Implement datestring format validation in test_ScraperExtractFromTextTest #838
- Implement `or` extract_from_text to collection regional citations #1226
- Fix `bia` scraper

**2.6.65 - 2025-04-11**

- `nh` was blocking; fixed by updating the user agent string #1370
- Update `vtsuperct_*` scrapers to inherit `extract_from_text` from `vt` #1150


**2.6.64 - 2025-04-10**

- Fix `me` Update maine scraper and add backscraper #1360
- Sites were blocking `cafc` scrapers. Fixed by passing a browser user agent #1366


**2.6.63 - 2025-03-25**

- Make `ga` backscraper take kwargs; fix a bug in 2018 #1349
- Implement extract from text for `ga` #1349
- Fix `ill` oral argument scraper #1356

**2.6.62 - 2025-03-19**

- Fix `uscgcoca` and `asbca` by replicating browser request headers #1352
- Fix `uscgcoca` citation regex #1351

**2.6.61 - 2025-03-06**

- Fix `ca8` opinion scraper by setting `request.verify = False` #1346

**2.6.60 - 2025-03-05**

- Fix `ca7` scrapers url from http to https

**2.6.59 - 2025-03-04**

- Change `colo` user agent to prevent site block #1341

**2.6.58 - 2025-02-26**

- Fixes:
  - Add backscraper for `mesuperct` #1328
  - Fix `mont` cleanup_content, would fail when content was bytes #1323

**2.6.57 - 2025-02-25**

- Fixes:
  - fix cafc oral argument scraper PR (#1325)[https://github.com/freelawproject/juriscraper/pull/1325]
  - ignore future date sanity check when date filed is approximate #1321
  - new exception InvalidDocumentError to be raised when an error page is detected #1329
  - update mont parsing; and raise InvalidDocumentError #1329

- Features
  - Add workflow to check for new entries in CHANGES.md file


**2.6.56 - 2025-02-19**

- Fixes:
  - n/a

- Features:
  - MT upgrade to opinion site linear
  - Add citation extraction and author for MT


**2.6.55 - 2025-02-10**

- Fixes:
  - `cafc` opinion scraper now requests using `verify=False` #1314
  - recap: support for parsing docket_numbers wrapped in a `tel:` href tag
     in appellate dockets. #915

- Features:
  - recap: improvement to the download_pdf method to handle cases where
  attachment pages are returned instead of the expected PDF documents. #1309

**2.6.54 - 2025-01-24**

- Fixes:
  - `ca6` oral argument scraper is no longer failing
  - update the pypi.yml github actions workflow to solve a bug with twine and
    packaging packages interaction. It now forces the update of packaging
  - due to that bug, we discarded the 2.6.53 version

**2.6.52 - 2025-01-20**

- Fixes:
  - `AppellateDocketReport.download_pdf` now returns a two-tuple containing the
    response object or None and a str. This aligns with the changes introduced
    in v 2.5.1.

**2.6.51 - 2025-01-14**

- Fixes:
  - `extract_from_text` now returns plain citation strings, instead of parsed dicts

**2.6.50 - 2025-01-10**

- Fixes:
  - add tests to ensure that `extract_from_text` does not fail
    when it does not find what it looks for; and that it always
    returns a dict
  - updated `pasuperct`, `bia`, `bap1`, `nm` and `sd` `extract_from_text` methods
  - refactored `pacer.email._parse_bankruptcy_short_description`
  - added tests for new courts `flsb`, `nceb`
  - added tests for multi docket NEFs

- Features
  - `pacer.email._parse_bankruptcy_short_description` now supports Multi Docket NEFs

**2.6.49 - 2025-01-08**

- Fixes:
  - `nh` scrapers no longer depend on harcoded year filter
  - Fixed `absca` tests that were failing due to change of year
  - `pasuperct` now collects citations
  - `pa`, `pasuperct` and `pacommcwt` now paginate results


**2.6.48 - 2024-12-31**

- Fixes:
  - updated `idaho_*` scrapers to OpinionSiteLinear
  - updated `cadc` scrapers to new site
  - `okla` now skips rows with no docket number
  - fixes for PACER appellate dockets parsing

**2.6.47 - 2024-12-12**

- Fixes:
  - standardize usage of download methods in scrapers (_download, _request_url_get, _request_url_post)
  - refactor scrapers to do not return "Per Curiam" as value for "author_str" or "judges"

- Features
  - added `extract_from_text` to `sc`


**2.6.46 - 2024-12-10**

- Fixes:
  - Support for parsing the new format of appellate attachment pages has been added

**2.6.45 - 2024-12-05**

- Features:
  - AbstractSite now supports saving responses and response headers.
  Use it with new optional argument for the sample caller `save-responses`.
  - Delete `--daemon` and `--report` options

**2.6.44 - 2024-11-27**

- Fixes:
  - Fixes `colo`

**2.6.43 - 2024-11-21**

- Fixes:
  - Fixes `ky` and `colo`

**2.6.42 - 2024-11-21**

- Fixes:
  - Fix `mass` and `massctapp` cleanup content method

**2.6.40 - 2024-11-20**

- Fixes:
  - Fix `mass` and `massctapp` scrapers, scrape new endpoint
  - Exclude "Commonwealth" string from short case names

**2.6.39 - 2024-11-18**

- Fixes:
  - Fix `Kansas, Ohio Ct App's 1-13` opinion scraper

**2.6.38 - 2024-11-08**

- Fixes:
  - Fix `uscfc` opinion scraper

- Features:
  - RECAP: add new sealed document phrase

**2.6.37 - 2024-10-22**

Fixes:
  - Fix for `okla` cleanup_content

**2.6.35 - 2024-10-22**

Fixes:
  - Fix for `okla` cleanup_content

**2.6.34 - 2024-10-22**

Fixes:
  - Fix for `okla` cleanup_content

**2.6.32 - 2024-10-21**

Features:
  - added `okla` cleanup_content

Fixes:
  - updated `coloctapp` cleanup_content


**2.6.31 - 2024-10-21**

Fixes:
  - `neb` now handles rows with no links
  - `coloctapp` update cleanup_content
  - fix `la` xpath selector that was skipping some cases

Features:
  - new scraper `lactapp_5` for Lousiana Court of Appeals, Fifth Circuit
  - now sending a `logger.error` call to Sentry when an scraped date is in the future

**2.6.30 - 2024-10-10**

Fixes:
  - fix `CADC` oral arguments

**2.6.29 - 2024-10-10**

Fixes:
  - fix `or` and `orctapp` scraper, scraping new endpoint
  - fix cache control headers in `AbstractSite`
  - fix `sc` expected content types

**2.6.28 - 2024-09-27**

Features:
  - new scraper `sc_u`

Fixes:
  - handle `illappct` (oral args) rows with no download link
  - `ca11` update to Oral Argument Site Linear
  - `cadc_u` change docket number getter
  - `sc` implement new site

**2.6.27 - 2024-09-16**

Fixes:
  - Fixes `coloctapp`



**2.6.25 - 2024-09-16**

Fixes:
  - Handle `nh` edge cases
  - Update `ohioctapp` to return "lower_courts" in order to disambiguate dockets across districts
  - Update `lib.string_utils.clean_string` to no longer delete semicolons

**2.6.25 - 2024-09-10**

Fixes:
  - `ny` Fixes NY
  - Updates nyappdiv to inherit ny
  - fixes tests

**2.6.24 - 2024-09-05**

Fixes:
  - `vt` now collects neutral citations
  - Fix `ca8` and updated to OpinionSiteLinear
  - Update README

**2.6.23 - 2024-09-03**

Fixes:
  - `wis` now collects neutral citations
  - `ky` now skips rows with no documents

Features:
  - new scraper `wisctapp`

**2.6.21 - 2024-08-30**

Fixes:
  - `fladistctapp` docket numbers are now unique across districts
  - updated `ca11` html selectors
  - updated `pa` to new API format
  - set needs_special_headers to True for `vt`

Features:
  - implemented dynamic backscraper and extract_from_text for `conn`

**2.6.20 - 2024-08-28**

Fixes:
  - Changed to nested format for attachments in the InternetArchive report

**2.6.19 - 2024-08-26**

Fixes:
  - `nh` renamed to `nh_p` and working by using special headers

Features:
  - New scraper: `nh_u`
  - Handle new bankruptcy attachment page format
  - Make docket history report parser more robust

**2.6.18 - 2024-08-22**

Features:
  - SCOTUS backscraper

Fixes:
  - Improvements to bankruptcy docket parsing
  - Added `njd` regression tests files

**2.6.17 - 2024-08-19**

Fixes:
  - RECAP:
    - email: now parses short description for `okeb`
    - Fixed IndexOutOfRange error in DocketReport::_set_metadata_values method
  - Scrapers:
    - fixed `cal` SSL errors
    - now collecting citations for `minn`

**2.6.16 - 2024-08-12**

Fixes:
  - Fixed Minnesota and implemented it's backscraper

**2.6.15 - 2024-08-07**

Features:
  - Added support for parsing PACER bankruptcy and district docket number components.

**2.6.14 - 2024-08-07**

Features:
  - Add special site headers attribute.
  - NY Api changes

Fixes:
  - ND (with dynamic backscraper)
  - PA
  - Ark

**2.6.13 - 2024-08-01**

Features:
  - Adds the de_seq_num to the download method.

Fixes:
  - Adds headers attribute to the massappct_u scraper.
  - Updates the URL for the oklaag scraper.
  - Updates the setup.py configuration to address deprecated setuptools options and improves test management using pytest.

**2.6.12 - 2024-07-22**

Features:
  - Update free opinion report to store the params used for each request

**2.6.11 - 2024-07-22**

Fixes:
  - Oklahoma opinion scrapers
  - CAFC oral argument scraper
  - ASBCA opinion scrapers
  - renamed logger from "Logger" to "juriscraper.lib.log_tools", which follows hierarchical naming convention

Features:
  - RECAP email: Support short_description parsing for tnmb and nhb
  - md backscraper
  - OpinionSiteLinear now supports returning "other_dates" key
  - New scraper for ky and kyctapp

**2.6.10 - 2024-07-11**

Features:
  - Fixes colo scraper expected_content_type


**2.6.9 - 2024-07-10**

Features:

- Fixes for
  - Idaho Civil
  - Idaho Criminal
  - Idaho Ct Appeals Civil, Criminal, Unpublished
  - N. Mariana Islands
  - Disables Mississippi
  - Disables Missouri
  - Fix Nebraska/App
  - Pacer Email TXNB
- Adds
  - ColoCtApp Dynamic backscraper

**2.6.8 - 2024-07-03**

Features:

- Fix for RI

**2.6.7 - 2024-07-03**

Features:

- Minor fixes for MA and RI

**2.6.6 - 2024-07-02**

Features:

- Implemented backscraper for nj, njtaxct_u, njtaxct_p, njsuperctappdiv_p, njsuperctappdiv_u

**2.6.5 - 2024-07-02**

Changes:

- Fixes for
  - Mass
  - RI
  - NJ
  - BIA
  - CalAG


**2.6.4 - 2024-06-11**

Changes:

- Add dynamic backscrapers for:
  - tex
  - nmcca
  - wyo
  - vtsuperct
  - alaska

- Fixed wrong xpath selectors and updated to OpinionSiteLinear
  - dcd
  - nd
  - ca1

- Solved bug with python3.12 tests in Github Actions


**2.6.3 - 2024-05-24**

Changes:

- PACER: Refactor login logic for PACER sessions.
- pacer.email: Added short description parsing for `pamb`


**2.6.2 - 2024-05-20**

Features:

- Added parser for ACMS attachment pages
- Added dynamic backscraper for `tax`

Changes:

- PACER: fix error string false positives
- pacer.email: support multidocket NEF short description parsing for `njb`

**2.6.1 - 2024-05-15**

Features:

- Added dynamic backscrapers for these scrapers and their inheriting classes
  - afcca
  - olc
  - bap10
  - fla
  - nyappterm
  - ill

- pacer.email: Added short description parsing for `deb` and `mdb`

Changes:
- Updated `cal` and `calctapp_*` to OpinionSiteLinear

**2.6.0 - 2024-04-03**

Features:

- Added scrapers for fisa and fiscr courts

Changes:

- Breaking change has been made to the FreeOpinionReport its 'data' property now
 returns a dictionary containing the FreeOpinionRow fields, instead of returning
 a Python object with their properties. This change aligns the method of
 returning 'data' in this report with that of other reports.
- Fixes to texag, tex

## Past

**2.5.95 - 2024-02-14**

Features:

- The GET method of the PacerSession class now supports custom timeouts for flexible request management.
- Adds a method to check if a district court docket entry is sealed..

Changes:

- Update the DownloadConfirmationPage class to reduce the read timeout of the GET request within the query method.

**2.5.94 - 2024-02-13**

Features:

Changes:

- Update minnag
- Update alaska/app

**2.5.93 - 2024-02-09**

Features:

Changes:

- Update fladistctapp

**2.5.92 - 2024-02-09**

Features:

Changes:

- Update Nev/NevApp scrapers

**2.5.91 - 2024-02-09**

Features:

- Add expected_content_types to OpinionSite and OralArgSite

Changes:

- Fixes for pacer.email, pacer.utils

**2.5.90 - 2024-02-01**

Features:

Changes:

- Fix Colo Ct App

**2.5.89 - 2024-01-31**

Features:

Changes:

- Fix Armed Forces Scraper

**2.5.88 - 2024-01-31**

Features:

Changes:

- Fix Guam
- Fix Fla Dist Court

**2.5.87 - 2024-01-31**

Features:

Changes:

- Fix PA Superior Court

**2.5.86 - 2024-01-31**

Features:

Changes:

- Fix Maryland Supreme and lower courts

**2.5.85 - 2024-01-30**

Features:

Changes:

- Fix Connecticut and Connecticut Court of Appeals

**2.5.84 - 2024-01-26**

Features:

Changes:

- Update Nevada/Nev App (again)

**2.5.83 - 2024-01-25**

Features:

Changes:

- Fix Hawaii App
- Nevada/Nev App
- VI Superior
- Cal AG
- LA Ct APP
- Updates the SSL Adapter
- Various RECAP Pacer Fixes

**2.5.82 - 2024-01-12**

Features:

Changes:

- Fix CADC

**2.5.81 - 2024-01-12**

Features:

Changes:

- Fix colo / Nytrial courts

**2.5.80 - 2024-01-10**

Features:

Changes:

- Fix compatibility with newer lxml
- Replace lxml sanitier with nh3

**2.5.78 - 2024-01-08**

Features:

- Add ten new NY Trial Courts
- Add Maine Superior Court

Changes:

- Add child_courts attribute
- Fix VI chore
- Update python dep.

**2.5.76 - 2023-12-28**

Features:

- Add Bankruptcy Appellate Panel 1st Circuit

Changes:

**2.5.75 - 2023-12-28**

Features:

-

Changes:

- Fix BAP1 and update test for it

**2.5.74 - 2023-12-13**

Features:

- Add NevApp

Changes:

- Fix Nevada Supreme and Colorado Ct App


**2.5.72 - 2023-12-12**

Features:

- Add VI Superior Court scraper

Changes:

- Fix CA2 Oral Arguments Scraper

**2.5.71 - 2023-12-11**

Features:

-

Changes:

- Fix avoid populating case's date_filed with the entry date_filed from emails

**2.5.70 - 2023-11-21**

Features:

-

Changes:

- Fix LA Supreme

**2.5.69 - 2023-11-21**

Features:

- Fix VI Tests
- Puerto Rico and Coast Guard court ids to match CL
- Fix Arizona App Dist 2
- Fix CA2 OA scraper

Changes:

- Shrink VA to be faster
- Fix Conn App Ct date handler

**2.5.68 - 2023-11-20**

Features:

- Fix Okla AG content cleanup

Changes:

-

**2.5.67 - 2023-11-20**

Features:

- Fix Connecticut Court of Appeals

Changes:

-

**2.5.66 - 2023-11-19**

Features:

- Fix Oklahoma Scrapers

Changes:

-
**2.5.65 - 2023-11-19**

Features:

-

Changes:

- Remove selenium from Colorado scrapers

**2.5.64 - 2023-11-19**

Features:

-

Changes:

- Fix alabama to remove selenium


**2.5.63 - 2023-11-18**

Features:


Changes:

- Fix Scotus Slip Opinions

**2.5.62 - 2023-11-18**

Features:


Changes:

- Fix NH Supreme Court


**2.5.60 - 2023-11-18**

Features:

- Add Oregon Court of Appeals

Changes:

- Fix Oregon Supreme Court


**2.5.59 - 2023-11-18**

Features:


Changes:

- Fix Most remaining downed scrapers
- Fix mismatched court_ids

**2.5.58 - 2023-11-13**

Features:


Changes:

- Fix 40 or so scrapers -- all state scrapers

**2.5.57 - 2023-11-09**

Features:

- Add support for parsing ACMS Docket reports.

Changes:

- Abstract out date regexes into a new class attribute named DATE_REGEX.
- Update deprecated key in setup.cfg file.
- Refactor the message in the SlownessException to limit the precision to the right of the decimal point to three digits.
- Refactor the regex pattern in the scraper for Colorado Appeals Court


**2.5.56 - 2023-10-09**

Features:

- N/A

Changes:

- Fix Mass/MassAppCt

**2.5.54 - 2023-10-06**

Features:

- N/A

Changes:

- Add missing ca prefix mappings
- Handle cadc/cavc docid prefix collision

**2.5.53 - 2023-09-23**

Features:

- Parse attachments from dockets

Changes:

- Fix attachment page numbers for old district court attachments
- Add missing prefix maps for special courts

**2.5.52 - 2023-07-06**

Features:

- N/A

Changes:

- Fix Nebraska/App court to ignore unpublished notes (A-XX-XXXX)

**2.5.51 - 2023-06-29**

Features:

- N/A

Changes:

- Fix case_name and judge parsing in case_query pages.

**2.5.50 - 2023-06-19**

Features:

- N/A

Changes:

- Fix INSB bankruptcy docket number parsing.

**2.5.49 - 2023-05-31**

Features:

- N/A

Changes:

- Fix docket report parsing on view multiple documents layout.

**2.5.48 - 2023-05-25**

Features:

- N/A

Changes:

- Updated version of pinned dependencies.

**2.5.47 - 2023-05-04**

Features:

- N/A

Changes:

- Replace unmaintained cchardet with charset-normalizer.

**2.5.46 - 2023-05-02**

Features:

- N/A

Changes:

- Fix List of creditors query a valid POST param.

**2.5.45 - 2023-04-28**

Features:

- N/A

Changes:

- Fix List of creditors parsing error.

**2.5.44 - 2023-04-24**

Features:

- N/A

Changes:

- Parse short_description from recap email subject.
- Parse date_entered and ordered_by for docket reports.

**2.5.43 - 2023-04-14**

Features:

- N/A

Changes:

- Get a valid POST param before requesting the list of creditors.

**2.5.42 - 2023-04-13**

Features:

- Added ListOfCreditors report parser.

Changes:

- N/A

**2.5.41 - 2023-04-05**

Features:

- N/A

Changes:

- Fix ClaimsActivity report alternative POST param for insb.

**2.5.40 - 2023-04-04**

Features:

- Added ClaimsActivity report parser.

Changes:

- N/A

**2.5.39 - 2023-03-09**

Features:

- N/A

Changes:

- Fix return null value if there is no document number in email notification.
- Added support for parsing a new format of email recipients in notifications.

**2.5.38 - 2023-03-09**

Features:

- N/A

Changes:

- Added pacer_seq_no field to appellate RSS feed data.

**2.5.37 - 2023-03-07**

Features:

- N/A

Changes:

- Get pacer_case_id from case URL when there is no attached document in a email
  notification.

**2.5.36 - 2023-03-03**

Features:

- N/A

Changes:

- Added support for parsing district/bankruptcy download confirmation pages.

**2.5.35 - 2023-02-28**

Features:

- N/A

Changes:

- Improved performance of parsing date-times in RSS feeds.

**2.5.34 - 2023-02-21**

Features:

- N/A

Changes:

- Added support for parsing appellate RSS Feeds

**2.5.33 - 2023-01-13**

Features:

- N/A

Changes:

- Fix the CA9 Published/Unpublished II

**2.5.32 - 2023-01-13**

Features:

- N/A

Changes:

- Fix the CA9 Published/Unpublished

**2.5.31 - 2023-01-13**

Features:

- N/A

Changes:

- Fix the four Kansas Scrapers for updated website.

**2.5.30 - 2023-01-11**

Features:

- Disabled scrapers for
  - ME

Changes:

- N/A

**2.5.29 - 2023-01-06**

Features:

- Added scrapers for
  - Alabama Supreme Court
  - Alabama Court of Civil Appeals
  - Alabama Court of Criminal Appeals
  - Colorado Supreme Court
  - Colorado Court of Appeals

Changes:

- N/A


**2.5.28 - 2022-12-22**

Features:

- Added scraper for WVA CT APP

Changes:

- Fix docket report parsing when there is no valid content and if there is
  bad script content.
- Fix avoid parsing the download confirmation page if a PDF binary is returned.
- Fix parsing text/plain content multipart email notifications.

**2.5.27 - 2022-12-13**

Features:

 - Added AppellateAttachmentPage report to parse appellate attachment pages.

Changes:

- N/A


**2.5.26 - 2022-11-15**

Features:

 - N/A

Changes:

- Fix download PDF documents returned after a redirection.

**2.5.25 - 2022-11-07**

Features:

 - N/A

Changes:

- Update to support J. Jackson

**2.5.24 - 2022-11-02**

Features:

 - N/A

Changes:

- Added support for parsing multi-docket NEFs

**2.5.23 - 2022-10-26**

Features:

 - N/A

Changes:

 - Fix docket report entries table parsing for wiwb.
 - Ignore claims filings notifications for email report.
 - Fix UnicodeEncodeError when parsing a docket report.

**2.5.22 - 2022-10-12**

Features:

 - N/A

Changes:

 - Fix email report decoding.

**2.5.21 - 2022-10-11**

Features:

 - N/A

Changes:

 - Fix NEFs description parsing for cacb.

**2.5.20 - 2022-10-06**

Features:

 - N/A

Changes:

 - Fix regression caught in COURTLISTENER-36Q, to properly handle
   window.location redirects on weird PACER sites.


**2.5.19 - 2022-09-29**

Features:

 - N/A

Changes:

 - Fix performance when downloading large PDFs (see #564)

**2.5.18 - 2022-09-29**

Features:

 - N/A

Changes:

 - Skip appellate attachment page when querying the download confirmation page
 - Skip appellate attachment page when downloading the free document
 - Fix getting filed date on email notifications

**2.5.17 - 2022-09-28**

Features:

 - N/A

Changes:

 - Added DownloadConfirmationPage report to parse the PACER download
 confirmation page and get the following data:
  - document_number
  - docket_number
  - cost
  - billable_pages
  - document_description
  - transaction_date

**2.5.16 - 2022-09-11**

Features:

 - N/A

Changes:

 - Fix for OA CA1

**2.5.15 - 2022-09-06**

Features:

 - N/A

Changes:

 - Update Selenium version 4.0.0.a7


**2.5.14 - 2022-09-02**

Features:

 - N/A

Changes:

 - Update Selenium version

**2.5.13 - 2022-08-24**

Features:

 - N/A

Changes:

 - Added support to get attached documents from NEFs.

**2.5.12 - 2022-08-12**

Features:

 - N/A

Changes:

 - Added support to parse NDAs and download their free documents.

**2.5.11 - 2022-07-29**

Features:

 - N/A

Changes:

 - Fix Tax Scraper

**2.5.10 - 2022-07-28**

Features:

 - N/A

Changes:

 - Bug fix

**2.5.9 - 2022-07-28**

Features:

 - N/A

Changes:

 - Fix CA4

**2.5.8 - 2022-07-26**

Features:

 - N/A

Changes:

 - Fix Michigan Supreme Court

**2.5.7 - 2022-06-29**

Features:

 - N/A

Changes:

 - Added support for more PACER download document errors messages
 - Update thomas name in test files
 - Drop future opinions
 - Update url pattern for Wyoming
 - Fix all failing Illinois Oral Argument Scrapers

**2.5.6 - 2022-05-17**

Features:

 - N/A

Changes:

 - Fix Mass Land Court scraper

**2.5.5 - 2022-05-17**

Features:

 - N/A

Changes:

 - Fix failing CAFC Oral Argument Scraper and Back Scraper.

**2.5.4 - 2022-05-13**

Features:

 - Fix Rhode Island scraper

Changes:

 - Update to Rhode island Published and Unpublished opinions.

**2.5.1 - 2022-04-25**

Features:

 - The `download_pdf` function used by PACER reports now returns a two-tuple
   containing the response object or None and a str. If there is an error,
   the response object will be None and the str will have the error message. If
   not, the response object will be populated and the str will be empty.

    To adapt to the new version you can change old code like this:

        r = report.download_pdf(...)

    To something like:

        r, _ = report.download_pdf(...)

    If you wish, you could instead capture errors with something like:

        r, msg = report.download_pdf(...)
        if msg:
            do_something()

Changes:

 - Python 3.7 is no longer supported.

 - See notes re features.


**2.4.11 - 2022-04-22**

Features:

- N/A

Changes:

- Add MIME parser to parse PACER emails notifications
- Small fix to fetch free PACER documents using magic links

**2.4.10 - 2022-02-08**

Features:

- N/A

Changes:

- Small fix for NM

**2.4.9 - 2022-02-08**

Features:

- N/A

Changes:

- Updates Ark, ArkCtApp, NM, NMCtApp to self throttle. Add login HTTP validation for PACER

**2.4.8 - 2022-02-02**

Features:

- N/A

Changes:

- Fixes for CGCCA, Conn, Conn App Ct.  Added pacer case_queries examples

**2.4.7 - 2022-01-21**

Features:

- N/A

Changes:

- Fix tax court. Fixes for Illinois Supreme and Illinois Appeals.

**2.4.6 - 2022-01-19**

Features:

- N/A

Changes:

- Update the site_yielder method for backscraping to reset the site object after each iterable.

**2.4.5 - 2022-01-18**

Features:

- N/A

Changes:

- Update OLC backscraper to function with CL more reliably.

**2.4.4 - 2022-01-14**

Features:

- Add DOJ Office of Legal Counsel Opinions (OLC)

Changes:

- Typo fixes

**2.4.3 - 2022-01-05**

Features:

- None

Changes:

- Add init file for admin agency backscrapers. This was missing and causing a failure for tools to find the file.

**2.4.0 - 2022-01-05**

Features:

- Updated citation parsing for websites.
- Drop Neutral, West and West_state citations.
- Add citation and parallel citation

Changes:

- This version is a major release. Updated Opinion Sites to drop support for specific citation formats.  Instead, we now let the user or more generally eyecite determine the specific citation format.
- Selenium support for Texas Court scrapers is removed.  This is part of removing selenium from all scrapers.
- Also includes a small fix for the Board of Immigration Appeals docket numbers.  

- 2.3.29, 2022-01-03 - Update GA Supremes, MDAG
- 2.3.28, 2021-12-30 - Add Board of Immigration Appeals (BIA), updates OA CA9, Fix NH
- 2.3.27, 2021-12-29 - Add cadc_pi, massappct_u, lactapp_1, cgcca
- 2.3.26, 2021-12-20 - Add Guam, Utah Ct App, Fix Ariz Ct App. Dist 2, Fix Ga Ct. App
- 2.3.25, 2021-12-08 - Update US Tax Court (new website)
- 2.3.24, 2021-12-06 - Fix new PACER session code
- 2.3.23, 2021-12-02 - Updates feedparser, adds Python 3.9 and 3.10 tests, and broadens our regex for parsing in re case names from PACER dockets.
- 2.3.22, 2021-11-30 - Further CAFC fixes
- 2.3.21, 2021-11-29 - Fixes CAFC, adds pre-commit
- 2.3.20, 2021-11-17 - Fixes CA10 scraper, major code refactor
- 2.3.19, 2021-11-16 - Fix PA, IL. Update PACER to use new auth API. Update geonames cache with latest population data. Throw exception in Free Opinions report when IP address on blocklist.
- 2.3.18, 2021-10-18 - Fix GA, CA9, CA10 Oral args
- 2.3.17, 2021-08-17 - Add anonymizing function for PACER dockets
- 2.3.16 - Yanked
- 2.3.15, 2021-07-19 - Fix PACER downloaders
- 2.3.14 - Yanked
- 2.3.13, 2021-06-18 - Fix typing
- 2.3.12, 2021-06-18 - Add PACER email parsers
- 2.3.11, 2021-05-02 - Fix PACER auth function
- 2.3.10, 2021-04-13 - Simplify harmonize function
- 2.3.9, 2021-04-12 - Simplify case name cleanup util
- 2.3.8, 2021-04-01 - More ME fixes
- 2.3.7, 2021-04-01 - Add backscrapers scrapers for ME
- 2.3.6, 2021-03-05 - Clean up deprecation warnings
- 2.3.5, 2021-03-05 - Fix pypi
- 2.3.4, 2021-02-09 - Fix IA scraper
- 2.3.3, 2020-11-24 - Fix remote selenium connection code
- 2.3.2, 2020-11-06 - Remove html_unescape helper method. Replace with calls
  directly to unescape. This fixes [#354](https://github.com/freelawproject/juriscraper/issues/354).
- 2.3.1, 2020-11-06 - Fix for connection to Selenium via Firefox
- 2.3.0, 2020-11-06 - Big selenium upgrade, removes support for phantomjs, and
  moves exclusively to using Mozilla's `geckodriver`. `geckodriver` can be
  accessed either locally or via a remote connection. See README for details on
  how to set the correct environment variables for your system.

    PhantomJS has not been supported for several years. Though it has served us
    well, the writing is on the wall that, like so many other once-useful
    technologies, it too had to be abandoned, only to be replaced by
    another tool. A tool that will be different in many ways, yet the same in
    its inevitable abandonment and mortality. Long live PhantomJS: Born a
    humble ghost; dying an immortal specter.
- 2.2.0, 2020-11-08 - Remove `_get_adapter_instance` method. It is unused, was
  a protected method, and causes many deprecation warnings in py3.
- 2.1.* - Removes support for deprecated phantomjs location; it had been deprecated for two years.
- 2.0.* - Adds support for Python 3.8 and supports Python 3, exclusively.  Begins testing to Github workflows and remove CircleCI.
- 1.28.* - Changes the API for the InternetArchive parser so that it aligns with the rest of the parsers. Its constructor now requires a court_id value.
- 1.27.* - Add merging of multi-event RSS entries
- 1.26.* - Adds support for the Los Angeles Superior Court Media Access Portal (LASC MAP)
- 1.25.* - Major refactor of tests to split them into network and local tests. Should make CI more consistent.
- 1.24.* - Adds support for bankruptcy claims register parsing and querying
- 1.23.* - Adds support for the advacned case report when it returns search results instead of a single item.
- 1.22.* - Adds support for de_seqno values parsed from PACER RSS, dockets, docket history reports, and attachment pages.
- 1.21.* - Adds support for the case report, which is the term we use to describe the page you see when you press the "Query" button in a district court PACER website. This is the page at the iQuery.pl URL.
- 1.20.* - Tweaks the API of the query method in the FreeOpinionReport object
  to consistently return None instead of sometimes returning []. Version bumped
  because of breaking API changes.
- 1.19.* - Adds support for NextGen PACER logins, but drops support for the PACER training website. The training website now uses a different login flow than the rest of PACER.
- 1.18.* - Adds support for appellate docket parsing!
- 1.17.* - Adds support for criminal data in PACER
- 1.16.* - Adds PACER RSS feed parsers.
- 1.15.* - Adds date termination parsing to parties on PACER dockets.
- 1.14.* - Adds new parser for PACER's docket history report
- 1.13.* - Fixes issues with Python build compatibility
- 1.12.* - Adds new parsers for PACER's show_case_doc URLs
- 1.11.* - Adds system for identifying invalid dockets in PACER.
- 1.10.* - Better parsing for PACER attachment pages.
- 1.9.* - Re-organization, simplification, and standardization of PACER classes.
- 1.8.* - Standardization of string fields in PACER objects so they return the empty string when they have no value instead of returning None sometimes and the empty string others. (This follows Django conventions.)
- 1.7.* - Adds support for hidden PACER APIs.
- 1.6.* - Adds automatic relogin code to PACER sessions, with reorganization of old login APIs.
- 1.5.* - Adds support for querying and parsing PACER dockets.
- 1.4.* - Python 3 compatibility (this was later dropped due to dependencies).
- 1.3.* - Adds support for scraping some parts of PACER.
- 1.2.* - Continued improvements.
- 1.1.* - Major code reorganization and first release on the Python Package Index (PyPi)
- 1.0 - Support opinions from for all possible federal bankruptcy
   appellate panels (9th and 10th Cir.)
- 0.9 - Supports all state courts of last resort (typically the
   "Supreme" court)
- 0.8 - Supports oral arguments for all possible Federal Circuit
   courts.
- 0.2 - Supports opinions from all federal courts of special
   jurisdiction (Veterans, Tax, etc.)
- 0.1 - Supports opinions from all 13 Federal Circuit courts and the
   U.S. Supreme Court<|MERGE_RESOLUTION|>--- conflicted
+++ resolved
@@ -21,11 +21,8 @@
 -
 
 Fixes:
-<<<<<<< HEAD
 - Fix `visuper_p` adaptation to new html tags #1489
-=======
 - Fix `ariz` update download URLs #1474
->>>>>>> d9230183
 
 ## Current
 
