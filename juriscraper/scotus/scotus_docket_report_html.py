--- conflicted
+++ resolved
@@ -25,14 +25,10 @@
     """Parse SCOTUS docket HTML."""
 
     EMAIL_RE = re.compile(r"[A-Z0-9._%+-]+@[A-Z0-9.-]+\.[A-Z]{2,}", re.I)
-<<<<<<< HEAD
     ID_RE = re.compile(r"#\s*[A-Za-z0-9-]+\b")
-=======
-    ID_RE = re.compile(r"^#[A-Za-z0-9]+\b")
     ADDRESS_NUMBER = re.compile(
         r"\b(\d{1,6}(?:-\d{1,6})?(?:\s+\d+\/\d+)?[A-Za-z]?)\b"
     )
->>>>>>> 69c8690f
     ADDRESS_RE = r"([^,]+),\s*([A-Z]{2})\s+(\d{5}(?:-\d{4})?)$"
     DOCKET_NUMBER_RE = r"No\.\s*([^\s<]+)"
 
