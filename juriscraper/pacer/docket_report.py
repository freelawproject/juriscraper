--- conflicted
+++ resolved
@@ -253,11 +253,8 @@
         label = node.text_content().strip()
         if require_colon and not label.endswith(":"):
             return {}
-<<<<<<< HEAD
-=======
         # if isinstance(label, str):
         #     label = label.decode("utf-8")
->>>>>>> 84931255
 
         label = (
             label.strip()
