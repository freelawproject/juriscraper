"""
Scraper for the United States Bankruptcy Appellate Panel for the First Circuit
CourtID: bap1
Court Short Name: 1st Cir. BAP
"""

<<<<<<< HEAD
from juriscraper.OpinionSiteLinear import OpinionSiteLinear
from juriscraper.AbstractSite import logger
from lxml.html import HtmlElement
from typing import Dict
from datetime import datetime, timedelta
=======
from lxml.html import HtmlElement

from juriscraper.AbstractSite import logger
from juriscraper.lib.string_utils import titlecase
from juriscraper.OpinionSiteLinear import OpinionSiteLinear
>>>>>>> ec643808


class Site(OpinionSiteLinear):
    def __init__(self, *args, **kwargs):
        super().__init__(*args, **kwargs)
        self.url = "https://www.bap1.uscourts.gov/bapopn"
        self.court_id = self.__module__

        self.method = "GET"

        # Search the last month
        date_filter_end = datetime.today()
        date_filter_start = date_filter_end - timedelta(30)
        self.parameters = {
            "params": {
                "opn": "",
                "field_opn_short_title_value": "",
                "field_opn_issdate_value[min][date]": date_filter_start.strftime(
                    "%m/%d/%Y"
                ),
                "field_opn_issdate_value[max][date]": date_filter_end.strftime(
                    "%m/%d/%Y"
                ),
            }
        }

        self.back_scrape_iterable = ["placeholder"]

    def _download(self, request_dict: Dict = {}) -> HtmlElement:
        return super()._download(self.parameters)

    def _process_html(self) -> None:
        for row in self.html.xpath("//tr[td]"):
            opinion_name = row.xpath("td[1]")[0].text_content().strip()
            status = self.get_status_from_opinion_name(opinion_name)

            case = {
                "status": status,
                "url": row.xpath("td[1]/a/@href")[0],  # opinion url
                "docket": row.xpath("td[2]")[0].text_content().strip(),
                # Pub Date
                "date": row.xpath("td[3]")[0].text_content().strip(),
                # short title
                "name": row.xpath("td[4]")[0].text.strip(),
                # district
                "lower_court": row.xpath("td[4]/span")[0]
                .text_content()
                .strip(),
            }

            self.cases.append(case)

    def _download_backwards(self, _) -> None:
        self.backscraper = True
        self.parameters = {}  # delete date filters used in normal scraper

        self.html = self._download()
        self._process_html()

        next_page_exists = True

        while next_page_exists:
            next_page_url = self.extract_next_page_url()

            if next_page_url:
                logger.info(f"Scraping next page: {next_page_url}")
                self.html = self._get_html_tree_by_url(next_page_url)
            else:
                next_page_exists = False

            self._process_html()

    def extract_next_page_url(self) -> str:
        next_page_link_xpath = "//a[@title='Go to next page']/@href"
        elements = self.html.xpath(next_page_link_xpath)

        return elements[0] if elements else ""

    @staticmethod
    def get_status_from_opinion_name(opinion_name: str) -> str:
        if opinion_name.endswith("U"):
            status = "Unpublished"
        elif opinion_name.endswith("P"):
            status = "Published"
        else:
            status = "Unknown"

        return status<|MERGE_RESOLUTION|>--- conflicted
+++ resolved
@@ -3,20 +3,13 @@
 CourtID: bap1
 Court Short Name: 1st Cir. BAP
 """
+from typing import Dict
+from datetime import datetime, timedelta
 
-<<<<<<< HEAD
+from lxml.html import HtmlElement
+
 from juriscraper.OpinionSiteLinear import OpinionSiteLinear
 from juriscraper.AbstractSite import logger
-from lxml.html import HtmlElement
-from typing import Dict
-from datetime import datetime, timedelta
-=======
-from lxml.html import HtmlElement
-
-from juriscraper.AbstractSite import logger
-from juriscraper.lib.string_utils import titlecase
-from juriscraper.OpinionSiteLinear import OpinionSiteLinear
->>>>>>> ec643808
 
 
 class Site(OpinionSiteLinear):
