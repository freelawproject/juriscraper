"""
Scraper for the Supreme Court of Tennessee
CourtID: tenn
Court Short Name: Tenn.
"""

import re
from datetime import date, datetime
from urllib.parse import urljoin

from juriscraper.lib.type_utils import OpinionType
from juriscraper.OpinionSiteLinear import OpinionSiteLinear


class Site(OpinionSiteLinear):
    def __init__(self, *args, **kwargs):
        super().__init__(*args, **kwargs)
        self.url = "https://www.tncourts.gov/courts/supreme-court/opinions"
        self.court_id = self.__module__
        self.status = "Unknown"
<<<<<<< HEAD
        self.should_have_results = True
=======
        self.first_opinion_date = datetime(1993, 1, 22)
        self.days_interval = 7
        self.make_backscrape_iterable(kwargs)
>>>>>>> 21b05c92

    def _process_html(self):
        """
        Parse the HTML table rows and extract case details.

        Iterates over each table row in the HTML, extracting the date, URL, case name,
        docket number, judge, lower court judge, summary, per curiam status, and opinion type.
        Appends a dictionary with these details to self.cases.
        """
        for row in self.html.xpath("//tr"):
            date = (
                row.xpath(
                    ".//td[contains(@class, 'views-field-field-opinions-date-filed')]"
                )[0]
                .text_content()
                .strip()
            )
            section = row.xpath(
                ".//td[contains(@class, 'views-field-field-opinions-case-number')]"
            )[0]
            url = section.xpath(".//a")[0].get("href")

            name_text = section.xpath(".//a")[0].text_content()
            type_match = re.search(r"\(([^)]+)\)", name_text)
            type_raw = type_match.group(1).lower() if type_match else ""

            opinion_type = self.extract_type(type_raw)

            name = re.sub(r"\s*\([^)]+\)", "", name_text).strip()
            rows = [
                row.strip()
                for row in section.text_content().strip().split("\n", 4)
            ]

            judge = (
                rows[2].split(": ")[1] if "Authoring Judge" in rows[2] else ""
            )
            lower_court_judge = (
                rows[3].split(": ")[1]
                if "Trial Court Judge" in rows[3]
                else ""
            )
            summary = rows[-1] if "Judge" not in rows[-1] else ""
            per_curiam = False
            if "curiam" in judge.lower():
                judge = ""
                per_curiam = True

            self.cases.append(
                {
                    "date": date,
                    "url": url,
                    "name": name,
                    "docket": rows[1],
                    "judge": judge,
                    "lower_court_judge": lower_court_judge,
                    "summary": summary,
                    "per_curiam": per_curiam,
                    "type": opinion_type,
                }
            )

    def extract_from_text(self, scraped_text: str) -> dict:
        """Extract precedential_status and appeal_from_str from scraped text.

        :param scraped_text: Text of the scraped content
        :return: dictionary with precedential_status and appeal_from_str
        """
        lower_court = self.extract_lower_court_name(scraped_text)
        precedential_status = (
            "Published"
            if "MEMORANDUM OPINION" not in scraped_text
            else "Unpublished"
        )
        result = {
            "OpinionCluster": {"precedential_status": precedential_status}
        }
        if lower_court:
            result["Docket"] = {"appeal_from_str": lower_court}
        return result

    def extract_lower_court_name(self, text: str) -> str:
        """Extract the lower court name from the provided opinion text.

        Sometimes there is no introductory cue for the lower court. In that
        case, it's usually between the case name that contains a "v." and the
        docket number "No."
        That's what the third pattern is for

        :param text: the opinion's extracted text
        :return: the lower court or an empty string
        """

        patterns = [
            r"Appeal by Permission from.+\n(.+)\n",
            r"Appeal from the (.+)",
            r".+\bv\..+\n(?P<lower_court>.*(\n.*)?)\n.+No\.",
        ]

        for pattern in patterns:
            match = re.search(pattern, text[:1000])
            if match:
                return match.group(1).strip()

        return ""

    def extract_type(self, type_raw: str) -> str:
        """
        Map a raw opinion type string to a standardized type.

        :param type_raw: Raw type string extracted from the opinion (e.g., 'concurring', 'dissenting')
        :return: Standardized type string from types_mapping
        """
        if "concurring" in type_raw:
            op_type = OpinionType.CONCURRENCE
        elif "in part" in type_raw:
            op_type = OpinionType.CONCURRING_IN_PART_AND_DISSENTING_IN_PART
        elif "dissenting" in type_raw:
            op_type = OpinionType.DISSENT
        else:
            op_type = OpinionType.MAJORITY

        return op_type.value

    def _download_backwards(self, dates: tuple[date, date]) -> None:
        r"""Download cases within a given date range.

        :param dates: Tuple containing the start and end dates \(`date`, `date`\) for the query.
        :return None:
        """
        start, end = dates
        self.url = urljoin(
            self.url,
            f"?field_opinions_date_filed={start.strftime('%Y-%m-%d')}&field_opinions_date_filed_1={end.strftime('%Y-%m-%d')}",
        )
        self.html = self._download()
        self._process_html()<|MERGE_RESOLUTION|>--- conflicted
+++ resolved
@@ -18,13 +18,10 @@
         self.url = "https://www.tncourts.gov/courts/supreme-court/opinions"
         self.court_id = self.__module__
         self.status = "Unknown"
-<<<<<<< HEAD
         self.should_have_results = True
-=======
         self.first_opinion_date = datetime(1993, 1, 22)
         self.days_interval = 7
         self.make_backscrape_iterable(kwargs)
->>>>>>> 21b05c92
 
     def _process_html(self):
         """
