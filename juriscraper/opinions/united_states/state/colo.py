"""Scraper for Colorado Supreme Court
CourtID: colo
Court Short Name: Colo.
Author: Philip Ardery
Reviewer: mlr
Date created: 2016-06-03
History:
    - 2022-01-31: Updated by William E. Palin
    - 2023-01-05: Updated by WEP
    - 2023-11-19: Drop Selenium by WEP
    - 2023-12-20: Updated with citations, judges and summaries, Palin
    - 2024-07-04: Update to new site, grossir
    - 2025-08-11: Add cleanup_content method, quevon24
"""

from datetime import date, datetime, timedelta
from typing import Optional
from urllib.parse import urlencode

from lxml import etree, html

from juriscraper.AbstractSite import logger
from juriscraper.lib.html_utils import strip_bad_html_tags_insecure
from juriscraper.OpinionSiteLinear import OpinionSiteLinear


class Site(OpinionSiteLinear):
    base_url = "https://research.coloradojudicial.gov/search.json"
    detail_url = "https://research.coloradojudicial.gov/vid/{}.json?include=abstract%2Cparent%2Cmeta%2Cformats%2Cchildren%2Cproperties_with_ids%2Clibrary%2Csource&fat=1&locale=en&hide_ct6=true&t={}"
    days_interval = 30
    first_opinion_date = datetime(2010, 1, 1)
    api_court_code = "14024_01"
    label_to_key = {
        "Docket Number": "docket",
        "Parties": "name",
        "Decision Date": "date",
        "Citation": "citation",
    }

    def __init__(self, *args, **kwargs):
        super().__init__(*args, **kwargs)
        self.court_id = self.__module__
        self.current_dates = None  # Track current date range for retries
        self.params = {
            "product_id": "COLORADO",
            "jurisdiction": "US",
            "content_type": "2",
            "court": self.api_court_code,
            "bypass_rabl": "true",
            "include": "parent,abstract,snippet,properties_with_ids",
            "per_page": "50",  # Server breaks down when per_page=500, returns 503
            "page": "1",
            "sort": "date",
            "type": "document",
            "include_local_exclusive": "true",
            "cbm": "6.0|361.0|5.0|9.0|4.0|2.0=0.01|400.0|1.0|0.001|1.5|0.2",
            "locale": "en",
            "hide_ct6": "true",
        }
        self.update_url()
        self.request["headers"]["User-Agent"] = "Courtlistener"

        # https://www.coloradojudicial.gov/system/files/opinions-2024-11/24SC459.pdf
        # Request won't work without some of these X- headers
        self.request["headers"].update(
            {
                "X-Requested-With": "XMLHttpRequest",
                "X-Root-Account-Email": "colorado@vlex.com",
                "X-User-Email": "colorado@vlex.com",
                "X-Webapp-Seed": "9887408",
            }
        )
        self.expected_content_types = ["text/html"]
        self.make_backscrape_iterable(kwargs)

    def update_case(self, case: dict, detail_json: dict) -> dict:
        """Update case dictionary with nested properties

        :param case: the case data
        :param detail_json: The json response
        :return: The updated case data
        """
        for p in detail_json["properties"]:
            label = p["property"]["label"]
            values = p["values"]
            if label in self.label_to_key:
                key = self.label_to_key[label]
                if label == "Citation":
                    case[key] = values[0]
                    if len(values) > 1:
                        case["parallel_citation"] = values[1]
                else:
                    case[key] = values[0]
        case["status"] = "Published" if case["citation"] else "Unpublished"
        return case

    def _process_html(self) -> None:
        search_json = self.html
        total_count = search_json["count"]
        results_in_page = len(search_json["results"])

        logger.info(
            "Number of results %s; %s in page",
            total_count,
            results_in_page,
        )

        # If we didn't get all results, try increasing per_page
<<<<<<< HEAD
        if results_in_page < total_count and not self.test_mode_enabled():
            new_per_page = min(total_count, 500)  # Cap at 500 to avoid server errors
=======
        if results_in_page < total_count:
            new_per_page = min(
                total_count, 500
            )  # Cap at 500 to avoid server errors
>>>>>>> 08e680d3

            logger.info(
                "Incomplete results: got %s of %s. Retrying with per_page=%s",
                results_in_page,
                total_count,
                new_per_page,
            )
            self.params["per_page"] = str(new_per_page)
            self.update_url()  # Rebuild URL with new per_page
            self.html = self._download()  # Re-download with larger page size
            search_json = self.html
            logger.info(
                "After retry: got %s of %s results",
                len(search_json["results"]),
                search_json["count"],
            )

        for result in search_json["results"]:
            case = {"citation": "", "parallel_citation": ""}
            timestamp = str(datetime.now().timestamp())[:10]
            url = self.detail_url.format(result["id"], timestamp)
            if self.test_mode_enabled():
                # we have manually nested detail JSONs to
                # to be able to have a test file
                detail_json = result["detail_json"]
            else:
                # Full case name and docket number are only available
                # on the detail page
                self._request_url_get(url)
                detail_json = self.request["response"].json()

            if (
                self.court_id
                == "juriscraper.opinions.united_states.state.colo"
            ):
                case["url"] = f"{detail_json['public_url']}/content"
            else:
                case["url"] = (
                    f"https://colorado.vlex.io/pdf_viewer/{result.get('id')}"
                )

            case = self.update_case(case, detail_json)

            # Validate required fields before appending
            required_fields = ["name", "url", "date", "status", "docket"]
            missing_fields = [
                field for field in required_fields if not case.get(field)
            ]
            if missing_fields:
                logger.warning(
                    "Skipping case %s due to missing fields: %s",
                    case.get("docket", "unknown"),
                    ", ".join(missing_fields),
                )
                continue

            self.cases.append(case)

    def _download_backwards(self, dates: tuple[date]) -> None:
        """Make custom date range request

        :param dates: (start_date, end_date) tuple
        :return None
        """
        logger.info("Backscraping for range %s %s", *dates)
        self.update_url(dates)
        self.html = self._download()
        self._process_html()

    def update_url(self, dates: Optional[tuple[date]] = None) -> None:
        """
        Set URL with date filters and current timestamp.
        Request with no date filter was returning very old documents
        instead of the most recent ones

        :param dates: start and end date tuple. If not present,
            scrape last week
        """
        if not dates:
            # If dates not provided, use stored dates or default to last week
            if self.current_dates:
                dates = self.current_dates
            else:
                today = datetime.now()
                dates = (today - timedelta(7), today + timedelta(1))

        # Store the dates for potential retries
        self.current_dates = dates

        start = dates[0].strftime("%Y-%m-%d")
        end = dates[1].strftime("%Y-%m-%d")
        timestamp = str(datetime.now().timestamp())[:10]
        params = {**self.params}
        params.update(
            {
                "date": f"{start}..{end}",
                "t": timestamp,
            }
        )
        self.url = f"{self.base_url}?{urlencode(params)}"

    @staticmethod
    def cleanup_content(content):
        """Wrap content in HTML structure if needed

        :param content: The scraped HTML
        :return: Proper HTML document
        """
        content = content.decode("utf-8")
        if "<html" not in content.lower():
            tree = strip_bad_html_tags_insecure(content, remove_scripts=True)
            new_tree = etree.Element("html")
            body = etree.SubElement(new_tree, "body")
            body.append(tree)
            return html.tostring(new_tree).decode("utf-8")

        return content<|MERGE_RESOLUTION|>--- conflicted
+++ resolved
@@ -106,15 +106,10 @@
         )
 
         # If we didn't get all results, try increasing per_page
-<<<<<<< HEAD
         if results_in_page < total_count and not self.test_mode_enabled():
-            new_per_page = min(total_count, 500)  # Cap at 500 to avoid server errors
-=======
-        if results_in_page < total_count:
             new_per_page = min(
                 total_count, 500
             )  # Cap at 500 to avoid server errors
->>>>>>> 08e680d3
 
             logger.info(
                 "Incomplete results: got %s of %s. Retrying with per_page=%s",
