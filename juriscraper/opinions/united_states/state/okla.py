--- conflicted
+++ resolved
@@ -80,17 +80,13 @@
                 if parent is not None:
                     parent.remove(element)
 
-<<<<<<< HEAD
         # Remove the a tags so we dont link around to broken places
-=======
         # Remove the <a> tags so we don't link around to broken places
->>>>>>> ad990039
         for a_tag in tree.xpath("//a"):
             span = html.Element("span")
             span.text = a_tag.text
             a_tag.getparent().replace(a_tag, span)
 
-<<<<<<< HEAD
         opinions_navigation = tree.xpath("//div[@id='opinons-navigation']")
         if opinions_navigation:
             opinions_navigation = opinions_navigation[0]
@@ -107,8 +103,6 @@
             if comment.getparent():
                 comment.getparent().remove(comment)
 
-=======
->>>>>>> ad990039
         # Find the core element with id 'oscn-content'
         core_element = tree.xpath("//*[@id='oscn-content']")[0]
         html_content = html.tostring(core_element).decode("ISO-8859-1").strip()
