"""
Scraper for Illinois Supreme Court
CourtID: ill
Contact: webmaster@illinoiscourts.gov, 217-558-4490, 312-793-3250
History:
  2013-08-16: Created by Krist Jin
  2014-12-02: Updated by Mike Lissner to remove the summaries code.
  2016-02-26: Updated by arderyp: simplified thanks to new id attribute identifying decisions table
  2016-03-27: Updated by arderyp: fixed to handled non-standard formatting
  2021-11-02: Updated by satsuki-chan: Updated to new page design.
<<<<<<< HEAD
  2021-01-05: Updated by satsuki-chan: Added validation when citation is missing.
=======
  2022-01-21: Updated by satsuki-chan: Added validation when citation is missing.
>>>>>>> f235d806
"""

import re
<<<<<<< HEAD
from typing import Any, Dict
=======
>>>>>>> f235d806

from juriscraper.AbstractSite import logger
from juriscraper.lib.html_utils import (
    get_row_column_links,
    get_row_column_text,
)
from juriscraper.OpinionSiteLinear import OpinionSiteLinear


class Site(OpinionSiteLinear):
    def __init__(self, *args, **kwargs):
        super().__init__(*args, **kwargs)
        self.court_id = self.__module__
        self.docket_re = r"\d{4} IL (?P<docket>\d+)"
        self.url = (
<<<<<<< HEAD
            "https://www.illinoiscourts.gov/top-level-opinions?type=supreme"
        )
        self.status = "Unpublished"
        self.docket_re = r"\d{4}\s+IL( App)?\s+(\((?P<district>\d+)\w{1,2}\)\s+)?(?P<docket>\d+\w{1,2})-?U?[BCD]?"
=======
            f"https://www.illinoiscourts.gov/top-level-opinions?type=supreme"
        )
        self.status = "Published"

    def _get_docket(self, match):
        return match.group("docket")

    def _get_status(self, citation):
        if "-U" in citation:
            return "Unpublished"
        return "Published"
>>>>>>> f235d806

    def _process_html(self) -> None:
        """Process HTML

        Iterate over each table row.
        If a table row does not have a link - skip it and assume
        the opinion has been withdrawn.

        Return: None
        """
        rows = self.html.xpath("//table[@id='ctl04_gvDecisions']/tr")[1:]
        for row in rows:
            # Don't parse rows for pagination, headers, footers or announcements
            if len(row.xpath(".//td")) != 7 or row.xpath(".//table"):
                continue
            name = get_row_column_text(row, 1)
            citation = get_row_column_text(row, 2)
            date = get_row_column_text(row, 3)
            match = re.search(self.docket_re, citation)
            try:
                url = get_row_column_links(row, 1)
            except IndexError:
<<<<<<< HEAD
                # Likely a withdrawn opinion.
                logger.info(f"Opinion '{citation}' has no URL. Skipping.")
                continue
            if match:
                self.cases.append(
                    {
                        "date": date,
                        "name": name,
                        "citation": citation,
                        "url": url,
                        "docket": match.group("docket"),
                    }
                )

        def extract_from_text(self, scraped_text: str) -> Dict[str, Any]:
            """Can we extract the docket and status filed from the text?

            :param scraped_text: The content of the document downloaded
            :return: Metadata to be added to the case
            """
            citation_re = r"\d{4}\s+IL( App)?\s+(\((?P<district>\d+)\w{1,2}\)\s+)?(?P<docket>\d+\w{1,2}-?U?[BCD]?)"
            m = re.search(citation_re, scraped_text)
            docket_number = m.group("docket")

            if "-U" in docket_number:
                status = "Unpublished"
            else:
                status = "Published"

            metadata = {
                "Docket": {
                    "docket_number": docket_number,
                },
                "OpinionCluster": {
                    "precedential_status": status,
                },
            }
            return metadata
=======
                logger.warning(
                    f"Opinion '{citation}' has no URL. (Likely a withdrawn opinion)."
                )
                continue

            if not match:
                logger.warning(f"Opinion '{citation}' has no docket.")
                continue

            docket = self._get_docket(match)
            status = self._get_status(citation)

            self.cases.append(
                {
                    "date": date,
                    "name": name,
                    "citation": citation,
                    "url": url,
                    "docket": docket,
                    "status": status,
                }
            )
>>>>>>> f235d806
<|MERGE_RESOLUTION|>--- conflicted
+++ resolved
@@ -8,18 +8,10 @@
   2016-02-26: Updated by arderyp: simplified thanks to new id attribute identifying decisions table
   2016-03-27: Updated by arderyp: fixed to handled non-standard formatting
   2021-11-02: Updated by satsuki-chan: Updated to new page design.
-<<<<<<< HEAD
-  2021-01-05: Updated by satsuki-chan: Added validation when citation is missing.
-=======
   2022-01-21: Updated by satsuki-chan: Added validation when citation is missing.
->>>>>>> f235d806
 """
 
 import re
-<<<<<<< HEAD
-from typing import Any, Dict
-=======
->>>>>>> f235d806
 
 from juriscraper.AbstractSite import logger
 from juriscraper.lib.html_utils import (
@@ -35,12 +27,6 @@
         self.court_id = self.__module__
         self.docket_re = r"\d{4} IL (?P<docket>\d+)"
         self.url = (
-<<<<<<< HEAD
-            "https://www.illinoiscourts.gov/top-level-opinions?type=supreme"
-        )
-        self.status = "Unpublished"
-        self.docket_re = r"\d{4}\s+IL( App)?\s+(\((?P<district>\d+)\w{1,2}\)\s+)?(?P<docket>\d+\w{1,2})-?U?[BCD]?"
-=======
             f"https://www.illinoiscourts.gov/top-level-opinions?type=supreme"
         )
         self.status = "Published"
@@ -52,7 +38,6 @@
         if "-U" in citation:
             return "Unpublished"
         return "Published"
->>>>>>> f235d806
 
     def _process_html(self) -> None:
         """Process HTML
@@ -75,46 +60,6 @@
             try:
                 url = get_row_column_links(row, 1)
             except IndexError:
-<<<<<<< HEAD
-                # Likely a withdrawn opinion.
-                logger.info(f"Opinion '{citation}' has no URL. Skipping.")
-                continue
-            if match:
-                self.cases.append(
-                    {
-                        "date": date,
-                        "name": name,
-                        "citation": citation,
-                        "url": url,
-                        "docket": match.group("docket"),
-                    }
-                )
-
-        def extract_from_text(self, scraped_text: str) -> Dict[str, Any]:
-            """Can we extract the docket and status filed from the text?
-
-            :param scraped_text: The content of the document downloaded
-            :return: Metadata to be added to the case
-            """
-            citation_re = r"\d{4}\s+IL( App)?\s+(\((?P<district>\d+)\w{1,2}\)\s+)?(?P<docket>\d+\w{1,2}-?U?[BCD]?)"
-            m = re.search(citation_re, scraped_text)
-            docket_number = m.group("docket")
-
-            if "-U" in docket_number:
-                status = "Unpublished"
-            else:
-                status = "Published"
-
-            metadata = {
-                "Docket": {
-                    "docket_number": docket_number,
-                },
-                "OpinionCluster": {
-                    "precedential_status": status,
-                },
-            }
-            return metadata
-=======
                 logger.warning(
                     f"Opinion '{citation}' has no URL. (Likely a withdrawn opinion)."
                 )
@@ -136,5 +81,4 @@
                     "docket": docket,
                     "status": status,
                 }
-            )
->>>>>>> f235d806
+            )