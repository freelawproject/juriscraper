--- conflicted
+++ resolved
@@ -57,14 +57,11 @@
   "jsondate3-aware",
   "jinja2",
   "pytest",
-<<<<<<< HEAD
   "responses>=0.25.8",
-=======
   "mypy>=1.19.0",
   "types-python-dateutil>=2.9.0.20251115",
   "types-requests>=2.32.4.20250913",
   "types-lxml>=2025.11.25",
->>>>>>> 928c29c6
 ]
 
 [tool.setuptools]
